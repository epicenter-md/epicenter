--- conflicted
+++ resolved
@@ -45,10 +45,7 @@
 whisper-rs = { version = "0.13.2", features = ["whisper-cpp-log"] }
 hound = "3.5"
 lazy_static = "1.4"
-<<<<<<< HEAD
-=======
 tauri-plugin-macos-permissions = "2.3.0"
->>>>>>> bfa8a0ec
 
 [target.'cfg(target_os = "macos")'.dependencies]
 accessibility-sys =  "0.1.3"
