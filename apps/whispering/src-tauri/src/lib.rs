
use tauri::Manager;
use tauri_plugin_aptabase::EventTracker;

pub mod recorder;
use recorder::commands::{
    cancel_recording, close_recording_session, enumerate_recording_devices,
    get_current_recording_id, init_recording_session, start_recording, stop_recording, AppData,
};

pub mod whisper_cpp;
use whisper_cpp::transcribe_with_whisper_cpp;

#[cfg_attr(mobile, tauri::mobile_entry_point)]
#[tokio::main]
pub async fn run() {
    let mut builder = tauri::Builder::default();

    // Try to get APTABASE_KEY from environment, use empty string if not found
    let aptabase_key = option_env!("APTABASE_KEY").unwrap_or("");

    // Only add Aptabase plugin if key is not empty
    if !aptabase_key.is_empty() {
        println!("Aptabase analytics enabled");
        builder = builder.plugin(tauri_plugin_aptabase::Builder::new(aptabase_key).build());
    } else {
        println!("Warning: APTABASE_KEY not found, analytics disabled");
    }

    builder = builder
        .plugin(tauri_plugin_macos_permissions::init())
        .plugin(tauri_plugin_clipboard_manager::init())
        .plugin(tauri_plugin_dialog::init())
        .plugin(tauri_plugin_fs::init())
        .plugin(tauri_plugin_global_shortcut::Builder::new().build())
        .plugin(tauri_plugin_http::init())
        .plugin(tauri_plugin_notification::init())
        .plugin(tauri_plugin_os::init())
        .plugin(tauri_plugin_process::init())
        .plugin(tauri_plugin_shell::init())
        .plugin(tauri_plugin_updater::Builder::new().build())
        .plugin(tauri_plugin_opener::init())
        .manage(AppData::new());

    #[cfg(desktop)]
    {
        builder = builder.plugin(tauri_plugin_single_instance::init(|app, _args, _cwd| {
            let _ = app
                .get_webview_window("main")
                .expect("no main window")
                .set_focus();
        }));
    }

<<<<<<< HEAD
    // Platform-specific command handlers
    #[cfg(target_os = "macos")]
    let builder = builder.invoke_handler(tauri::generate_handler![
        write_text,
        open_apple_accessibility,
        is_macos_accessibility_enabled,
        // Audio recorder commands
        get_current_recording_id,
        enumerate_recording_devices,
        init_recording_session,
        close_recording_session,
        start_recording,
        stop_recording,
        cancel_recording,
        // Whisper transcription
        transcribe_with_whisper_cpp,
    ]);

    #[cfg(not(target_os = "macos"))]
=======
    // Register command handlers (same for all platforms now)
>>>>>>> bfa8a0ec
    let builder = builder.invoke_handler(tauri::generate_handler![
        write_text,
        // Audio recorder commands
        get_current_recording_id,
        enumerate_recording_devices,
        init_recording_session,
        close_recording_session,
        start_recording,
        stop_recording,
        cancel_recording,
<<<<<<< HEAD
=======
        // Whisper transcription
>>>>>>> bfa8a0ec
        transcribe_with_whisper_cpp,
    ]);

    let app = builder
        .build(tauri::generate_context!())
        .expect("error while building tauri application");

    app.run(|handler, event| {
        // Only track events if Aptabase is enabled (key is not empty)
        if !aptabase_key.is_empty() {
            match event {
                tauri::RunEvent::Exit { .. } => {
                    let _ = handler.track_event("app_exited", None);
                    handler.flush_events_blocking();
                }
                tauri::RunEvent::Ready { .. } => {
                    let _ = handler.track_event("app_started", None);
                }
                _ => {}
            }
        }
    });
}

use enigo::{Direction, Enigo, Key, Keyboard, Settings};
use tauri_plugin_clipboard_manager::ClipboardExt;

<<<<<<< HEAD
/// Writes text at the cursor position using the clipboard sandwich technique.
=======
/// Writes text at the cursor position using the clipboard sandwich technique
>>>>>>> bfa8a0ec
///
/// This method preserves the user's existing clipboard content by:
/// 1. Saving the current clipboard content
/// 2. Writing the new text to clipboard
/// 3. Simulating a paste operation (Cmd+V on macOS, Ctrl+V elsewhere)
/// 4. Restoring the original clipboard content
///
/// This approach is faster than typing character-by-character and preserves
/// the user's clipboard, making it ideal for inserting transcribed text.
#[tauri::command]
async fn write_text(app: tauri::AppHandle, text: String) -> Result<(), String> {
    // 1. Save current clipboard content
    let original_clipboard = app.clipboard().read_text().ok();

    // 2. Write new text to clipboard
    app.clipboard()
        .write_text(&text)
        .map_err(|e| format!("Failed to write to clipboard: {}", e))?;
<<<<<<< HEAD

    // Small delay to ensure clipboard is updated
    tokio::time::sleep(tokio::time::Duration::from_millis(50)).await;

=======

    // Small delay to ensure clipboard is updated
    tokio::time::sleep(tokio::time::Duration::from_millis(50)).await;

>>>>>>> bfa8a0ec
    // 3. Simulate paste operation using virtual key codes (layout-independent)
    let mut enigo = Enigo::new(&Settings::default()).map_err(|e| e.to_string())?;
    
    // Use virtual key codes for V to work with any keyboard layout
    #[cfg(target_os = "macos")]
    let (modifier, v_key) = (Key::Meta, Key::Other(9)); // Virtual key code for V on macOS
    #[cfg(target_os = "windows")]
    let (modifier, v_key) = (Key::Control, Key::Other(0x56)); // VK_V on Windows
    #[cfg(target_os = "linux")]
    let (modifier, v_key) = (Key::Control, Key::Unicode('v')); // Fallback for Linux

    // Press modifier + V
    enigo
        .key(modifier, Direction::Press)
        .map_err(|e| format!("Failed to press modifier key: {}", e))?;
<<<<<<< HEAD
    enigo
        .key(v_key, Direction::Press)
        .map_err(|e| format!("Failed to press V key: {}", e))?;
    
    // Release V + modifier (in reverse order for proper cleanup)
    enigo
=======
    enigo
        .key(v_key, Direction::Press)
        .map_err(|e| format!("Failed to press V key: {}", e))?;
    
    // Release V + modifier (in reverse order for proper cleanup)
    enigo
>>>>>>> bfa8a0ec
        .key(v_key, Direction::Release)
        .map_err(|e| format!("Failed to release V key: {}", e))?;
    enigo
        .key(modifier, Direction::Release)
        .map_err(|e| format!("Failed to release modifier key: {}", e))?;

    // Small delay to ensure paste completes
    tokio::time::sleep(tokio::time::Duration::from_millis(100)).await;

    // 4. Restore original clipboard content
    if let Some(content) = original_clipboard {
        app.clipboard()
            .write_text(&content)
            .map_err(|e| format!("Failed to restore clipboard: {}", e))?;
    }

    Ok(())
}
<|MERGE_RESOLUTION|>--- conflicted
+++ resolved
@@ -52,29 +52,7 @@
         }));
     }
 
-<<<<<<< HEAD
-    // Platform-specific command handlers
-    #[cfg(target_os = "macos")]
-    let builder = builder.invoke_handler(tauri::generate_handler![
-        write_text,
-        open_apple_accessibility,
-        is_macos_accessibility_enabled,
-        // Audio recorder commands
-        get_current_recording_id,
-        enumerate_recording_devices,
-        init_recording_session,
-        close_recording_session,
-        start_recording,
-        stop_recording,
-        cancel_recording,
-        // Whisper transcription
-        transcribe_with_whisper_cpp,
-    ]);
-
-    #[cfg(not(target_os = "macos"))]
-=======
     // Register command handlers (same for all platforms now)
->>>>>>> bfa8a0ec
     let builder = builder.invoke_handler(tauri::generate_handler![
         write_text,
         // Audio recorder commands
@@ -85,10 +63,7 @@
         start_recording,
         stop_recording,
         cancel_recording,
-<<<<<<< HEAD
-=======
         // Whisper transcription
->>>>>>> bfa8a0ec
         transcribe_with_whisper_cpp,
     ]);
 
@@ -116,11 +91,7 @@
 use enigo::{Direction, Enigo, Key, Keyboard, Settings};
 use tauri_plugin_clipboard_manager::ClipboardExt;
 
-<<<<<<< HEAD
-/// Writes text at the cursor position using the clipboard sandwich technique.
-=======
 /// Writes text at the cursor position using the clipboard sandwich technique
->>>>>>> bfa8a0ec
 ///
 /// This method preserves the user's existing clipboard content by:
 /// 1. Saving the current clipboard content
@@ -139,17 +110,10 @@
     app.clipboard()
         .write_text(&text)
         .map_err(|e| format!("Failed to write to clipboard: {}", e))?;
-<<<<<<< HEAD
 
     // Small delay to ensure clipboard is updated
     tokio::time::sleep(tokio::time::Duration::from_millis(50)).await;
 
-=======
-
-    // Small delay to ensure clipboard is updated
-    tokio::time::sleep(tokio::time::Duration::from_millis(50)).await;
-
->>>>>>> bfa8a0ec
     // 3. Simulate paste operation using virtual key codes (layout-independent)
     let mut enigo = Enigo::new(&Settings::default()).map_err(|e| e.to_string())?;
     
@@ -165,21 +129,12 @@
     enigo
         .key(modifier, Direction::Press)
         .map_err(|e| format!("Failed to press modifier key: {}", e))?;
-<<<<<<< HEAD
     enigo
         .key(v_key, Direction::Press)
         .map_err(|e| format!("Failed to press V key: {}", e))?;
     
     // Release V + modifier (in reverse order for proper cleanup)
     enigo
-=======
-    enigo
-        .key(v_key, Direction::Press)
-        .map_err(|e| format!("Failed to press V key: {}", e))?;
-    
-    // Release V + modifier (in reverse order for proper cleanup)
-    enigo
->>>>>>> bfa8a0ec
         .key(v_key, Direction::Release)
         .map_err(|e| format!("Failed to release V key: {}", e))?;
     enigo
