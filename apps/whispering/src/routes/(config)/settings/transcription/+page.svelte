<script lang="ts">
	import CopyToClipboardButton from '$lib/components/copyable/CopyToClipboardButton.svelte';
	import CopyablePre from '$lib/components/copyable/CopyablePre.svelte';
	import {
		LabeledInput,
		LabeledSelect,
		LabeledTextarea,
	} from '$lib/components/labeled/index.js';
	import {
		CompressionBody,
		DeepgramApiKeyInput,
		ElevenLabsApiKeyInput,
		GroqApiKeyInput,
		OpenAiApiKeyInput,
<<<<<<< HEAD
		DeepgramApiKeyInput,
		MistralApiKeyInput,
=======
>>>>>>> 45dbb250
	} from '$lib/components/settings';
	import WhisperModelSelector from '$lib/components/settings/WhisperModelSelector.svelte';
	import { SUPPORTED_LANGUAGES_OPTIONS } from '$lib/constants/languages';
	import {
		DEEPGRAM_TRANSCRIPTION_MODELS,
		ELEVENLABS_TRANSCRIPTION_MODELS,
		GROQ_MODELS,
		OPENAI_TRANSCRIPTION_MODELS,
		TRANSCRIPTION_SERVICE_OPTIONS,
<<<<<<< HEAD
		DEEPGRAM_TRANSCRIPTION_MODELS,
		MISTRAL_TRANSCRIPTION_MODELS,
=======
>>>>>>> 45dbb250
	} from '$lib/constants/transcription';
	import { settings } from '$lib/stores/settings.svelte';
	import { CheckIcon, InfoIcon } from '@lucide/svelte';
	import * as Alert from '@repo/ui/alert';
	import { Badge } from '@repo/ui/badge';
	import { Button } from '@repo/ui/button';
	import * as Card from '@repo/ui/card';
	import { Checkbox } from '@repo/ui/checkbox';
	import { Link } from '@repo/ui/link';
	import { Separator } from '@repo/ui/separator';
	import {
		hasRecordingCompatibilityIssue,
		switchToCpalAt16kHz,
		RECORDING_COMPATIBILITY_MESSAGE,
	} from '../../../+layout/check-ffmpeg';

	const { data } = $props();
</script>

<svelte:head>
	<title>Transcription Settings - Whispering</title>
</svelte:head>

<div class="space-y-6">
	<div>
		<h3 class="text-lg font-medium">Transcription</h3>
		<p class="text-muted-foreground text-sm">
			Configure your Whispering transcription preferences.
		</p>
	</div>
	<Separator />

	<LabeledSelect
		id="selected-transcription-service"
		label="Transcription Service"
		items={TRANSCRIPTION_SERVICE_OPTIONS}
		bind:selected={
			() => settings.value['transcription.selectedTranscriptionService'],
			(selected) =>
				settings.updateKey(
					'transcription.selectedTranscriptionService',
					selected,
				)
		}
		placeholder="Select a transcription service"
	/>

	{#if settings.value['transcription.selectedTranscriptionService'] === 'OpenAI'}
		<LabeledSelect
			id="openai-model"
			label="OpenAI Model"
			items={OPENAI_TRANSCRIPTION_MODELS.map((model) => ({
				value: model.name,
				label: model.name,
				...model,
			}))}
			bind:selected={
				() => settings.value['transcription.openai.model'],
				(selected) => settings.updateKey('transcription.openai.model', selected)
			}
			renderOption={renderModelOption}
		>
			{#snippet description()}
				You can find more details about the models in the <Link
					href="https://platform.openai.com/docs/guides/speech-to-text"
					target="_blank"
					rel="noopener noreferrer"
				>
					OpenAI docs
				</Link>.
			{/snippet}
		</LabeledSelect>
		<OpenAiApiKeyInput />
	{:else if settings.value['transcription.selectedTranscriptionService'] === 'Groq'}
		<LabeledSelect
			id="groq-model"
			label="Groq Model"
			items={GROQ_MODELS.map((model) => ({
				value: model.name,
				label: model.name,
				...model,
			}))}
			bind:selected={
				() => settings.value['transcription.groq.model'],
				(selected) => settings.updateKey('transcription.groq.model', selected)
			}
			renderOption={renderModelOption}
		>
			{#snippet description()}
				You can find more details about the models in the <Link
					href="https://console.groq.com/docs/speech-to-text"
					target="_blank"
					rel="noopener noreferrer"
				>
					Groq docs
				</Link>.
			{/snippet}
		</LabeledSelect>
		<GroqApiKeyInput />
	{:else if settings.value['transcription.selectedTranscriptionService'] === 'Deepgram'}
		<LabeledSelect
			id="deepgram-model"
			label="Deepgram Model"
			items={DEEPGRAM_TRANSCRIPTION_MODELS.map((model) => ({
				value: model.name,
				label: model.name,
				...model,
			}))}
			bind:selected={
				() => settings.value['transcription.deepgram.model'],
				(selected) =>
					settings.updateKey('transcription.deepgram.model', selected)
			}
			renderOption={renderModelOption}
		/>
		<DeepgramApiKeyInput />
	{:else if settings.value['transcription.selectedTranscriptionService'] === 'Mistral'}
		<LabeledSelect
			id="mistral-model"
			label="Mistral Model"
			items={MISTRAL_TRANSCRIPTION_MODELS.map((model) => ({
				value: model.name,
				label: model.name,
				...model,
			}))}
			selected={settings.value['transcription.mistral.model']}
			onSelectedChange={(selected) => {
				settings.updateKey('transcription.mistral.model', selected);
			}}
			renderOption={renderModelOption}
		>
			{#snippet description()}
				You can find more details about Voxtral speech understanding in the <Button
					variant="link"
					class="px-0.3 py-0.2 h-fit"
					href="https://mistral.ai/news/voxtral/"
					target="_blank"
					rel="noopener noreferrer"
				>
					Mistral docs
				</Button>.
			{/snippet}
		</LabeledSelect>
		<MistralApiKeyInput />
	{:else if settings.value['transcription.selectedTranscriptionService'] === 'ElevenLabs'}
		<LabeledSelect
			id="elevenlabs-model"
			label="ElevenLabs Model"
			items={ELEVENLABS_TRANSCRIPTION_MODELS.map((model) => ({
				value: model.name,
				label: model.name,
				...model,
			}))}
			bind:selected={
				() => settings.value['transcription.elevenlabs.model'],
				(selected) =>
					settings.updateKey('transcription.elevenlabs.model', selected)
			}
			renderOption={renderModelOption}
		>
			{#snippet description()}
				You can find more details about the models in the <Link
					href="https://elevenlabs.io/docs/capabilities/speech-to-text"
					target="_blank"
					rel="noopener noreferrer"
				>
					ElevenLabs docs
				</Link>.
			{/snippet}
		</LabeledSelect>
		<ElevenLabsApiKeyInput />
	{:else if settings.value['transcription.selectedTranscriptionService'] === 'speaches'}
		<div class="space-y-4">
			<Card.Root>
				<Card.Header>
					<Card.Title class="text-lg">Speaches Setup</Card.Title>
					<Card.Description>
						Install Speaches server and configure Whispering. Speaches is the
						successor to faster-whisper-server with improved features and active
						development.
					</Card.Description>
				</Card.Header>
				<Card.Content class="space-y-6">
					<div class="flex gap-3">
						<Button
							href="https://speaches.ai/installation/"
							target="_blank"
							rel="noopener noreferrer"
						>
							Installation Guide
						</Button>
						<Button
							variant="outline"
							href="https://speaches.ai/usage/speech-to-text/"
							target="_blank"
							rel="noopener noreferrer"
						>
							Speech-to-Text Setup
						</Button>
					</div>

					<div class="space-y-4">
						<div>
							<p class="text-sm font-medium">
								<span class="text-muted-foreground">Step 1:</span> Install Speaches
								server
							</p>
							<ul class="ml-6 mt-2 space-y-2 text-sm text-muted-foreground">
								<li class="list-disc">
									Download the necessary docker compose files from the <Link
										href="https://speaches.ai/installation/"
										target="_blank"
										rel="noopener noreferrer"
									>
										installation guide
									</Link>
								</li>
								<li class="list-disc">
									Choose CUDA, CUDA with CDI, or CPU variant depending on your
									system
								</li>
							</ul>
						</div>

						<div>
							<p class="text-sm font-medium mb-2">
								<span class="text-muted-foreground">Step 2:</span> Start Speaches
								container
							</p>
							<CopyablePre
								copyableText="docker compose up --detach"
								variant="code"
							/>
						</div>

						<div>
							<p class="text-sm font-medium">
								<span class="text-muted-foreground">Step 3:</span> Download a speech
								recognition model
							</p>
							<ul class="ml-6 mt-2 space-y-2 text-sm text-muted-foreground">
								<li class="list-disc">
									View available models in the <Link
										href="https://speaches.ai/usage/speech-to-text/"
										target="_blank"
										rel="noopener noreferrer"
									>
										speech-to-text guide
									</Link>
								</li>
								<li class="list-disc">
									Run the following command to download a model:
								</li>
							</ul>
							<div class="mt-2">
								<CopyablePre
									copyableText="uvx speaches-cli model download Systran/faster-distil-whisper-small.en"
									variant="code"
								/>
							</div>
						</div>

						<div>
							<p class="text-sm font-medium">
								<span class="text-muted-foreground">Step 4:</span> Configure the
								settings below
							</p>
							<ul class="ml-6 mt-2 space-y-1 text-sm text-muted-foreground">
								<li class="list-disc">Enter your Speaches server URL</li>
								<li class="list-disc">Enter the model ID you downloaded</li>
							</ul>
						</div>
					</div>
				</Card.Content>
			</Card.Root>
		</div>

		<LabeledInput
			id="speaches-base-url"
			label="Base URL"
			placeholder="http://localhost:8000"
			value={settings.value['transcription.speaches.baseUrl']}
			oninput={({ currentTarget: { value } }) => {
				settings.updateKey('transcription.speaches.baseUrl', value);
			}}
		>
			{#snippet description()}
				<p class="text-muted-foreground text-sm">
					The URL where your Speaches server is running (<code>
						SPEACHES_BASE_URL
					</code>), typically
					<CopyToClipboardButton
						contentDescription="speaches base url"
						textToCopy="http://localhost:8000"
						class="bg-muted rounded px-[0.3rem] py-[0.15rem] font-mono text-sm hover:bg-muted/80"
						variant="ghost"
						size="sm"
					>
						http://localhost:8000
						{#snippet copiedContent()}
							http://localhost:8000
							<CheckIcon class="size-4" />
						{/snippet}
					</CopyToClipboardButton>
				</p>
			{/snippet}
		</LabeledInput>

		<LabeledInput
			id="speaches-model-id"
			label="Model ID"
			placeholder="Systran/faster-distil-whisper-small.en"
			value={settings.value['transcription.speaches.modelId']}
			oninput={({ currentTarget: { value } }) => {
				settings.updateKey('transcription.speaches.modelId', value);
			}}
		>
			{#snippet description()}
				<p class="text-muted-foreground text-sm">
					The model you downloaded in step 3 (<code>MODEL_ID</code>), e.g.
					<CopyToClipboardButton
						contentDescription="speaches model id"
						textToCopy="Systran/faster-distil-whisper-small.en"
						class="bg-muted rounded px-[0.3rem] py-[0.15rem] font-mono text-sm hover:bg-muted/80"
						variant="ghost"
						size="sm"
					>
						Systran/faster-distil-whisper-small.en
						{#snippet copiedContent()}
							Systran/faster-distil-whisper-small.en
							<CheckIcon class="size-4" />
						{/snippet}
					</CopyToClipboardButton>
				</p>
			{/snippet}
		</LabeledInput>
	{:else if settings.value['transcription.selectedTranscriptionService'] === 'whispercpp'}
		<div class="space-y-4">
			<!-- Whisper Model Selector Component -->
			{#if window.__TAURI_INTERNALS__}
				<WhisperModelSelector />
			{/if}

			{#if hasRecordingCompatibilityIssue() && !data.ffmpegInstalled}
				<Alert.Root class="border-amber-500/20 bg-amber-500/5">
					<InfoIcon class="size-4 text-amber-600 dark:text-amber-400" />
					<Alert.Title class="text-amber-600 dark:text-amber-400">
						Recording Compatibility Issue
					</Alert.Title>
					<Alert.Description>
						{RECORDING_COMPATIBILITY_MESSAGE}
						<div class="mt-3 space-y-3">
							<div class="flex items-center gap-2">
								<span class="text-sm"><strong>Option 1:</strong></span>
								<Button
									onclick={switchToCpalAt16kHz}
									variant="secondary"
									size="sm"
								>
									Switch to CPAL 16kHz
								</Button>
							</div>
							<div class="text-sm">
								<strong>Option 2:</strong>
								<Link href="/install-ffmpeg">Install FFmpeg</Link>
								to keep your current recording settings
							</div>
						</div>
					</Alert.Description>
				</Alert.Root>
			{/if}
		</div>
	{/if}

	<!-- Audio Compression Settings -->
	<CompressionBody />

	<LabeledSelect
		id="output-language"
		label="Output Language"
		items={SUPPORTED_LANGUAGES_OPTIONS}
		bind:selected={
			() => settings.value['transcription.outputLanguage'],
			(selected) => settings.updateKey('transcription.outputLanguage', selected)
		}
		placeholder="Select a language"
	/>

	<LabeledInput
		id="temperature"
		label="Temperature"
		type="number"
		min="0"
		max="1"
		step="0.1"
		placeholder="0"
		value={settings.value['transcription.temperature']}
		oninput={({ currentTarget: { value } }) => {
			settings.updateKey('transcription.temperature', value);
		}}
		description="Controls randomness in the model's output. 0 is focused and deterministic, 1 is more creative."
	/>

	<LabeledTextarea
		id="transcription-prompt"
		label="System Prompt"
		placeholder="e.g., This is an academic lecture about quantum physics with technical terms like 'eigenvalue' and 'Schrödinger'"
		value={settings.value['transcription.prompt']}
		oninput={({ currentTarget: { value } }) => {
			settings.updateKey('transcription.prompt', value);
		}}
		description="Helps transcription service (e.g., Whisper) better recognize specific terms, names, or context during initial transcription. Not for text transformations - use the Transformations tab for post-processing rules."
	/>
</div>

{#snippet renderModelOption({
	item,
}: {
	item: {
		name: string;
		description: string;
		cost: string;
	};
})}
	<div class="flex flex-col gap-1 py-1">
		<div class="font-medium">{item.name}</div>
		<div class="text-sm text-muted-foreground">
			{item.description}
		</div>
		<Badge variant="outline" class="text-xs">{item.cost}</Badge>
	</div>
{/snippet}<|MERGE_RESOLUTION|>--- conflicted
+++ resolved
@@ -12,11 +12,8 @@
 		ElevenLabsApiKeyInput,
 		GroqApiKeyInput,
 		OpenAiApiKeyInput,
-<<<<<<< HEAD
 		DeepgramApiKeyInput,
 		MistralApiKeyInput,
-=======
->>>>>>> 45dbb250
 	} from '$lib/components/settings';
 	import WhisperModelSelector from '$lib/components/settings/WhisperModelSelector.svelte';
 	import { SUPPORTED_LANGUAGES_OPTIONS } from '$lib/constants/languages';
@@ -26,11 +23,8 @@
 		GROQ_MODELS,
 		OPENAI_TRANSCRIPTION_MODELS,
 		TRANSCRIPTION_SERVICE_OPTIONS,
-<<<<<<< HEAD
 		DEEPGRAM_TRANSCRIPTION_MODELS,
 		MISTRAL_TRANSCRIPTION_MODELS,
-=======
->>>>>>> 45dbb250
 	} from '$lib/constants/transcription';
 	import { settings } from '$lib/stores/settings.svelte';
 	import { CheckIcon, InfoIcon } from '@lucide/svelte';
