/**
 * @fileoverview Migration-free settings management system
 *
 * This module implements a robust settings system that eliminates the need for
 * version migrations. Instead of maintaining multiple schema versions and migration
 * functions, we use a progressive validation approach that:
 *
 * 1. Preserves valid settings from any previous version
 * 2. Silently discards invalid or unknown keys
 * 3. Applies defaults for missing required fields
 *
 * ## Design Decisions
 *
 * - **Flat key structure**: All settings use dot-notation keys (e.g., 'sound.playOn.manual-start')
 *   stored as a single-level object. This simplifies validation and merging.
 *
 * - **Schema with defaults**: Every field in the schema has a `.default()` value,
 *   ensuring we can always produce a valid settings object.
 *
 * - **Progressive validation**: When full validation fails, we attempt partial validation
 *   and finally key-by-key validation to recover as much valid data as possible.
 *
 * ## Benefits over versioned schemas
 *
 * - No migration code to maintain
 * - Automatic forward compatibility
 * - Graceful handling of corrupted settings
 * - Simpler codebase
 * - Easy to add/remove/rename settings
 */

import type { Command } from '$lib/commands';
import {
	BITRATE_VALUES_KBPS,
	DEFAULT_BITRATE_KBPS,
	RECORDING_MODES,
} from '$lib/constants/audio';
import { CommandOrAlt, CommandOrControl } from '$lib/constants/keyboard';
import { SUPPORTED_LANGUAGES } from '$lib/constants/languages';
import type { WhisperingSoundNames } from '$lib/constants/sounds';
import { TRANSCRIPTION_SERVICE_IDS } from '$lib/services/transcription/registry';
import type { ElevenLabsModel } from '$lib/services/transcription/cloud/elevenlabs';
import type { GroqModel } from '$lib/services/transcription/cloud/groq';
import type { OpenAIModel } from '$lib/services/transcription/cloud/openai';
import { ALWAYS_ON_TOP_VALUES } from '$lib/constants/ui';
import { asDeviceIdentifier } from '$lib/services/types';
import {
	FFMPEG_DEFAULT_GLOBAL_OPTIONS,
	FFMPEG_DEFAULT_INPUT_OPTIONS,
	FFMPEG_DEFAULT_OUTPUT_OPTIONS,
	FFMPEG_DEFAULT_COMPRESSION_OPTIONS,
} from '$lib/services/recorder/ffmpeg';
import { type ZodBoolean, type ZodString, z } from 'zod';
<<<<<<< HEAD
import type { DeepgramModel } from '$lib/services/transcription/deepgram';
import type { MistralModel } from '$lib/services/transcription/mistral';
=======
import type { DeepgramModel } from '$lib/services/transcription/cloud/deepgram';
>>>>>>> 49ec052f

/**
 * The main settings schema that defines all application settings.
 *
 * All settings are stored as a flat object with dot-notation keys for logical grouping.
 * Every field has a default value to ensure the application can always start with valid settings.
 *
 * ## Key naming conventions:
 * - `sound.playOn.*` - Sound effect toggles for various events
 * - `transcription.*` - Transcription service configuration
 * - `transformation.*` - Text transformation settings
 * - `recording.*` - Recording mode and device settings
 * - `shortcuts.*` - Keyboard shortcut mappings
 * - `apiKeys.*` - Service API keys
 * - `system.*` - System-level preferences
 * - `database.*` - Data retention policies
 *
 * @example
 * // Access a setting
 * const shouldPlaySound = settings.value['sound.playOn.manual-start'];
 *
 * // Update a setting
 * settings.value = {
 *   ...settings.value,
 *   'transcription.outputLanguage': 'en'
 * };
 */
export const settingsSchema = z.object({
	...({
		'sound.playOn.manual-start': z.boolean().default(true),
		'sound.playOn.manual-stop': z.boolean().default(true),
		'sound.playOn.manual-cancel': z.boolean().default(true),
		'sound.playOn.vad-start': z.boolean().default(true),
		'sound.playOn.vad-capture': z.boolean().default(true),
		'sound.playOn.vad-stop': z.boolean().default(true),
		'sound.playOn.transcriptionComplete': z.boolean().default(true),
		'sound.playOn.transformationComplete': z.boolean().default(true),
	} satisfies Record<
		`sound.playOn.${WhisperingSoundNames}`,
		z.ZodDefault<ZodBoolean>
	>),

	'transcription.copyToClipboardOnSuccess': z.boolean().default(true),
	'transcription.writeToCursorOnSuccess': z.boolean().default(true),
	'transformation.copyToClipboardOnSuccess': z.boolean().default(true),
	'transformation.writeToCursorOnSuccess': z.boolean().default(false),

	'system.alwaysOnTop': z.enum(ALWAYS_ON_TOP_VALUES).default('Never'),

	'database.recordingRetentionStrategy': z
		.enum(['keep-forever', 'limit-count'])
		.default('keep-forever'),
	'database.maxRecordingCount': z
		.string()
		.regex(/^\d+$/, 'Must be a number')
		.default('100'),

	// Recording mode settings
	'recording.mode': z.enum(RECORDING_MODES).default('manual'),
	/**
	 * Recording method to use for manual recording in desktop app.
	 * - 'cpal': Uses Rust audio recording method (CPAL)
	 * - 'navigator': Uses MediaRecorder API (web standard)
	 * - 'ffmpeg': Uses FFmpeg command-line tool for recording
	 */
	'recording.method': z.enum(['cpal', 'navigator', 'ffmpeg']).default('cpal'),

	/**
	 * Device identifiers for each recording method.
	 * Each method remembers its own selected device.
	 * Note: VAD always uses navigator, so it shares the same device ID.
	 */
	'recording.cpal.deviceId': z
		.string()
		.nullable()
		.transform((val) => (val ? asDeviceIdentifier(val) : null))
		.default(null),
	'recording.navigator.deviceId': z
		.string()
		.nullable()
		.transform((val) => (val ? asDeviceIdentifier(val) : null))
		.default(null),
	'recording.ffmpeg.deviceId': z
		.string()
		.nullable()
		.transform((val) => (val ? asDeviceIdentifier(val) : null))
		.default(null),

	// Browser recording settings (used when browser method is selected)
	'recording.navigator.bitrateKbps': z
		.enum(BITRATE_VALUES_KBPS)
		.optional()
		.default(DEFAULT_BITRATE_KBPS),

	// CPAL (Rust audio library) recording settings
	'recording.cpal.outputFolder': z.string().nullable().default(null), // null = use app data dir
	'recording.cpal.sampleRate': z
		.enum(['16000', '44100', '48000'])
		.default('16000'),

	// FFmpeg recording settings - split into three customizable parts
	'recording.ffmpeg.globalOptions': z
		.string()
		.default(FFMPEG_DEFAULT_GLOBAL_OPTIONS), // Global FFmpeg options (e.g., "-hide_banner -loglevel warning")
	'recording.ffmpeg.inputOptions': z
		.string()
		.default(FFMPEG_DEFAULT_INPUT_OPTIONS), // Input options (e.g., "-f avfoundation" - platform defaults applied if empty)
	'recording.ffmpeg.outputOptions': z
		.string()
		.default(FFMPEG_DEFAULT_OUTPUT_OPTIONS), // OGG Vorbis optimized for Whisper: 16kHz mono, 64kbps

	'transcription.selectedTranscriptionService': z
		.enum(TRANSCRIPTION_SERVICE_IDS)
		.default('whispercpp'),
	// Shared settings in transcription
	'transcription.outputLanguage': z.enum(SUPPORTED_LANGUAGES).default('auto'),
	'transcription.prompt': z.string().default(''),
	'transcription.temperature': z.string().default('0.0'),
	// Audio compression settings
	'transcription.compressionEnabled': z.boolean().default(false),
	'transcription.compressionOptions': z
		.string()
		.default(FFMPEG_DEFAULT_COMPRESSION_OPTIONS),

	// Service-specific settings
	'transcription.openai.model': z
		.string()
		.transform((val) => val as (string & {}) | OpenAIModel['name'])
		.default('gpt-4o-mini-transcribe' satisfies OpenAIModel['name']),
	'transcription.elevenlabs.model': z
		.string()
		.transform((val) => val as (string & {}) | ElevenLabsModel['name'])
		.default('scribe_v1' satisfies ElevenLabsModel['name']),
	'transcription.groq.model': z
		.string()
		.transform((val) => val as (string & {}) | GroqModel['name'])
		.default('whisper-large-v3-turbo' satisfies GroqModel['name']),
	'transcription.deepgram.model': z
		.string()
		.transform((val) => val as (string & {}) | DeepgramModel['name'])
		.default('nova-3' satisfies DeepgramModel['name']),
	'transcription.mistral.model': z
		.string()
		.transform((val) => val as (string & {}) | MistralModel['name'])
		.default('voxtral-mini-latest' satisfies MistralModel['name']),
	'transcription.speaches.baseUrl': z.string().default('http://localhost:8000'),
	'transcription.speaches.modelId': z
		.string()
		.default('Systran/faster-distil-whisper-small.en'),
	'transcription.whispercpp.modelPath': z.string().default(''),
	'transcription.parakeet.modelPath': z.string().default(''),

	'transformations.selectedTransformationId': z
		.string()
		.nullable()
		.default(null),

	'completion.openrouter.model': z
		.string()
		.default('mistralai/mixtral-8x7b')
		.describe('OpenRouter model name'),

	'apiKeys.openai': z.string().default(''),
	'apiKeys.anthropic': z.string().default(''),
	'apiKeys.groq': z.string().default(''),
	'apiKeys.google': z.string().default(''),
	'apiKeys.deepgram': z.string().default(''),
	'apiKeys.elevenlabs': z.string().default(''),
	'apiKeys.mistral': z.string().default(''),
	'apiKeys.openrouter': z.string().default(''),

	// Analytics settings
	'analytics.enabled': z.boolean().default(true),

	...({
		'shortcuts.local.toggleManualRecording': z.string().nullable().default(' '),
		'shortcuts.local.startManualRecording': z.string().nullable().default(null),
		'shortcuts.local.stopManualRecording': z.string().nullable().default(null),
		'shortcuts.local.cancelManualRecording': z.string().nullable().default('c'),
		'shortcuts.local.toggleVadRecording': z.string().nullable().default('v'),
		'shortcuts.local.startVadRecording': z.string().nullable().default(null),
		'shortcuts.local.stopVadRecording': z.string().nullable().default(null),
		'shortcuts.local.pushToTalk': z.string().nullable().default('p'),
	} satisfies Record<
		`shortcuts.local.${Command['id']}`,
		z.ZodDefault<z.ZodNullable<ZodString>>
	>),

	...({
		'shortcuts.global.toggleManualRecording': z
			.string()
			.nullable()
			.default(`${CommandOrControl}+Shift+;`),
		'shortcuts.global.startManualRecording': z
			.string()
			.nullable()
			.default(null),
		'shortcuts.global.stopManualRecording': z.string().nullable().default(null),
		'shortcuts.global.cancelManualRecording': z
			.string()
			.nullable()
			.default(`${CommandOrControl}+Shift+'`),
		'shortcuts.global.toggleVadRecording': z.string().nullable().default(null),
		'shortcuts.global.startVadRecording': z.string().nullable().default(null),
		'shortcuts.global.stopVadRecording': z.string().nullable().default(null),
		'shortcuts.global.pushToTalk': z
			.string()
			.nullable()
			.default(`${CommandOrAlt}+Shift+D`),
	} satisfies Record<
		`shortcuts.global.${Command['id']}`,
		z.ZodDefault<z.ZodNullable<ZodString>>
	>),
});

/**
 * The TypeScript type for validated settings, inferred from the Zod schema.
 * This is the source of truth for all settings throughout the application.
 *
 * @see settingsSchema - The Zod schema that defines this type
 */
export type Settings = z.infer<typeof settingsSchema>;

/**
 * Get default settings by parsing an empty object, which will use all the .default() values
 * defined in the schema.
 *
 * @returns A complete settings object with all default values
 *
 * @example
 * // Get fresh default settings
 * const defaults = getDefaultSettings();
 * console.log(defaults['transcription.outputLanguage']); // 'auto'
 * console.log(defaults['sound.playOn.manual-start']); // true
 *
 * @example
 * // Reset a specific setting to default
 * const defaults = getDefaultSettings();
 * settings.value = {
 *   ...settings.value,
 *   'transcription.temperature': defaults['transcription.temperature']
 * };
 */
export function getDefaultSettings(): Settings {
	const result = settingsSchema.parse({});
	return result;
}

/**
 * Parses and validates stored settings using a three-tier progressive validation strategy.
 * This function ensures we always return valid settings, preserving as much user data as possible
 * while gracefully handling corrupted, outdated, or partial settings.
 *
 * ## Validation Strategy:
 *
 * 1. **Full validation** - Try to parse the entire stored value as-is
 * 2. **Partial validation** - If full validation fails, validate against a partial schema
 *    and merge valid keys with defaults
 * 3. **Key-by-key validation** - As a last resort, validate each key individually,
 *    keeping only valid key-value pairs
 *
 * @param storedValue - The raw value from storage (usually from localStorage)
 * @returns A valid Settings object, guaranteed to match the current schema
 *
 * @example
 * // Case 1: Valid settings pass through unchanged
 * const stored = { 'sound.playOn.manual-start': false, ...otherValidSettings };
 * const result = parseStoredSettings(stored);
 * console.log(result['sound.playOn.manual-start']); // false
 *
 * @example
 * // Case 2: Partially valid settings merge with defaults
 * const stored = {
 *   'sound.playOn.manual-start': false,  // valid
 *   'obsolete.setting': 'value',          // invalid - will be discarded
 *   // missing required settings will use defaults
 * };
 * const result = parseStoredSettings(stored);
 * console.log(result['sound.playOn.manual-start']); // false (preserved)
 * console.log(result['transcription.outputLanguage']); // 'auto' (default)
 *
 * @example
 * // Case 3: Individual values that fail validation use defaults
 * const stored = {
 *   'transcription.temperature': 'invalid', // wrong type
 *   'sound.playOn.manual-start': false,     // valid
 * };
 * const result = parseStoredSettings(stored);
 * console.log(result['transcription.temperature']); // '0.0' (default)
 * console.log(result['sound.playOn.manual-start']); // false (preserved)
 *
 * @example
 * // Case 4: Non-object input returns complete defaults
 * const result1 = parseStoredSettings(null);
 * const result2 = parseStoredSettings('corrupted');
 * const result3 = parseStoredSettings(undefined);
 * // All return getDefaultSettings()
 */
export function parseStoredSettings(storedValue: unknown): Settings {
	// Migrate old settings keys to new ones
	if (typeof storedValue === 'object' && storedValue !== null) {
		const migrated = { ...storedValue } as Record<string, unknown>;

		// Migrate clipboard settings to new names
		if ('transcription.clipboard.copyOnSuccess' in migrated) {
			migrated['transcription.copyToClipboardOnSuccess'] =
				migrated['transcription.clipboard.copyOnSuccess'];
			delete migrated['transcription.clipboard.copyOnSuccess'];
		}
		if ('transcription.clipboard.pasteOnSuccess' in migrated) {
			migrated['transcription.writeToCursorOnSuccess'] =
				migrated['transcription.clipboard.pasteOnSuccess'];
			delete migrated['transcription.clipboard.pasteOnSuccess'];
		}
		if ('transformation.clipboard.copyOnSuccess' in migrated) {
			migrated['transformation.copyToClipboardOnSuccess'] =
				migrated['transformation.clipboard.copyOnSuccess'];
			delete migrated['transformation.clipboard.copyOnSuccess'];
		}
		if ('transformation.clipboard.pasteOnSuccess' in migrated) {
			migrated['transformation.writeToCursorOnSuccess'] =
				migrated['transformation.clipboard.pasteOnSuccess'];
			delete migrated['transformation.clipboard.pasteOnSuccess'];
		}

		storedValue = migrated;
	}

	// First, try to parse the entire value
	const fullResult = settingsSchema.safeParse(storedValue);
	if (fullResult.success) {
		return fullResult.data;
	}

	// If it's not an object, return defaults
	if (typeof storedValue !== 'object' || storedValue === null) {
		return getDefaultSettings();
	}

	// Create a partial schema where all keys are optional
	// This allows us to validate incomplete settings objects
	const partialSchema = settingsSchema.partial();

	// Try parsing with the partial schema
	const partialResult = partialSchema.safeParse(storedValue);

	if (partialResult.success) {
		// The partial object is valid, now merge with defaults
		// This ensures all required keys exist
		const mergedSettings = {
			...getDefaultSettings(),
			...partialResult.data,
		};

		// Validate the merged result with the full schema
		// This step ensures the merged object is complete and valid
		const finalResult = settingsSchema.safeParse(mergedSettings);
		if (finalResult.success) {
			return finalResult.data;
		}
	}

	// If even partial validation fails, try key-by-key validation
	// This handles cases where individual values might be invalid
	const validatedSettings: Record<string, unknown> = {};

	// Since settings are flat (one layer deep), we can iterate through stored keys
	for (const [key, value] of Object.entries(
		storedValue as Record<string, unknown>,
	)) {
		// Create a test object with just this key
		// This isolates validation to prevent one bad value from invalidating others
		const testObject = { [key]: value };
		const testResult = partialSchema.safeParse(testObject);

		if (testResult.success && key in testResult.data) {
			// This key-value pair is valid, keep it
			validatedSettings[key] = value;
		}
		// Invalid keys are silently discarded
		// This includes unknown keys from old versions or corrupted values
	}

	// Merge validated keys with defaults
	// Defaults fill in any missing required fields
	const finalSettings = {
		...getDefaultSettings(),
		...validatedSettings,
	};

	// Do one final validation to ensure the result is valid
	// This should always succeed given our approach, but we check to be safe
	const result = settingsSchema.safeParse(finalSettings);
	if (result.success) {
		return result.data;
	}

	// If all else fails, return defaults
	// This ensures the app always has valid settings to work with
	return getDefaultSettings();
}<|MERGE_RESOLUTION|>--- conflicted
+++ resolved
@@ -51,12 +51,8 @@
 	FFMPEG_DEFAULT_COMPRESSION_OPTIONS,
 } from '$lib/services/recorder/ffmpeg';
 import { type ZodBoolean, type ZodString, z } from 'zod';
-<<<<<<< HEAD
-import type { DeepgramModel } from '$lib/services/transcription/deepgram';
+import type { DeepgramModel } from '$lib/services/transcription/cloud/deepgram';
 import type { MistralModel } from '$lib/services/transcription/mistral';
-=======
-import type { DeepgramModel } from '$lib/services/transcription/cloud/deepgram';
->>>>>>> 49ec052f
 
 /**
  * The main settings schema that defines all application settings.
