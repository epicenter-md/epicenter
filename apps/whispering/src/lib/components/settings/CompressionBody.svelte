--- conflicted
+++ resolved
@@ -69,19 +69,12 @@
 	<div class="flex items-center gap-3">
 		<Checkbox
 			id="compression-enabled-{Math.random().toString(36).substr(2, 9)}"
-<<<<<<< HEAD
 			bind:checked={
 				() => settings.value['transcription.compressionEnabled'],
-				(checked) => settings.updateKey('transcription.compressionEnabled', checked)
+				(checked) =>
+					settings.updateKey('transcription.compressionEnabled', checked)
 			}
-			disabled={!isFfmpegInstalled || isFfmpegCheckLoading}
-=======
-			checked={settings.value['transcription.compressionEnabled']}
-			onCheckedChange={(checked) => {
-				settings.updateKey('transcription.compressionEnabled', checked);
-			}}
 			disabled={!isFfmpegInstalled}
->>>>>>> d06e839d
 		/>
 		<div class="flex-1">
 			<div class="flex items-center gap-2">
