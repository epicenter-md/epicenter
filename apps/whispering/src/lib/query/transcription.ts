--- conflicted
+++ resolved
@@ -218,24 +218,6 @@
 						},
 					);
 				case 'Deepgram':
-<<<<<<< HEAD
-					return await services.transcriptions.deepgram.transcribe(blob, {
-						outputLanguage: settings.value['transcription.outputLanguage'],
-						prompt: settings.value['transcription.prompt'],
-						temperature: settings.value['transcription.temperature'],
-						apiKey: settings.value['apiKeys.deepgram'],
-						modelName: settings.value['transcription.deepgram.model'],
-					});
-				case 'Mistral':
-					return await services.transcriptions.mistral.transcribe(blob, {
-						outputLanguage: settings.value['transcription.outputLanguage'],
-						prompt: settings.value['transcription.prompt'],
-						temperature: settings.value['transcription.temperature'],
-						apiKey: settings.value['apiKeys.mistral'],
-						modelName: settings.value['transcription.mistral.model'],
-					});
-				case 'whispercpp':
-=======
 					return await services.transcriptions.deepgram.transcribe(
 						audioToTranscribe,
 						{
@@ -244,6 +226,17 @@
 							temperature: settings.value['transcription.temperature'],
 							apiKey: settings.value['apiKeys.deepgram'],
 							modelName: settings.value['transcription.deepgram.model'],
+						},
+					);
+				case 'Mistral':
+					return await services.transcriptions.mistral.transcribe(
+						audioToTranscribe,
+						{
+							outputLanguage: settings.value['transcription.outputLanguage'],
+							prompt: settings.value['transcription.prompt'],
+							temperature: settings.value['transcription.temperature'],
+							apiKey: settings.value['apiKeys.mistral'],
+							modelName: settings.value['transcription.mistral.model'],
 						},
 					);
 				case 'whispercpp': {
@@ -261,7 +254,6 @@
 							},
 						});
 					}
->>>>>>> 49ec052f
 					return await services.transcriptions.whispercpp.transcribe(
 						audioToTranscribe,
 						{
