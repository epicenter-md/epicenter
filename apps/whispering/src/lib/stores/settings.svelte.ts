--- conflicted
+++ resolved
@@ -6,8 +6,6 @@
 } from '$lib/settings/settings';
 import { enumerateDevices } from '$lib/services/device-stream';
 import { createPersistedState } from '@repo/svelte-utils';
-<<<<<<< HEAD
-=======
 import {
 	syncGlobalShortcutsWithSettings,
 	syncLocalShortcutsWithSettings,
@@ -41,55 +39,23 @@
 				console.error('Failed to parse settings JSON:', error.error);
 				return getDefaultSettings();
 			}
->>>>>>> 138cbaa7
-
-export const settings = createPersistedState({
-	key: 'whispering-settings',
-	schema: settingsSchema,
-	onParseError: (error) => {
-		// For empty storage, return defaults
-		if (error.type === 'storage_empty') {
+			
+			// For schema validation failures, return defaults
+			if (error.type === 'schema_validation_failed') {
+				return getDefaultSettings();
+			}
+			
+			// For async validation (shouldn't happen with our schemas)
+			if (error.type === 'schema_validation_async_during_sync') {
+				console.warn('Unexpected async validation for settings');
+				return getDefaultSettings();
+			}
+
+			// Fallback - should never reach here
 			return getDefaultSettings();
-<<<<<<< HEAD
-		}
-
-		// For JSON parse errors, return defaults
-		if (error.type === 'json_parse_error') {
-			console.error('Failed to parse settings JSON:', error.error);
-			return getDefaultSettings();
-		}
-
-		// For schema validation failures, return defaults
-		if (error.type === 'schema_validation_failed') {
-			return getDefaultSettings();
-		}
-
-		// For async validation (shouldn't happen with our schemas)
-		if (error.type === 'schema_validation_async_during_sync') {
-			console.warn('Unexpected async validation for settings');
-			return getDefaultSettings();
-		}
-
-		// Fallback - should never reach here
-		return getDefaultSettings();
-	},
-	onUpdateSuccess: () => {
-		rpc.notify.success.execute({ title: 'Settings updated!', description: '' });
-	},
-	onUpdateError: (err) => {
-		rpc.notify.error.execute({
-			title: 'Error updating settings',
-			description: err instanceof Error ? err.message : 'Unknown error',
-		});
-	},
-});
-=======
 		},
 		onUpdateSuccess: () => {
-			rpc.notify.success.execute({
-				title: 'Settings updated!',
-				description: '',
-			});
+			rpc.notify.success.execute({ title: 'Settings updated!', description: '' });
 		},
 		onUpdateError: (err) => {
 			rpc.notify.error.execute({
@@ -254,5 +220,4 @@
 	const { errs } = partitionResults(results);
 
 	return { errs };
-}
->>>>>>> 138cbaa7
+}