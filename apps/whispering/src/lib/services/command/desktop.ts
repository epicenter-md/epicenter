<<<<<<< HEAD
import { Command } from '@tauri-apps/plugin-shell';
import { extractErrorMessage } from 'wellcrafted/error';
import { Err, Ok, tryAsync } from 'wellcrafted/result';
import { IS_WINDOWS } from '$lib/constants/platform';
=======
import { Command, type ChildProcess } from '@tauri-apps/plugin-shell';
import { invoke } from '@tauri-apps/api/core';
import { tryAsync, Err, Ok } from 'wellcrafted/result';
>>>>>>> 03ffe88b
import type { CommandService, ShellCommand } from './types';
import { CommandServiceErr } from './types';

export function createCommandServiceDesktop(): CommandService {
	return {
		/**
		 * Execute a command and wait for it to complete.
		 *
		 * Commands are parsed and executed directly without shell wrappers on all platforms.
		 * On Windows, uses CREATE_NO_WINDOW flag to prevent console window flash.
		 *
		 * @see https://github.com/epicenter-md/epicenter/issues/815
		 */
		async execute(command) {
			console.log('[TS] execute: starting command:', command);
			const { data, error } = await tryAsync({
				try: async () => {
					// Rust returns CommandOutput which matches ChildProcess<string> structure
					const result = await invoke<ChildProcess<string>>('execute_command', { command });
					console.log('[TS] execute: completed with code:', result.code);
					return result;
				},
				catch: (error) => {
					console.error('[TS] execute: error:', error);
					return CommandServiceErr({
						message: 'Failed to execute command',
						context: { command },
						cause: error,
					});
				},
			});

			if (error) return Err(error);
			return Ok(data);
		},

		/**
		 * Spawn a child process without waiting for it to complete.
		 *
		 * Commands are parsed and executed directly without shell wrappers on all platforms.
		 * On Windows, uses CREATE_NO_WINDOW flag to prevent console window flash.
		 * Returns a Child instance that can be used to control the process.
		 *
		 * @see https://github.com/epicenter-md/epicenter/issues/815
		 */
		async spawn(command) {
			console.log('[TS] spawn: starting command:', command);
			const { data, error } = await tryAsync({
				try: async () => {
					// Rust returns just the PID (u32)
					const pid = await invoke<number>('spawn_command', { command });
					console.log('[TS] spawn: received PID:', pid);

					// Wrap the PID in a Child instance for process control
					const { Child } = await import('@tauri-apps/plugin-shell');
					const child = new Child(pid);
					console.log('[TS] spawn: wrapped PID in Child instance');
					return child;
				},
				catch: (error) => {
					console.error('[TS] spawn: error:', error);
					return CommandServiceErr({
						message: `Failed to spawn command: ${extractErrorMessage(error)}`,
						context: { command },
						cause: error,
					});
				},
			});

			if (error) return Err(error);
			return Ok(data);
		},
	};
}<|MERGE_RESOLUTION|>--- conflicted
+++ resolved
@@ -1,13 +1,7 @@
-<<<<<<< HEAD
-import { Command } from '@tauri-apps/plugin-shell';
+import { invoke } from '@tauri-apps/api/core';
+import { type ChildProcess } from '@tauri-apps/plugin-shell';
 import { extractErrorMessage } from 'wellcrafted/error';
 import { Err, Ok, tryAsync } from 'wellcrafted/result';
-import { IS_WINDOWS } from '$lib/constants/platform';
-=======
-import { Command, type ChildProcess } from '@tauri-apps/plugin-shell';
-import { invoke } from '@tauri-apps/api/core';
-import { tryAsync, Err, Ok } from 'wellcrafted/result';
->>>>>>> 03ffe88b
 import type { CommandService, ShellCommand } from './types';
 import { CommandServiceErr } from './types';
 
@@ -26,7 +20,9 @@
 			const { data, error } = await tryAsync({
 				try: async () => {
 					// Rust returns CommandOutput which matches ChildProcess<string> structure
-					const result = await invoke<ChildProcess<string>>('execute_command', { command });
+					const result = await invoke<ChildProcess<string>>('execute_command', {
+						command,
+					});
 					console.log('[TS] execute: completed with code:', result.code);
 					return result;
 				},
