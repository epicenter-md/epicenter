--- conflicted
+++ resolved
@@ -112,18 +112,10 @@
 ): Promise<Result<string, TranscriptionError>> {
 	return tryAsync({
 		try: () => apiCall(blob),
-<<<<<<< HEAD
-		mapError: (error) =>
-			TranscriptionError({
-				message: 'Failed to transcribe audio',
-				cause: error,
-			}),
-=======
 		mapErr: (error) => TranscriptionErr({
 			message: 'Failed to transcribe audio',
 			cause: error,
 		}),
->>>>>>> 4b2a3634
 	});
 }
 ```
@@ -193,20 +185,11 @@
    ```typescript
    return tryAsync({
    	try: () => navigator.mediaDevices.getUserMedia(constraints),
-<<<<<<< HEAD
-   	mapError: (error) =>
-   		DeviceStreamServiceError({
-   			message: 'Unable to access microphone. Please check permissions.',
-   			context: { constraints, hasPermission },
-   			cause: error,
-   		}),
-=======
    	mapErr: (error) => DeviceStreamServiceErr({
    		message: 'Unable to access microphone. Please check permissions.',
    		context: { constraints, hasPermission },
    		cause: error,
    	}),
->>>>>>> 4b2a3634
    });
    ```
 
