<script lang="ts">
	import { fasterRerecordExplainedDialog } from '$lib/components/FasterRerecordExplainedDialog.svelte';
	import { Button } from '$lib/components/ui/button/index.js';
	import { Label } from '$lib/components/ui/label/index.js';
	import { Separator } from '$lib/components/ui/separator/index.js';
	import { Switch } from '$lib/components/ui/switch/index.js';
	import { setAlwaysOnTopToTrueIfInSettings } from '$lib/services/AlwaysOnTopService';
	import { settings } from '$lib/stores/settings.svelte';
	import { ALWAYS_ON_TOP_OPTIONS } from '@repo/shared';
	import SettingsLabelSelect from './SettingsLabelSelect.svelte';
</script>

<svelte:head>
	<title>Settings - Whispering</title>
</svelte:head>

<div class="space-y-6">
	<div>
		<h3 class="text-lg font-medium">General</h3>
		<p class="text-muted-foreground text-sm">
			Configure your general Whispering preferences.
		</p>
	</div>
	<Separator />
	<div class="flex items-center gap-2">
		<Switch
			id="play-sound-enabled"
			aria-labelledby="play-sound-enabled"
			checked={settings.value.isPlaySoundEnabled}
			onCheckedChange={(v) => {
				settings.value = { ...settings.value, isPlaySoundEnabled: v };
			}}
		/>
		<Label for="play-sound-enabled">Play sound on toggle on and off</Label>
	</div>
	<div class="flex items-center gap-2">
		<Switch
			id="copy-to-clipboard"
			aria-labelledby="copy-to-clipboard"
			checked={settings.value.isCopyToClipboardEnabled}
			onCheckedChange={(v) => {
				settings.value = { ...settings.value, isCopyToClipboardEnabled: v };
			}}
		/>
		<Label for="copy-to-clipboard"
			>Copy text to clipboard on successful transcription</Label
		>
	</div>
	<div class="flex items-center gap-2">
		<Switch
			id="paste-from-clipboard"
			aria-labelledby="paste-from-clipboard"
			checked={settings.value.isPasteContentsOnSuccessEnabled}
			onCheckedChange={(v) => {
				settings.value = {
					...settings.value,
					isPasteContentsOnSuccessEnabled: v,
				};
			}}
		/>
		<Label for="paste-from-clipboard">
			Paste contents from clipboard after successful transcription
		</Label>
	</div>
	<div class="flex items-center gap-2">
		<Switch
			id="faster-rerecord"
			aria-labelledby="faster-rerecord"
			checked={settings.value.isFasterRerecordEnabled}
			onCheckedChange={(v) => {
				settings.value = { ...settings.value, isFasterRerecordEnabled: v };
			}}
		/>
		<Label for="faster-rerecord">
			Enable faster rerecord. <Button
				variant="link"
				size="inline"
				onclick={() => (fasterRerecordExplainedDialog.isOpen = true)}
			>
				(What's that?)
			</Button>
		</Label>
	</div>
	{#if window.__TAURI_INTERNALS__}
		<div class="grid gap-2">
			<SettingsLabelSelect
				id="always-on-top"
				label="Always On Top"
				items={ALWAYS_ON_TOP_OPTIONS}
				selected={settings.value.alwaysOnTop}
				onSelectedChange={async (selected) => {
					if (!selected) return;
<<<<<<< HEAD
					settings.value = { ...settings.value, alwaysOnTop: selected.value };
					await setAlwaysOnTopToTrueIfInSettings();
=======
					settings.value = { ...settings.value, alwaysOnTop: selected };
					setAlwaysOnTopToTrueIfAlwaysInSettings();
>>>>>>> 270a0e3e
				}}
				placeholder="Select a language"
			/>
		</div>
	{/if}
</div><|MERGE_RESOLUTION|>--- conflicted
+++ resolved
@@ -90,13 +90,8 @@
 				selected={settings.value.alwaysOnTop}
 				onSelectedChange={async (selected) => {
 					if (!selected) return;
-<<<<<<< HEAD
-					settings.value = { ...settings.value, alwaysOnTop: selected.value };
+					settings.value = { ...settings.value, alwaysOnTop: selected };
 					await setAlwaysOnTopToTrueIfInSettings();
-=======
-					settings.value = { ...settings.value, alwaysOnTop: selected };
-					setAlwaysOnTopToTrueIfAlwaysInSettings();
->>>>>>> 270a0e3e
 				}}
 				placeholder="Select a language"
 			/>
