lockfileVersion: '9.0'

settings:
  autoInstallPeers: true
  excludeLinksFromLockfile: false

importers:

  .:
    devDependencies:
      '@biomejs/biome':
        specifier: ^1.9.4
        version: 1.9.4
      concurrently:
        specifier: latest
        version: 9.1.0
      turbo:
        specifier: latest
        version: 2.3.3

  apps/app:
    dependencies:
      '@plasmohq/messaging':
        specifier: ^0.6.2
        version: 0.6.2(react@18.3.1)
      '@repo/shared':
        specifier: workspace:*
        version: link:../../packages/shared
      '@tanstack/svelte-table':
<<<<<<< HEAD
        specifier: 9.0.0-alpha.10
=======
        specifier: ^9.0.0-alpha.10
>>>>>>> 94b15d19
        version: 9.0.0-alpha.10(svelte@5.14.3)
      '@tanstack/table-core':
        specifier: ^9.0.0-alpha.10
        version: 9.0.0-alpha.10
      '@tauri-apps/api':
<<<<<<< HEAD
        specifier: 2.1.1
        version: 2.1.1
      '@tauri-apps/plugin-clipboard-manager':
        specifier: 2.2.0
        version: 2.2.0
      '@tauri-apps/plugin-dialog':
        specifier: 2.2.0
        version: 2.2.0
      '@tauri-apps/plugin-fs':
        specifier: 2.2.0
        version: 2.2.0
      '@tauri-apps/plugin-global-shortcut':
        specifier: 2.2.0
        version: 2.2.0
      '@tauri-apps/plugin-http':
        specifier: 2.2.0
        version: 2.2.0
      '@tauri-apps/plugin-notification':
        specifier: 2.2.0
        version: 2.2.0
      '@tauri-apps/plugin-os':
        specifier: 2.2.0
        version: 2.2.0
      '@tauri-apps/plugin-sql':
        specifier: 2.2.0
        version: 2.2.0
      '@tauri-apps/plugin-window-state':
        specifier: 2.2.0
=======
        specifier: ^2.1.1
        version: 2.1.1
      '@tauri-apps/plugin-clipboard-manager':
        specifier: ^2.2.0
        version: 2.2.0
      '@tauri-apps/plugin-dialog':
        specifier: ^2.2.0
        version: 2.2.0
      '@tauri-apps/plugin-fs':
        specifier: ^2.2.0
        version: 2.2.0
      '@tauri-apps/plugin-global-shortcut':
        specifier: ^2.2.0
        version: 2.2.0
      '@tauri-apps/plugin-http':
        specifier: ^2.2.0
        version: 2.2.0
      '@tauri-apps/plugin-notification':
        specifier: ^2.2.0
        version: 2.2.0
      '@tauri-apps/plugin-os':
        specifier: ^2.2.0
        version: 2.2.0
      '@tauri-apps/plugin-shell':
        specifier: ^2.2.0
        version: 2.2.0
      '@tauri-apps/plugin-sql':
        specifier: ^2.2.0
        version: 2.2.0
      '@tauri-apps/plugin-window-state':
        specifier: ^2.2.0
>>>>>>> 94b15d19
        version: 2.2.0
      audio-recorder-polyfill:
        specifier: ^0.4.1
        version: 0.4.1
      cross-env:
        specifier: ^7.0.3
        version: 7.0.3
      hotkeys-js:
        specifier: ^3.13.9
        version: 3.13.9
      idb:
        specifier: ^8.0.1
        version: 8.0.1
      nanoid:
        specifier: ^5.0.9
        version: 5.0.9
      zod:
        specifier: ^3.24.1
        version: 3.24.1
    devDependencies:
      '@eslint/compat':
        specifier: ^1.2.4
        version: 1.2.4(eslint@9.17.0(jiti@1.21.6))
      '@sveltejs/adapter-static':
        specifier: 3.0.6
        version: 3.0.6(@sveltejs/kit@2.12.1(@sveltejs/vite-plugin-svelte@5.0.2(svelte@5.14.3)(vite@6.0.3(@types/node@22.10.2)(jiti@1.21.6)(less@4.2.1)(lightningcss@1.28.2)(sass@1.83.0)(yaml@2.5.0)))(svelte@5.14.3)(vite@6.0.3(@types/node@22.10.2)(jiti@1.21.6)(less@4.2.1)(lightningcss@1.28.2)(sass@1.83.0)(yaml@2.5.0)))
      '@sveltejs/adapter-vercel':
        specifier: ^5.5.2
        version: 5.5.2(@sveltejs/kit@2.12.1(@sveltejs/vite-plugin-svelte@5.0.2(svelte@5.14.3)(vite@6.0.3(@types/node@22.10.2)(jiti@1.21.6)(less@4.2.1)(lightningcss@1.28.2)(sass@1.83.0)(yaml@2.5.0)))(svelte@5.14.3)(vite@6.0.3(@types/node@22.10.2)(jiti@1.21.6)(less@4.2.1)(lightningcss@1.28.2)(sass@1.83.0)(yaml@2.5.0)))(rollup@4.28.1)
      '@sveltejs/kit':
        specifier: ^2.12.1
        version: 2.12.1(@sveltejs/vite-plugin-svelte@5.0.2(svelte@5.14.3)(vite@6.0.3(@types/node@22.10.2)(jiti@1.21.6)(less@4.2.1)(lightningcss@1.28.2)(sass@1.83.0)(yaml@2.5.0)))(svelte@5.14.3)(vite@6.0.3(@types/node@22.10.2)(jiti@1.21.6)(less@4.2.1)(lightningcss@1.28.2)(sass@1.83.0)(yaml@2.5.0))
      '@sveltejs/vite-plugin-svelte':
        specifier: ^5.0.2
        version: 5.0.2(svelte@5.14.3)(vite@6.0.3(@types/node@22.10.2)(jiti@1.21.6)(less@4.2.1)(lightningcss@1.28.2)(sass@1.83.0)(yaml@2.5.0))
      '@tauri-apps/cli':
        specifier: ^2.1.0
        version: 2.1.0
      '@types/chrome':
        specifier: ^0.0.287
        version: 0.0.287
      autoprefixer:
        specifier: ^10.4.20
        version: 10.4.20(postcss@8.4.49)
      bits-ui:
        specifier: 1.0.0-next.74
        version: 1.0.0-next.74(svelte@5.14.3)
      clsx:
        specifier: ^2.1.1
        version: 2.1.1
      eslint:
        specifier: ^9.17.0
        version: 9.17.0(jiti@1.21.6)
      eslint-config-prettier:
        specifier: ^9.1.0
        version: 9.1.0(eslint@9.17.0(jiti@1.21.6))
      eslint-plugin-svelte:
        specifier: ^2.46.1
        version: 2.46.1(eslint@9.17.0(jiti@1.21.6))(svelte@5.14.3)
      globals:
        specifier: ^15.13.0
        version: 15.13.0
      lucide-svelte:
        specifier: ^0.468.0
        version: 0.468.0(svelte@5.14.3)
      mode-watcher:
        specifier: ^0.5.0
        version: 0.5.0(svelte@5.14.3)
      postcss:
        specifier: ^8.4.49
        version: 8.4.49
      prettier:
        specifier: ^3.4.2
        version: 3.4.2
      prettier-plugin-svelte:
        specifier: ^3.3.2
        version: 3.3.2(prettier@3.4.2)(svelte@5.14.3)
      svelte:
        specifier: ^5.14.3
        version: 5.14.3
      svelte-check:
        specifier: ^4.1.1
        version: 4.1.1(picomatch@4.0.2)(svelte@5.14.3)(typescript@5.7.2)
      svelte-sonner:
        specifier: ^0.3.28
        version: 0.3.28(svelte@5.14.3)
      tailwind-merge:
        specifier: ^2.5.5
        version: 2.5.5
      tailwind-variants:
        specifier: ^0.3.0
        version: 0.3.0(tailwindcss@3.4.17)
      tailwindcss:
        specifier: ^3.4.17
        version: 3.4.17
      tailwindcss-animate:
        specifier: ^1.0.7
        version: 1.0.7(tailwindcss@3.4.17)
      typescript:
        specifier: ^5.7.2
        version: 5.7.2
      typescript-eslint:
        specifier: ^8.18.1
        version: 8.18.1(eslint@9.17.0(jiti@1.21.6))(typescript@5.7.2)
      vite:
        specifier: ^6.0.3
        version: 6.0.3(@types/node@22.10.2)(jiti@1.21.6)(less@4.2.1)(lightningcss@1.28.2)(sass@1.83.0)(yaml@2.5.0)

  apps/extension:
    dependencies:
      '@plasmohq/messaging':
        specifier: ^0.6.2
        version: 0.6.2(react@18.3.1)
      '@plasmohq/storage':
        specifier: ^1.13.0
        version: 1.13.0(react@18.3.1)
      '@radix-ui/react-label':
        specifier: ^2.1.1
        version: 2.1.1(@types/react-dom@19.0.2(@types/react@19.0.1))(@types/react@19.0.1)(react-dom@18.3.1(react@18.3.1))(react@18.3.1)
      '@radix-ui/react-select':
        specifier: ^2.1.4
        version: 2.1.4(@types/react-dom@19.0.2(@types/react@19.0.1))(@types/react@19.0.1)(react-dom@18.3.1(react@18.3.1))(react@18.3.1)
      '@radix-ui/react-slot':
        specifier: ^1.1.1
        version: 1.1.1(@types/react@19.0.1)(react@18.3.1)
      '@radix-ui/react-switch':
        specifier: ^1.1.2
        version: 1.1.2(@types/react-dom@19.0.2(@types/react@19.0.1))(@types/react@19.0.1)(react-dom@18.3.1(react@18.3.1))(react@18.3.1)
      '@radix-ui/react-tooltip':
        specifier: ^1.1.6
        version: 1.1.6(@types/react-dom@19.0.2(@types/react@19.0.1))(@types/react@19.0.1)(react-dom@18.3.1(react@18.3.1))(react@18.3.1)
      '@tanstack/react-query':
        specifier: ^5.62.8
        version: 5.62.8(react@18.3.1)
      class-variance-authority:
        specifier: ^0.7.1
        version: 0.7.1
      clsx:
        specifier: ^2.1.1
        version: 2.1.1
      idb:
        specifier: ^8.0.1
        version: 8.0.1
      lucide-react:
        specifier: ^0.424.0
        version: 0.424.0(react@18.3.1)
      nanoid:
        specifier: ^5.0.9
        version: 5.0.9
<<<<<<< HEAD
      next-themes:
        specifier: ^0.4.4
        version: 0.4.4(react-dom@18.3.1(react@18.3.1))(react@18.3.1)
=======
>>>>>>> 94b15d19
      plasmo:
        specifier: ^0.89.4
        version: 0.89.4(@swc/core@1.10.1(@swc/helpers@0.5.15))(@swc/helpers@0.5.15)(lodash@4.17.21)(postcss@8.4.49)(react-dom@18.3.1(react@18.3.1))(react@18.3.1)
      react:
        specifier: ^18.3.1
        version: 18.3.1
      react-dom:
        specifier: ^18.3.1
        version: 18.3.1(react@18.3.1)
      sonner:
        specifier: ^1.7.1
        version: 1.7.1(react-dom@18.3.1(react@18.3.1))(react@18.3.1)
      tailwind-merge:
        specifier: ^2.5.5
        version: 2.5.5
      tailwindcss:
        specifier: ^3.4.17
        version: 3.4.17
      tailwindcss-animate:
        specifier: ^1.0.7
        version: 1.0.7(tailwindcss@3.4.17)
      zod:
        specifier: ^3.24.1
        version: 3.24.1
    devDependencies:
      '@types/chrome':
        specifier: ^0.0.287
        version: 0.0.287
      '@types/node':
        specifier: ^22.10.2
        version: 22.10.2
      '@types/react':
        specifier: ^19.0.1
        version: 19.0.1
      '@types/react-dom':
        specifier: ^19.0.2
        version: 19.0.2(@types/react@19.0.1)
      autoprefixer:
        specifier: ^10.4.20
        version: 10.4.20(postcss@8.4.49)
      postcss:
        specifier: ^8.4.49
        version: 8.4.49
      typescript:
        specifier: ^5.7.2
        version: 5.7.2

  packages/shared:
    dependencies:
      '@epicenterhq/result':
        specifier: ^0.1.1
        version: 0.1.1
      zod:
        specifier: ^3.24.1
        version: 3.24.1
    devDependencies:
      typescript:
        specifier: ^5.7.2
        version: 5.7.2

packages:

  '@alloc/quick-lru@5.2.0':
    resolution: {integrity: sha512-UrcABB+4bUrFABwbluTIBErXwvbsU/V7TZWfmbgJfbkwiBuziS9gxdODUyuiecfdGQ85jglMW6juS3+z5TsKLw==}
    engines: {node: '>=10'}

  '@ampproject/remapping@2.3.0':
    resolution: {integrity: sha512-30iZtAPgz+LTIYoeivqYo853f02jBYSd5uGnGpkFV0M3xOt9aN73erkgYAmZU43x4VfqcnLxW9Kpg3R5LC4YYw==}
    engines: {node: '>=6.0.0'}

  '@babel/code-frame@7.26.2':
    resolution: {integrity: sha512-RJlIHRueQgwWitWgF8OdFYGZX328Ax5BCemNGlqHfplnRT9ESi8JkFlvaVYbS+UubVY6dpv87Fs2u5M29iNFVQ==}
    engines: {node: '>=6.9.0'}

  '@babel/compat-data@7.26.3':
    resolution: {integrity: sha512-nHIxvKPniQXpmQLb0vhY3VaFb3S0YrTAwpOWJZh1wn3oJPjJk9Asva204PsBdmAE8vpzfHudT8DB0scYvy9q0g==}
    engines: {node: '>=6.9.0'}

  '@babel/core@7.26.0':
    resolution: {integrity: sha512-i1SLeK+DzNnQ3LL/CswPCa/E5u4lh1k6IAEphON8F+cXt0t9euTshDru0q7/IqMa1PMPz5RnHuHscF8/ZJsStg==}
    engines: {node: '>=6.9.0'}

  '@babel/generator@7.26.3':
    resolution: {integrity: sha512-6FF/urZvD0sTeO7k6/B15pMLC4CHUv1426lzr3N01aHJTl046uCAh9LXW/fzeXXjPNCJ6iABW5XaWOsIZB93aQ==}
    engines: {node: '>=6.9.0'}

  '@babel/helper-compilation-targets@7.25.9':
    resolution: {integrity: sha512-j9Db8Suy6yV/VHa4qzrj9yZfZxhLWQdVnRlXxmKLYlhWUVB1sB2G5sxuWYXk/whHD9iW76PmNzxZ4UCnTQTVEQ==}
    engines: {node: '>=6.9.0'}

  '@babel/helper-module-imports@7.25.9':
    resolution: {integrity: sha512-tnUA4RsrmflIM6W6RFTLFSXITtl0wKjgpnLgXyowocVPrbYrLUXSBXDgTs8BlbmIzIdlBySRQjINYs2BAkiLtw==}
    engines: {node: '>=6.9.0'}

  '@babel/helper-module-transforms@7.26.0':
    resolution: {integrity: sha512-xO+xu6B5K2czEnQye6BHA7DolFFmS3LB7stHZFaOLb1pAwO1HWLS8fXA+eh0A2yIvltPVmx3eNNDBJA2SLHXFw==}
    engines: {node: '>=6.9.0'}
    peerDependencies:
      '@babel/core': ^7.0.0

  '@babel/helper-string-parser@7.25.9':
    resolution: {integrity: sha512-4A/SCr/2KLd5jrtOMFzaKjVtAei3+2r/NChoBNoZ3EyP/+GlhoaEGoWOZUmFmoITP7zOJyHIMm+DYRd8o3PvHA==}
<<<<<<< HEAD
    engines: {node: '>=6.9.0'}

  '@babel/helper-validator-identifier@7.25.9':
    resolution: {integrity: sha512-Ed61U6XJc3CVRfkERJWDz4dJwKe7iLmmJsbOGu9wSloNSFttHV0I8g6UAgb7qnK5ly5bGLPd4oXZlxCdANBOWQ==}
    engines: {node: '>=6.9.0'}

  '@babel/helper-validator-option@7.25.9':
    resolution: {integrity: sha512-e/zv1co8pp55dNdEcCynfj9X7nyUKUXoUEwfXqaZt0omVOmDe9oOTdKStH4GmAw6zxMFs50ZayuMfHDKlO7Tfw==}
    engines: {node: '>=6.9.0'}

  '@babel/helpers@7.26.0':
    resolution: {integrity: sha512-tbhNuIxNcVb21pInl3ZSjksLCvgdZy9KwJ8brv993QtIVKJBBkYXz4q4ZbAv31GdnC+R90np23L5FbEBlthAEw==}
    engines: {node: '>=6.9.0'}

=======
    engines: {node: '>=6.9.0'}

  '@babel/helper-validator-identifier@7.25.9':
    resolution: {integrity: sha512-Ed61U6XJc3CVRfkERJWDz4dJwKe7iLmmJsbOGu9wSloNSFttHV0I8g6UAgb7qnK5ly5bGLPd4oXZlxCdANBOWQ==}
    engines: {node: '>=6.9.0'}

  '@babel/helper-validator-option@7.25.9':
    resolution: {integrity: sha512-e/zv1co8pp55dNdEcCynfj9X7nyUKUXoUEwfXqaZt0omVOmDe9oOTdKStH4GmAw6zxMFs50ZayuMfHDKlO7Tfw==}
    engines: {node: '>=6.9.0'}

  '@babel/helpers@7.26.0':
    resolution: {integrity: sha512-tbhNuIxNcVb21pInl3ZSjksLCvgdZy9KwJ8brv993QtIVKJBBkYXz4q4ZbAv31GdnC+R90np23L5FbEBlthAEw==}
    engines: {node: '>=6.9.0'}

>>>>>>> 94b15d19
  '@babel/parser@7.26.3':
    resolution: {integrity: sha512-WJ/CvmY8Mea8iDXo6a7RK2wbmJITT5fN3BEkRuFlxVyNx8jOKIIhmC4fSkTcPcf8JyavbBwIe6OpiCOBXt/IcA==}
    engines: {node: '>=6.0.0'}
    hasBin: true

  '@babel/runtime@7.26.0':
    resolution: {integrity: sha512-FDSOghenHTiToteC/QRlv2q3DhPZ/oOXTBoirfWNx1Cx3TMVcGWQtMMmQcSvb/JjpNeGzx8Pq/b4fKEJuWm1sw==}
    engines: {node: '>=6.9.0'}

  '@babel/template@7.25.9':
    resolution: {integrity: sha512-9DGttpmPvIxBb/2uwpVo3dqJ+O6RooAFOS+lB+xDqoE2PVCE8nfoHMdZLpfCQRLwvohzXISPZcgxt80xLfsuwg==}
    engines: {node: '>=6.9.0'}

  '@babel/traverse@7.26.4':
    resolution: {integrity: sha512-fH+b7Y4p3yqvApJALCPJcwb0/XaOSgtK4pzV6WVjPR5GLFQBRI7pfoX2V2iM48NXvX07NUxxm1Vw98YjqTcU5w==}
    engines: {node: '>=6.9.0'}

  '@babel/types@7.26.3':
    resolution: {integrity: sha512-vN5p+1kl59GVKMvTHt55NzzmYVxprfJD+ql7U9NFIfKCBkYE55LYtS+WtPlaYOyzydrKI8Nezd+aZextrd+FMA==}
    engines: {node: '>=6.9.0'}

  '@biomejs/biome@1.9.4':
    resolution: {integrity: sha512-1rkd7G70+o9KkTn5KLmDYXihGoTaIGO9PIIN2ZB7UJxFrWw04CZHPYiMRjYsaDvVV7hP1dYNRLxSANLaBFGpog==}
    engines: {node: '>=14.21.3'}
    hasBin: true

  '@biomejs/cli-darwin-arm64@1.9.4':
    resolution: {integrity: sha512-bFBsPWrNvkdKrNCYeAp+xo2HecOGPAy9WyNyB/jKnnedgzl4W4Hb9ZMzYNbf8dMCGmUdSavlYHiR01QaYR58cw==}
    engines: {node: '>=14.21.3'}
    cpu: [arm64]
    os: [darwin]

  '@biomejs/cli-darwin-x64@1.9.4':
    resolution: {integrity: sha512-ngYBh/+bEedqkSevPVhLP4QfVPCpb+4BBe2p7Xs32dBgs7rh9nY2AIYUL6BgLw1JVXV8GlpKmb/hNiuIxfPfZg==}
    engines: {node: '>=14.21.3'}
    cpu: [x64]
    os: [darwin]

  '@biomejs/cli-linux-arm64-musl@1.9.4':
    resolution: {integrity: sha512-v665Ct9WCRjGa8+kTr0CzApU0+XXtRgwmzIf1SeKSGAv+2scAlW6JR5PMFo6FzqqZ64Po79cKODKf3/AAmECqA==}
    engines: {node: '>=14.21.3'}
    cpu: [arm64]
    os: [linux]

  '@biomejs/cli-linux-arm64@1.9.4':
    resolution: {integrity: sha512-fJIW0+LYujdjUgJJuwesP4EjIBl/N/TcOX3IvIHJQNsAqvV2CHIogsmA94BPG6jZATS4Hi+xv4SkBBQSt1N4/g==}
    engines: {node: '>=14.21.3'}
    cpu: [arm64]
    os: [linux]

  '@biomejs/cli-linux-x64-musl@1.9.4':
    resolution: {integrity: sha512-gEhi/jSBhZ2m6wjV530Yy8+fNqG8PAinM3oV7CyO+6c3CEh16Eizm21uHVsyVBEB6RIM8JHIl6AGYCv6Q6Q9Tg==}
    engines: {node: '>=14.21.3'}
    cpu: [x64]
    os: [linux]

  '@biomejs/cli-linux-x64@1.9.4':
    resolution: {integrity: sha512-lRCJv/Vi3Vlwmbd6K+oQ0KhLHMAysN8lXoCI7XeHlxaajk06u7G+UsFSO01NAs5iYuWKmVZjmiOzJ0OJmGsMwg==}
    engines: {node: '>=14.21.3'}
    cpu: [x64]
    os: [linux]

  '@biomejs/cli-win32-arm64@1.9.4':
    resolution: {integrity: sha512-tlbhLk+WXZmgwoIKwHIHEBZUwxml7bRJgk0X2sPyNR3S93cdRq6XulAZRQJ17FYGGzWne0fgrXBKpl7l4M87Hg==}
    engines: {node: '>=14.21.3'}
    cpu: [arm64]
    os: [win32]

  '@biomejs/cli-win32-x64@1.9.4':
    resolution: {integrity: sha512-8Y5wMhVIPaWe6jw2H+KlEm4wP/f7EW3810ZLmDlrEEy5KvBsb9ECEfu/kMWD484ijfQ8+nIi0giMgu9g1UAuuA==}
    engines: {node: '>=14.21.3'}
    cpu: [x64]
    os: [win32]

  '@epicenterhq/result@0.1.1':
    resolution: {integrity: sha512-Qt4IjYxtyO3ATv9AI3+anRUpYcSNlJw7Jicye+luiN6l1QDSzI+5qcZM1YXI09TlnBhNX6xR4DA2cRtrfQm64Q==}

  '@esbuild/aix-ppc64@0.24.0':
    resolution: {integrity: sha512-WtKdFM7ls47zkKHFVzMz8opM7LkcsIp9amDUBIAWirg70RM71WRSjdILPsY5Uv1D42ZpUfaPILDlfactHgsRkw==}
    engines: {node: '>=18'}
    cpu: [ppc64]
    os: [aix]

  '@esbuild/android-arm64@0.18.20':
    resolution: {integrity: sha512-Nz4rJcchGDtENV0eMKUNa6L12zz2zBDXuhj/Vjh18zGqB44Bi7MBMSXjgunJgjRhCmKOjnPuZp4Mb6OKqtMHLQ==}
    engines: {node: '>=12'}
    cpu: [arm64]
    os: [android]

  '@esbuild/android-arm64@0.24.0':
    resolution: {integrity: sha512-Vsm497xFM7tTIPYK9bNTYJyF/lsP590Qc1WxJdlB6ljCbdZKU9SY8i7+Iin4kyhV/KV5J2rOKsBQbB77Ab7L/w==}
    engines: {node: '>=18'}
    cpu: [arm64]
    os: [android]

  '@esbuild/android-arm@0.18.20':
    resolution: {integrity: sha512-fyi7TDI/ijKKNZTUJAQqiG5T7YjJXgnzkURqmGj13C6dCqckZBLdl4h7bkhHt/t0WP+zO9/zwroDvANaOqO5Sw==}
    engines: {node: '>=12'}
    cpu: [arm]
    os: [android]

  '@esbuild/android-arm@0.24.0':
    resolution: {integrity: sha512-arAtTPo76fJ/ICkXWetLCc9EwEHKaeya4vMrReVlEIUCAUncH7M4bhMQ+M9Vf+FFOZJdTNMXNBrWwW+OXWpSew==}
    engines: {node: '>=18'}
    cpu: [arm]
    os: [android]

  '@esbuild/android-x64@0.18.20':
    resolution: {integrity: sha512-8GDdlePJA8D6zlZYJV/jnrRAi6rOiNaCC/JclcXpB+KIuvfBN4owLtgzY2bsxnx666XjJx2kDPUmnTtR8qKQUg==}
    engines: {node: '>=12'}
    cpu: [x64]
    os: [android]

  '@esbuild/android-x64@0.24.0':
    resolution: {integrity: sha512-t8GrvnFkiIY7pa7mMgJd7p8p8qqYIz1NYiAoKc75Zyv73L3DZW++oYMSHPRarcotTKuSs6m3hTOa5CKHaS02TQ==}
    engines: {node: '>=18'}
    cpu: [x64]
    os: [android]

  '@esbuild/darwin-arm64@0.18.20':
    resolution: {integrity: sha512-bxRHW5kHU38zS2lPTPOyuyTm+S+eobPUnTNkdJEfAddYgEcll4xkT8DB9d2008DtTbl7uJag2HuE5NZAZgnNEA==}
    engines: {node: '>=12'}
    cpu: [arm64]
    os: [darwin]

  '@esbuild/darwin-arm64@0.24.0':
    resolution: {integrity: sha512-CKyDpRbK1hXwv79soeTJNHb5EiG6ct3efd/FTPdzOWdbZZfGhpbcqIpiD0+vwmpu0wTIL97ZRPZu8vUt46nBSw==}
    engines: {node: '>=18'}
    cpu: [arm64]
    os: [darwin]

  '@esbuild/darwin-x64@0.18.20':
    resolution: {integrity: sha512-pc5gxlMDxzm513qPGbCbDukOdsGtKhfxD1zJKXjCCcU7ju50O7MeAZ8c4krSJcOIJGFR+qx21yMMVYwiQvyTyQ==}
    engines: {node: '>=12'}
    cpu: [x64]
    os: [darwin]

  '@esbuild/darwin-x64@0.24.0':
    resolution: {integrity: sha512-rgtz6flkVkh58od4PwTRqxbKH9cOjaXCMZgWD905JOzjFKW+7EiUObfd/Kav+A6Gyud6WZk9w+xu6QLytdi2OA==}
    engines: {node: '>=18'}
    cpu: [x64]
    os: [darwin]

  '@esbuild/freebsd-arm64@0.18.20':
    resolution: {integrity: sha512-yqDQHy4QHevpMAaxhhIwYPMv1NECwOvIpGCZkECn8w2WFHXjEwrBn3CeNIYsibZ/iZEUemj++M26W3cNR5h+Tw==}
    engines: {node: '>=12'}
    cpu: [arm64]
    os: [freebsd]

  '@esbuild/freebsd-arm64@0.24.0':
    resolution: {integrity: sha512-6Mtdq5nHggwfDNLAHkPlyLBpE5L6hwsuXZX8XNmHno9JuL2+bg2BX5tRkwjyfn6sKbxZTq68suOjgWqCicvPXA==}
    engines: {node: '>=18'}
    cpu: [arm64]
    os: [freebsd]

  '@esbuild/freebsd-x64@0.18.20':
    resolution: {integrity: sha512-tgWRPPuQsd3RmBZwarGVHZQvtzfEBOreNuxEMKFcd5DaDn2PbBxfwLcj4+aenoh7ctXcbXmOQIn8HI6mCSw5MQ==}
    engines: {node: '>=12'}
    cpu: [x64]
    os: [freebsd]

  '@esbuild/freebsd-x64@0.24.0':
    resolution: {integrity: sha512-D3H+xh3/zphoX8ck4S2RxKR6gHlHDXXzOf6f/9dbFt/NRBDIE33+cVa49Kil4WUjxMGW0ZIYBYtaGCa2+OsQwQ==}
    engines: {node: '>=18'}
    cpu: [x64]
    os: [freebsd]

  '@esbuild/linux-arm64@0.18.20':
    resolution: {integrity: sha512-2YbscF+UL7SQAVIpnWvYwM+3LskyDmPhe31pE7/aoTMFKKzIc9lLbyGUpmmb8a8AixOL61sQ/mFh3jEjHYFvdA==}
    engines: {node: '>=12'}
    cpu: [arm64]
    os: [linux]

  '@esbuild/linux-arm64@0.24.0':
    resolution: {integrity: sha512-TDijPXTOeE3eaMkRYpcy3LarIg13dS9wWHRdwYRnzlwlA370rNdZqbcp0WTyyV/k2zSxfko52+C7jU5F9Tfj1g==}
    engines: {node: '>=18'}
    cpu: [arm64]
    os: [linux]

  '@esbuild/linux-arm@0.18.20':
    resolution: {integrity: sha512-/5bHkMWnq1EgKr1V+Ybz3s1hWXok7mDFUMQ4cG10AfW3wL02PSZi5kFpYKrptDsgb2WAJIvRcDm+qIvXf/apvg==}
    engines: {node: '>=12'}
    cpu: [arm]
    os: [linux]

  '@esbuild/linux-arm@0.24.0':
    resolution: {integrity: sha512-gJKIi2IjRo5G6Glxb8d3DzYXlxdEj2NlkixPsqePSZMhLudqPhtZ4BUrpIuTjJYXxvF9njql+vRjB2oaC9XpBw==}
    engines: {node: '>=18'}
    cpu: [arm]
    os: [linux]

  '@esbuild/linux-ia32@0.18.20':
    resolution: {integrity: sha512-P4etWwq6IsReT0E1KHU40bOnzMHoH73aXp96Fs8TIT6z9Hu8G6+0SHSw9i2isWrD2nbx2qo5yUqACgdfVGx7TA==}
    engines: {node: '>=12'}
    cpu: [ia32]
    os: [linux]

  '@esbuild/linux-ia32@0.24.0':
    resolution: {integrity: sha512-K40ip1LAcA0byL05TbCQ4yJ4swvnbzHscRmUilrmP9Am7//0UjPreh4lpYzvThT2Quw66MhjG//20mrufm40mA==}
    engines: {node: '>=18'}
    cpu: [ia32]
    os: [linux]

  '@esbuild/linux-loong64@0.18.20':
    resolution: {integrity: sha512-nXW8nqBTrOpDLPgPY9uV+/1DjxoQ7DoB2N8eocyq8I9XuqJ7BiAMDMf9n1xZM9TgW0J8zrquIb/A7s3BJv7rjg==}
    engines: {node: '>=12'}
    cpu: [loong64]
    os: [linux]

  '@esbuild/linux-loong64@0.24.0':
    resolution: {integrity: sha512-0mswrYP/9ai+CU0BzBfPMZ8RVm3RGAN/lmOMgW4aFUSOQBjA31UP8Mr6DDhWSuMwj7jaWOT0p0WoZ6jeHhrD7g==}
    engines: {node: '>=18'}
    cpu: [loong64]
    os: [linux]

  '@esbuild/linux-mips64el@0.18.20':
    resolution: {integrity: sha512-d5NeaXZcHp8PzYy5VnXV3VSd2D328Zb+9dEq5HE6bw6+N86JVPExrA6O68OPwobntbNJ0pzCpUFZTo3w0GyetQ==}
    engines: {node: '>=12'}
    cpu: [mips64el]
    os: [linux]

  '@esbuild/linux-mips64el@0.24.0':
    resolution: {integrity: sha512-hIKvXm0/3w/5+RDtCJeXqMZGkI2s4oMUGj3/jM0QzhgIASWrGO5/RlzAzm5nNh/awHE0A19h/CvHQe6FaBNrRA==}
    engines: {node: '>=18'}
    cpu: [mips64el]
    os: [linux]

  '@esbuild/linux-ppc64@0.18.20':
    resolution: {integrity: sha512-WHPyeScRNcmANnLQkq6AfyXRFr5D6N2sKgkFo2FqguP44Nw2eyDlbTdZwd9GYk98DZG9QItIiTlFLHJHjxP3FA==}
    engines: {node: '>=12'}
    cpu: [ppc64]
    os: [linux]

  '@esbuild/linux-ppc64@0.24.0':
    resolution: {integrity: sha512-HcZh5BNq0aC52UoocJxaKORfFODWXZxtBaaZNuN3PUX3MoDsChsZqopzi5UupRhPHSEHotoiptqikjN/B77mYQ==}
    engines: {node: '>=18'}
    cpu: [ppc64]
    os: [linux]

  '@esbuild/linux-riscv64@0.18.20':
    resolution: {integrity: sha512-WSxo6h5ecI5XH34KC7w5veNnKkju3zBRLEQNY7mv5mtBmrP/MjNBCAlsM2u5hDBlS3NGcTQpoBvRzqBcRtpq1A==}
    engines: {node: '>=12'}
    cpu: [riscv64]
    os: [linux]

  '@esbuild/linux-riscv64@0.24.0':
    resolution: {integrity: sha512-bEh7dMn/h3QxeR2KTy1DUszQjUrIHPZKyO6aN1X4BCnhfYhuQqedHaa5MxSQA/06j3GpiIlFGSsy1c7Gf9padw==}
    engines: {node: '>=18'}
    cpu: [riscv64]
    os: [linux]

  '@esbuild/linux-s390x@0.18.20':
    resolution: {integrity: sha512-+8231GMs3mAEth6Ja1iK0a1sQ3ohfcpzpRLH8uuc5/KVDFneH6jtAJLFGafpzpMRO6DzJ6AvXKze9LfFMrIHVQ==}
    engines: {node: '>=12'}
    cpu: [s390x]
    os: [linux]

  '@esbuild/linux-s390x@0.24.0':
    resolution: {integrity: sha512-ZcQ6+qRkw1UcZGPyrCiHHkmBaj9SiCD8Oqd556HldP+QlpUIe2Wgn3ehQGVoPOvZvtHm8HPx+bH20c9pvbkX3g==}
    engines: {node: '>=18'}
    cpu: [s390x]
    os: [linux]

  '@esbuild/linux-x64@0.18.20':
    resolution: {integrity: sha512-UYqiqemphJcNsFEskc73jQ7B9jgwjWrSayxawS6UVFZGWrAAtkzjxSqnoclCXxWtfwLdzU+vTpcNYhpn43uP1w==}
    engines: {node: '>=12'}
    cpu: [x64]
    os: [linux]

  '@esbuild/linux-x64@0.24.0':
    resolution: {integrity: sha512-vbutsFqQ+foy3wSSbmjBXXIJ6PL3scghJoM8zCL142cGaZKAdCZHyf+Bpu/MmX9zT9Q0zFBVKb36Ma5Fzfa8xA==}
    engines: {node: '>=18'}
    cpu: [x64]
    os: [linux]

  '@esbuild/netbsd-x64@0.18.20':
    resolution: {integrity: sha512-iO1c++VP6xUBUmltHZoMtCUdPlnPGdBom6IrO4gyKPFFVBKioIImVooR5I83nTew5UOYrk3gIJhbZh8X44y06A==}
    engines: {node: '>=12'}
    cpu: [x64]
    os: [netbsd]

  '@esbuild/netbsd-x64@0.24.0':
    resolution: {integrity: sha512-hjQ0R/ulkO8fCYFsG0FZoH+pWgTTDreqpqY7UnQntnaKv95uP5iW3+dChxnx7C3trQQU40S+OgWhUVwCjVFLvg==}
    engines: {node: '>=18'}
    cpu: [x64]
    os: [netbsd]

  '@esbuild/openbsd-arm64@0.24.0':
    resolution: {integrity: sha512-MD9uzzkPQbYehwcN583yx3Tu5M8EIoTD+tUgKF982WYL9Pf5rKy9ltgD0eUgs8pvKnmizxjXZyLt0z6DC3rRXg==}
    engines: {node: '>=18'}
    cpu: [arm64]
    os: [openbsd]

  '@esbuild/openbsd-x64@0.18.20':
    resolution: {integrity: sha512-e5e4YSsuQfX4cxcygw/UCPIEP6wbIL+se3sxPdCiMbFLBWu0eiZOJ7WoD+ptCLrmjZBK1Wk7I6D/I3NglUGOxg==}
    engines: {node: '>=12'}
    cpu: [x64]
    os: [openbsd]

  '@esbuild/openbsd-x64@0.24.0':
    resolution: {integrity: sha512-4ir0aY1NGUhIC1hdoCzr1+5b43mw99uNwVzhIq1OY3QcEwPDO3B7WNXBzaKY5Nsf1+N11i1eOfFcq+D/gOS15Q==}
    engines: {node: '>=18'}
    cpu: [x64]
    os: [openbsd]

  '@esbuild/sunos-x64@0.18.20':
    resolution: {integrity: sha512-kDbFRFp0YpTQVVrqUd5FTYmWo45zGaXe0X8E1G/LKFC0v8x0vWrhOWSLITcCn63lmZIxfOMXtCfti/RxN/0wnQ==}
    engines: {node: '>=12'}
    cpu: [x64]
    os: [sunos]

  '@esbuild/sunos-x64@0.24.0':
    resolution: {integrity: sha512-jVzdzsbM5xrotH+W5f1s+JtUy1UWgjU0Cf4wMvffTB8m6wP5/kx0KiaLHlbJO+dMgtxKV8RQ/JvtlFcdZ1zCPA==}
    engines: {node: '>=18'}
    cpu: [x64]
    os: [sunos]

  '@esbuild/win32-arm64@0.18.20':
    resolution: {integrity: sha512-ddYFR6ItYgoaq4v4JmQQaAI5s7npztfV4Ag6NrhiaW0RrnOXqBkgwZLofVTlq1daVTQNhtI5oieTvkRPfZrePg==}
    engines: {node: '>=12'}
    cpu: [arm64]
    os: [win32]

  '@esbuild/win32-arm64@0.24.0':
    resolution: {integrity: sha512-iKc8GAslzRpBytO2/aN3d2yb2z8XTVfNV0PjGlCxKo5SgWmNXx82I/Q3aG1tFfS+A2igVCY97TJ8tnYwpUWLCA==}
    engines: {node: '>=18'}
    cpu: [arm64]
    os: [win32]

  '@esbuild/win32-ia32@0.18.20':
    resolution: {integrity: sha512-Wv7QBi3ID/rROT08SABTS7eV4hX26sVduqDOTe1MvGMjNd3EjOz4b7zeexIR62GTIEKrfJXKL9LFxTYgkyeu7g==}
    engines: {node: '>=12'}
    cpu: [ia32]
    os: [win32]

  '@esbuild/win32-ia32@0.24.0':
    resolution: {integrity: sha512-vQW36KZolfIudCcTnaTpmLQ24Ha1RjygBo39/aLkM2kmjkWmZGEJ5Gn9l5/7tzXA42QGIoWbICfg6KLLkIw6yw==}
    engines: {node: '>=18'}
    cpu: [ia32]
    os: [win32]

  '@esbuild/win32-x64@0.18.20':
    resolution: {integrity: sha512-kTdfRcSiDfQca/y9QIkng02avJ+NCaQvrMejlsB3RRv5sE9rRoeBPISaZpKxHELzRxZyLvNts1P27W3wV+8geQ==}
    engines: {node: '>=12'}
    cpu: [x64]
    os: [win32]

  '@esbuild/win32-x64@0.24.0':
    resolution: {integrity: sha512-7IAFPrjSQIJrGsK6flwg7NFmwBoSTyF3rl7If0hNUFQU4ilTsEPL6GuMuU9BfIWVVGuRnuIidkSMC+c0Otu8IA==}
    engines: {node: '>=18'}
    cpu: [x64]
    os: [win32]

  '@eslint-community/eslint-utils@4.4.1':
    resolution: {integrity: sha512-s3O3waFUrMV8P/XaF/+ZTp1X9XBZW1a4B97ZnjQF2KYWaFD2A8KyFBsrsfSjEmjn3RGWAIuvlneuZm3CUK3jbA==}
    engines: {node: ^12.22.0 || ^14.17.0 || >=16.0.0}
    peerDependencies:
      eslint: ^6.0.0 || ^7.0.0 || >=8.0.0

  '@eslint-community/regexpp@4.12.1':
    resolution: {integrity: sha512-CCZCDJuduB9OUkFkY2IgppNZMi2lBQgD2qzwXkEia16cge2pijY/aXi96CJMquDMn3nJdlPV1A5KrJEXwfLNzQ==}
    engines: {node: ^12.0.0 || ^14.0.0 || >=16.0.0}

  '@eslint/compat@1.2.4':
    resolution: {integrity: sha512-S8ZdQj/N69YAtuqFt7653jwcvuUj131+6qGLUyDqfDg1OIoBQ66OCuXC473YQfO2AaxITTutiRQiDwoo7ZLYyg==}
    engines: {node: ^18.18.0 || ^20.9.0 || >=21.1.0}
    peerDependencies:
      eslint: ^9.10.0
    peerDependenciesMeta:
      eslint:
        optional: true

  '@eslint/config-array@0.19.1':
    resolution: {integrity: sha512-fo6Mtm5mWyKjA/Chy1BYTdn5mGJoDNjC7C64ug20ADsRDGrA85bN3uK3MaKbeRkRuuIEAR5N33Jr1pbm411/PA==}
    engines: {node: ^18.18.0 || ^20.9.0 || >=21.1.0}

  '@eslint/core@0.9.1':
    resolution: {integrity: sha512-GuUdqkyyzQI5RMIWkHhvTWLCyLo1jNK3vzkSyaExH5kHPDHcuL2VOpHjmMY+y3+NC69qAKToBqldTBgYeLSr9Q==}
    engines: {node: ^18.18.0 || ^20.9.0 || >=21.1.0}

  '@eslint/eslintrc@3.2.0':
    resolution: {integrity: sha512-grOjVNN8P3hjJn/eIETF1wwd12DdnwFDoyceUJLYYdkpbwq3nLi+4fqrTAONx7XDALqlL220wC/RHSC/QTI/0w==}
    engines: {node: ^18.18.0 || ^20.9.0 || >=21.1.0}

  '@eslint/js@9.17.0':
    resolution: {integrity: sha512-Sxc4hqcs1kTu0iID3kcZDW3JHq2a77HO9P8CP6YEA/FpH3Ll8UXE2r/86Rz9YJLKme39S9vU5OWNjC6Xl0Cr3w==}
    engines: {node: ^18.18.0 || ^20.9.0 || >=21.1.0}

  '@eslint/object-schema@2.1.5':
    resolution: {integrity: sha512-o0bhxnL89h5Bae5T318nFoFzGy+YE5i/gGkoPAgkmTVdRKTiv3p8JHevPiPaMwoloKfEiiaHlawCqaZMqRm+XQ==}
    engines: {node: ^18.18.0 || ^20.9.0 || >=21.1.0}

  '@eslint/plugin-kit@0.2.4':
    resolution: {integrity: sha512-zSkKow6H5Kdm0ZUQUB2kV5JIXqoG0+uH5YADhaEHswm664N9Db8dXSi0nMJpacpMf+MyyglF1vnZohpEg5yUtg==}
    engines: {node: ^18.18.0 || ^20.9.0 || >=21.1.0}

  '@expo/spawn-async@1.7.2':
    resolution: {integrity: sha512-QdWi16+CHB9JYP7gma19OVVg0BFkvU8zNj9GjWorYI8Iv8FUxjOCcYRuAmX4s/h91e4e7BPsskc8cSrZYho9Ew==}
    engines: {node: '>=12'}

  '@floating-ui/core@1.6.8':
    resolution: {integrity: sha512-7XJ9cPU+yI2QeLS+FCSlqNFZJq8arvswefkZrYI1yQBbftw6FyrZOxYSh+9S7z7TpeWlRt9zJ5IhM1WIL334jA==}

  '@floating-ui/dom@1.6.12':
    resolution: {integrity: sha512-NP83c0HjokcGVEMeoStg317VD9W7eDlGK7457dMBANbKA6GJZdc7rjujdgqzTaz93jkGgc5P/jeWbaCHnMNc+w==}

  '@floating-ui/react-dom@2.1.2':
    resolution: {integrity: sha512-06okr5cgPzMNBy+Ycse2A6udMi4bqwW/zgBF/rwjcNqWkyr82Mcg8b0vjX8OJpZFy/FKjJmw6wV7t44kK6kW7A==}
    peerDependencies:
      react: '>=16.8.0'
      react-dom: '>=16.8.0'

  '@floating-ui/utils@0.2.8':
    resolution: {integrity: sha512-kym7SodPp8/wloecOpcmSnWJsK7M0E5Wg8UcFA+uO4B9s5d0ywXOEro/8HM9x0rW+TljRzul/14UYz3TleT3ig==}

  '@humanfs/core@0.19.1':
    resolution: {integrity: sha512-5DyQ4+1JEUzejeK1JGICcideyfUbGixgS9jNgex5nqkW+cY7WZhxBigmieN5Qnw9ZosSNVC9KQKyb+GUaGyKUA==}
    engines: {node: '>=18.18.0'}

  '@humanfs/node@0.16.6':
    resolution: {integrity: sha512-YuI2ZHQL78Q5HbhDiBA1X4LmYdXCKCMQIfw0pw7piHJwyREFebJUvrQN4cMssyES6x+vfUbx1CIpaQUKYdQZOw==}
    engines: {node: '>=18.18.0'}
<<<<<<< HEAD

  '@humanwhocodes/module-importer@1.0.1':
    resolution: {integrity: sha512-bxveV4V8v5Yb4ncFTT3rPSgZBOpCkjfK0y4oVVVJwIuDVBRMDXrPyXRL988i5ap9m9bnyEEjWfm5WkBmtffLfA==}
    engines: {node: '>=12.22'}

=======

  '@humanwhocodes/module-importer@1.0.1':
    resolution: {integrity: sha512-bxveV4V8v5Yb4ncFTT3rPSgZBOpCkjfK0y4oVVVJwIuDVBRMDXrPyXRL988i5ap9m9bnyEEjWfm5WkBmtffLfA==}
    engines: {node: '>=12.22'}

>>>>>>> 94b15d19
  '@humanwhocodes/retry@0.3.1':
    resolution: {integrity: sha512-JBxkERygn7Bv/GbN5Rv8Ul6LVknS+5Bp6RgDC/O8gEBU/yeH5Ui5C/OlWrTb6qct7LjjfT6Re2NxB0ln0yYybA==}
    engines: {node: '>=18.18'}

  '@humanwhocodes/retry@0.4.1':
    resolution: {integrity: sha512-c7hNEllBlenFTHBky65mhq8WD2kbN9Q6gk0bTk8lSBvc554jpXSkST1iePudpt7+A/AQvuHs9EMqjHDXMY1lrA==}
    engines: {node: '>=18.18'}

  '@internationalized/date@3.6.0':
    resolution: {integrity: sha512-+z6ti+CcJnRlLHok/emGEsWQhe7kfSmEW+/6qCzvKY67YPh7YOBfvc7+/+NXq+zJlbArg30tYpqLjNgcAYv2YQ==}

  '@isaacs/cliui@8.0.2':
    resolution: {integrity: sha512-O8jcjabXaleOG9DQ0+ARXWZBTfnP4WNAqzuiJK7ll44AmxGKv/J2M4TPjxjY3znBCfvBXFzucm1twdyFybFqEA==}
    engines: {node: '>=12'}

  '@isaacs/fs-minipass@4.0.1':
    resolution: {integrity: sha512-wgm9Ehl2jpeqP3zw/7mo3kRHFp5MEDhqAdwy1fTGkHAwnkGOVsgpvQhL8B5n1qlb01jV3n/bI0ZfZp5lWA1k4w==}
    engines: {node: '>=18.0.0'}

  '@jridgewell/gen-mapping@0.3.8':
    resolution: {integrity: sha512-imAbBGkb+ebQyxKgzv5Hu2nmROxoDOXHh80evxdoXNOrvAnVx7zimzc1Oo5h9RlfV4vPXaE2iM5pOFbvOCClWA==}
    engines: {node: '>=6.0.0'}

  '@jridgewell/resolve-uri@3.1.2':
    resolution: {integrity: sha512-bRISgCIjP20/tbWSPWMEi54QVPRZExkuD9lJL+UIxUKtwVJA8wW1Trb1jMs1RFXo1CBTNZ/5hpC9QvmKWdopKw==}
    engines: {node: '>=6.0.0'}

  '@jridgewell/set-array@1.2.1':
    resolution: {integrity: sha512-R8gLRTZeyp03ymzP/6Lil/28tGeGEzhx1q2k703KGWRAI1VdvPIXdG70VJc2pAMw3NA6JKL5hhFu1sJX0Mnn/A==}
    engines: {node: '>=6.0.0'}

  '@jridgewell/sourcemap-codec@1.5.0':
    resolution: {integrity: sha512-gv3ZRaISU3fjPAgNsriBRqGWQL6quFx04YMPW/zD8XMLsU32mhCCbfbO6KZFLjvYpCZ8zyDEgqsgf+PwPaM7GQ==}

  '@jridgewell/trace-mapping@0.3.25':
    resolution: {integrity: sha512-vNk6aEwybGtawWmy/PzwnGDOjCkLWSD2wqvjGGAgOAwCGWySYXfYoxt00IJkTF+8Lb57DwOb3Aa0o9CApepiYQ==}

  '@lezer/common@0.15.12':
    resolution: {integrity: sha512-edfwCxNLnzq5pBA/yaIhwJ3U3Kz8VAUOTRg0hhxaizaI1N+qxV7EXDv/kLCkLeq2RzSFvxexlaj5Mzfn2kY0Ig==}

  '@lezer/common@1.2.3':
    resolution: {integrity: sha512-w7ojc8ejBqr2REPsWxJjrMFsA/ysDCFICn8zEOR9mrqzOu2amhITYuLD8ag6XZf0CFXDrhKqw7+tW8cX66NaDA==}

  '@lezer/lr@0.15.8':
    resolution: {integrity: sha512-bM6oE6VQZ6hIFxDNKk8bKPa14hqFrV07J/vHGOeiAbJReIaQXmkVb6xQu4MR+JBTLa5arGRyAAjJe1qaQt3Uvg==}

  '@lezer/lr@1.4.2':
    resolution: {integrity: sha512-pu0K1jCIdnQ12aWNaAVU5bzi7Bd1w54J3ECgANPmYLtQKP0HBj2cE/5coBD66MT10xbtIuUr7tg0Shbsvk0mDA==}

  '@ljharb/through@2.3.13':
    resolution: {integrity: sha512-/gKJun8NNiWGZJkGzI/Ragc53cOdcLNdzjLaIa+GEjguQs0ulsurx8WN0jijdK9yPqDvziX995sMRLyLt1uZMQ==}
    engines: {node: '>= 0.4'}

  '@lmdb/lmdb-darwin-arm64@2.5.2':
    resolution: {integrity: sha512-+F8ioQIUN68B4UFiIBYu0QQvgb9FmlKw2ctQMSBfW2QBrZIxz9vD9jCGqTCPqZBRbPHAS/vG1zSXnKqnS2ch/A==}
    cpu: [arm64]
    os: [darwin]

  '@lmdb/lmdb-darwin-arm64@2.7.11':
    resolution: {integrity: sha512-r6+vYq2vKzE+vgj/rNVRMwAevq0+ZR9IeMFIqcSga+wMtMdXQ27KqQ7uS99/yXASg29bos7yHP3yk4x6Iio0lw==}
    cpu: [arm64]
    os: [darwin]

  '@lmdb/lmdb-darwin-x64@2.5.2':
    resolution: {integrity: sha512-KvPH56KRLLx4KSfKBx0m1r7GGGUMXm0jrKmNE7plbHlesZMuPJICtn07HYgQhj1LNsK7Yqwuvnqh1QxhJnF1EA==}
    cpu: [x64]
    os: [darwin]

  '@lmdb/lmdb-darwin-x64@2.7.11':
    resolution: {integrity: sha512-jhj1aB4K8ycRL1HOQT5OtzlqOq70jxUQEWRN9Gqh3TIDN30dxXtiHi6EWF516tzw6v2+3QqhDMJh8O6DtTGG8Q==}
    cpu: [x64]
    os: [darwin]

  '@lmdb/lmdb-linux-arm64@2.5.2':
    resolution: {integrity: sha512-aLl89VHL/wjhievEOlPocoefUyWdvzVrcQ/MHQYZm2JfV1jUsrbr/ZfkPPUFvZBf+VSE+Q0clWs9l29PCX1hTQ==}
    cpu: [arm64]
    os: [linux]

  '@lmdb/lmdb-linux-arm64@2.7.11':
    resolution: {integrity: sha512-7xGEfPPbmVJWcY2Nzqo11B9Nfxs+BAsiiaY/OcT4aaTDdykKeCjvKMQJA3KXCtZ1AtiC9ljyGLi+BfUwdulY5A==}
    cpu: [arm64]
    os: [linux]

  '@lmdb/lmdb-linux-arm@2.5.2':
    resolution: {integrity: sha512-5kQAP21hAkfW5Bl+e0P57dV4dGYnkNIpR7f/GAh6QHlgXx+vp/teVj4PGRZaKAvt0GX6++N6hF8NnGElLDuIDw==}
    cpu: [arm]
    os: [linux]

  '@lmdb/lmdb-linux-arm@2.7.11':
    resolution: {integrity: sha512-dHfLFVSrw/v5X5lkwp0Vl7+NFpEeEYKfMG2DpdFJnnG1RgHQZngZxCaBagFoaJGykRpd2DYF1AeuXBFrAUAXfw==}
    cpu: [arm]
    os: [linux]

  '@lmdb/lmdb-linux-x64@2.5.2':
    resolution: {integrity: sha512-xUdUfwDJLGjOUPH3BuPBt0NlIrR7f/QHKgu3GZIXswMMIihAekj2i97oI0iWG5Bok/b+OBjHPfa8IU9velnP/Q==}
    cpu: [x64]
    os: [linux]

  '@lmdb/lmdb-linux-x64@2.7.11':
    resolution: {integrity: sha512-vUKI3JrREMQsXX8q0Eq5zX2FlYCKWMmLiCyyJNfZK0Uyf14RBg9VtB3ObQ41b4swYh2EWaltasWVe93Y8+KDng==}
    cpu: [x64]
    os: [linux]

  '@lmdb/lmdb-win32-x64@2.5.2':
    resolution: {integrity: sha512-zrBczSbXKxEyK2ijtbRdICDygRqWSRPpZMN5dD1T8VMEW5RIhIbwFWw2phDRXuBQdVDpSjalCIUMWMV2h3JaZA==}
    cpu: [x64]
    os: [win32]

  '@lmdb/lmdb-win32-x64@2.7.11':
    resolution: {integrity: sha512-BJwkHlSUgtB+Ei52Ai32M1AOMerSlzyIGA/KC4dAGL+GGwVMdwG8HGCOA2TxP3KjhbgDPMYkv7bt/NmOmRIFng==}
    cpu: [x64]
    os: [win32]

  '@mapbox/node-pre-gyp@2.0.0-rc.0':
    resolution: {integrity: sha512-nhSMNprz3WmeRvd8iUs5JqkKr0Ncx46JtPxM3AhXes84XpSJfmIwKeWXRpsr53S7kqPkQfPhzrMFUxSNb23qSA==}
    engines: {node: '>=18'}
    hasBin: true

  '@mischnic/json-sourcemap@0.1.0':
    resolution: {integrity: sha512-dQb3QnfNqmQNYA4nFSN/uLaByIic58gOXq4Y4XqLOWmOrw73KmJPt/HLyG0wvn1bnR6mBKs/Uwvkh+Hns1T0XA==}
    engines: {node: '>=12.0.0'}

  '@mischnic/json-sourcemap@0.1.1':
    resolution: {integrity: sha512-iA7+tyVqfrATAIsIRWQG+a7ZLLD0VaOCKV2Wd/v4mqIU3J9c4jx9p7S0nw1XH3gJCKNBOOwACOPYYSUu9pgT+w==}
    engines: {node: '>=12.0.0'}

  '@msgpackr-extract/msgpackr-extract-darwin-arm64@3.0.3':
    resolution: {integrity: sha512-QZHtlVgbAdy2zAqNA9Gu1UpIuI8Xvsd1v8ic6B2pZmeFnFcMWiPLfWXh7TVw4eGEZ/C9TH281KwhVoeQUKbyjw==}
    cpu: [arm64]
    os: [darwin]

  '@msgpackr-extract/msgpackr-extract-darwin-x64@3.0.3':
    resolution: {integrity: sha512-mdzd3AVzYKuUmiWOQ8GNhl64/IoFGol569zNRdkLReh6LRLHOXxU4U8eq0JwaD8iFHdVGqSy4IjFL4reoWCDFw==}
    cpu: [x64]
    os: [darwin]

  '@msgpackr-extract/msgpackr-extract-linux-arm64@3.0.3':
    resolution: {integrity: sha512-YxQL+ax0XqBJDZiKimS2XQaf+2wDGVa1enVRGzEvLLVFeqa5kx2bWbtcSXgsxjQB7nRqqIGFIcLteF/sHeVtQg==}
    cpu: [arm64]
    os: [linux]

  '@msgpackr-extract/msgpackr-extract-linux-arm@3.0.3':
    resolution: {integrity: sha512-fg0uy/dG/nZEXfYilKoRe7yALaNmHoYeIoJuJ7KJ+YyU2bvY8vPv27f7UKhGRpY6euFYqEVhxCFZgAUNQBM3nw==}
    cpu: [arm]
    os: [linux]

  '@msgpackr-extract/msgpackr-extract-linux-x64@3.0.3':
    resolution: {integrity: sha512-cvwNfbP07pKUfq1uH+S6KJ7dT9K8WOE4ZiAcsrSes+UY55E/0jLYc+vq+DO7jlmqRb5zAggExKm0H7O/CBaesg==}
    cpu: [x64]
    os: [linux]

  '@msgpackr-extract/msgpackr-extract-win32-x64@3.0.3':
    resolution: {integrity: sha512-x0fWaQtYp4E6sktbsdAqnehxDgEc/VwM7uLsRCYWaiGu0ykYdZPiS8zCWdnjHwyiumousxfBm4SO31eXqwEZhQ==}
    cpu: [x64]
    os: [win32]

  '@nodelib/fs.scandir@2.1.5':
    resolution: {integrity: sha512-vq24Bq3ym5HEQm2NKCr3yXDwjc7vTsEThRDnkp2DK9p1uqLR+DHurm/NOTo0KG7HYHU7eppKZj3MyqYuMBf62g==}
    engines: {node: '>= 8'}

  '@nodelib/fs.stat@2.0.5':
    resolution: {integrity: sha512-RkhPPp2zrqDAQA/2jNhnztcPAlv64XdhIp7a7454A5ovI7Bukxgt7MX7udwAu3zg1DcpPU0rz3VV1SeaqvY4+A==}
    engines: {node: '>= 8'}

  '@nodelib/fs.walk@1.2.8':
    resolution: {integrity: sha512-oGB+UxlgWcgQkgwo8GcEGwemoTFt3FIO9ababBmaGwXIoBKZ+GTy0pP185beGg7Llih/NSHSV2XAs1lnznocSg==}
    engines: {node: '>= 8'}

  '@parcel/bundler-default@2.9.3':
    resolution: {integrity: sha512-JjJK8dq39/UO/MWI/4SCbB1t/qgpQRFnFDetAAAezQ8oN++b24u1fkMDa/xqQGjbuPmGeTds5zxGgYs7id7PYg==}
    engines: {node: '>= 12.0.0', parcel: ^2.9.3}

  '@parcel/cache@2.8.3':
    resolution: {integrity: sha512-k7xv5vSQrJLdXuglo+Hv3yF4BCSs1tQ/8Vbd6CHTkOhf7LcGg6CPtLw053R/KdMpd/4GPn0QrAsOLdATm1ELtQ==}
    engines: {node: '>= 12.0.0'}
    peerDependencies:
      '@parcel/core': ^2.8.3

  '@parcel/cache@2.9.3':
    resolution: {integrity: sha512-Bj/H2uAJJSXtysG7E/x4EgTrE2hXmm7td/bc97K8M9N7+vQjxf7xb0ebgqe84ePVMkj4MVQSMEJkEucXVx4b0Q==}
    engines: {node: '>= 12.0.0'}
    peerDependencies:
      '@parcel/core': ^2.9.3

  '@parcel/codeframe@2.8.3':
    resolution: {integrity: sha512-FE7sY53D6n/+2Pgg6M9iuEC6F5fvmyBkRE4d9VdnOoxhTXtkEqpqYgX7RJ12FAQwNlxKq4suBJQMgQHMF2Kjeg==}
    engines: {node: '>= 12.0.0'}

  '@parcel/codeframe@2.9.3':
    resolution: {integrity: sha512-z7yTyD6h3dvduaFoHpNqur74/2yDWL++33rjQjIjCaXREBN6dKHoMGMizzo/i4vbiI1p9dDox2FIDEHCMQxqdA==}
    engines: {node: '>= 12.0.0'}

  '@parcel/compressor-raw@2.9.3':
    resolution: {integrity: sha512-jz3t4/ICMsHEqgiTmv5i1DJva2k5QRpZlBELVxfY+QElJTVe8edKJ0TiKcBxh2hx7sm4aUigGmp7JiqqHRRYmA==}
    engines: {node: '>= 12.0.0', parcel: ^2.9.3}

  '@parcel/config-default@2.9.3':
    resolution: {integrity: sha512-tqN5tF7QnVABDZAu76co5E6N8mA9n8bxiWdK4xYyINYFIEHgX172oRTqXTnhEMjlMrdmASxvnGlbaPBaVnrCTw==}
    peerDependencies:
      '@parcel/core': ^2.9.3

  '@parcel/core@2.9.3':
    resolution: {integrity: sha512-4KlM1Zr/jpsqWuMXr2zmGsaOUs1zMMFh9vfCNKRZkptf+uk8I3sugHbNdo+F5B+4e2yMuOEb1zgAmvJLeuH6ww==}
    engines: {node: '>= 12.0.0'}

  '@parcel/diagnostic@2.8.3':
    resolution: {integrity: sha512-u7wSzuMhLGWZjVNYJZq/SOViS3uFG0xwIcqXw12w54Uozd6BH8JlhVtVyAsq9kqnn7YFkw6pXHqAo5Tzh4FqsQ==}
    engines: {node: '>= 12.0.0'}

  '@parcel/diagnostic@2.9.3':
    resolution: {integrity: sha512-6jxBdyB3D7gP4iE66ghUGntWt2v64E6EbD4AetZk+hNJpgudOOPsKTovcMi/i7I4V0qD7WXSF4tvkZUoac0jwA==}
    engines: {node: '>= 12.0.0'}

  '@parcel/events@2.8.3':
    resolution: {integrity: sha512-hoIS4tAxWp8FJk3628bsgKxEvR7bq2scCVYHSqZ4fTi/s0+VymEATrRCUqf+12e5H47uw1/ZjoqrGtBI02pz4w==}
    engines: {node: '>= 12.0.0'}

  '@parcel/events@2.9.3':
    resolution: {integrity: sha512-K0Scx+Bx9f9p1vuShMzNwIgiaZUkxEnexaKYHYemJrM7pMAqxIuIqhnvwurRCsZOVLUJPDDNJ626cWTc5vIq+A==}
    engines: {node: '>= 12.0.0'}

  '@parcel/fs-search@2.8.3':
    resolution: {integrity: sha512-DJBT2N8knfN7Na6PP2mett3spQLTqxFrvl0gv+TJRp61T8Ljc4VuUTb0hqBj+belaASIp3Q+e8+SgaFQu7wLiQ==}
    engines: {node: '>= 12.0.0'}

  '@parcel/fs-search@2.9.3':
    resolution: {integrity: sha512-nsNz3bsOpwS+jphcd+XjZL3F3PDq9lik0O8HPm5f6LYkqKWT+u/kgQzA8OkAHCR3q96LGiHxUywHPEBc27vI4Q==}
    engines: {node: '>= 12.0.0'}

  '@parcel/fs@2.8.3':
    resolution: {integrity: sha512-y+i+oXbT7lP0e0pJZi/YSm1vg0LDsbycFuHZIL80pNwdEppUAtibfJZCp606B7HOjMAlNZOBo48e3hPG3d8jgQ==}
    engines: {node: '>= 12.0.0'}
    peerDependencies:
      '@parcel/core': ^2.8.3

  '@parcel/fs@2.9.3':
    resolution: {integrity: sha512-/PrRKgCRw22G7rNPSpgN3Q+i2nIkZWuvIOAdMG4KWXC4XLp8C9jarNaWd5QEQ75amjhQSl3oUzABzkdCtkKrgg==}
    engines: {node: '>= 12.0.0'}
    peerDependencies:
      '@parcel/core': ^2.9.3

  '@parcel/graph@2.9.3':
    resolution: {integrity: sha512-3LmRJmF8+OprAr6zJT3X2s8WAhLKkrhi6RsFlMWHifGU5ED1PFcJWFbOwJvSjcAhMQJP0fErcFIK1Ludv3Vm3g==}
    engines: {node: '>= 12.0.0'}

  '@parcel/hash@2.8.3':
    resolution: {integrity: sha512-FVItqzjWmnyP4ZsVgX+G00+6U2IzOvqDtdwQIWisCcVoXJFCqZJDy6oa2qDDFz96xCCCynjRjPdQx2jYBCpfYw==}
    engines: {node: '>= 12.0.0'}

  '@parcel/hash@2.9.3':
    resolution: {integrity: sha512-qlH5B85XLzVAeijgKPjm1gQu35LoRYX/8igsjnN8vOlbc3O8BYAUIutU58fbHbtE8MJPbxQQUw7tkTjeoujcQQ==}
    engines: {node: '>= 12.0.0'}

  '@parcel/logger@2.8.3':
    resolution: {integrity: sha512-Kpxd3O/Vs7nYJIzkdmB6Bvp3l/85ydIxaZaPfGSGTYOfaffSOTkhcW9l6WemsxUrlts4za6CaEWcc4DOvaMOPA==}
    engines: {node: '>= 12.0.0'}

  '@parcel/logger@2.9.3':
    resolution: {integrity: sha512-5FNBszcV6ilGFcijEOvoNVG6IUJGsnMiaEnGQs7Fvc1dktTjEddnoQbIYhcSZL63wEmzBZOgkT5yDMajJ/41jw==}
    engines: {node: '>= 12.0.0'}

  '@parcel/markdown-ansi@2.8.3':
    resolution: {integrity: sha512-4v+pjyoh9f5zuU/gJlNvNFGEAb6J90sOBwpKJYJhdWXLZMNFCVzSigxrYO+vCsi8G4rl6/B2c0LcwIMjGPHmFQ==}
    engines: {node: '>= 12.0.0'}

  '@parcel/markdown-ansi@2.9.3':
    resolution: {integrity: sha512-/Q4X8F2aN8UNjAJrQ5NfK2OmZf6shry9DqetUSEndQ0fHonk78WKt6LT0zSKEBEW/bB/bXk6mNMsCup6L8ibjQ==}
    engines: {node: '>= 12.0.0'}

  '@parcel/namer-default@2.9.3':
    resolution: {integrity: sha512-1ynFEcap48/Ngzwwn318eLYpLUwijuuZoXQPCsEQ21OOIOtfhFQJaPwXTsw6kRitshKq76P2aafE0BioGSqxcA==}
    engines: {node: '>= 12.0.0', parcel: ^2.9.3}

  '@parcel/node-resolver-core@3.0.3':
    resolution: {integrity: sha512-AjxNcZVHHJoNT/A99PKIdFtwvoze8PAiC3yz8E/dRggrDIOboUEodeQYV5Aq++aK76uz/iOP0tST2T8A5rhb1A==}
    engines: {node: '>= 12.0.0'}

  '@parcel/optimizer-css@2.9.3':
    resolution: {integrity: sha512-RK1QwcSdWDNUsFvuLy0hgnYKtPQebzCb0vPPzqs6LhL+vqUu9utOyRycGaQffHCkHVQP6zGlN+KFssd7YtFGhA==}
    engines: {node: '>= 12.0.0', parcel: ^2.9.3}

  '@parcel/optimizer-data-url@2.9.3':
    resolution: {integrity: sha512-k8lOKLzgZ24JKOuyrNe5PptoH8GJ78AwnumG1xEOKZ77gZnUgdrn3XdjzE28ZqTI4LFkT3jApUiBKBmqnWDe7Q==}
    engines: {node: '>= 12.0.0', parcel: ^2.9.3}

  '@parcel/optimizer-htmlnano@2.9.3':
    resolution: {integrity: sha512-9g/KBck3c6DokmJfvJ5zpHFBiCSolaGrcsTGx8C3YPdCTVTI9P1TDCwUxvAr4LjpcIRSa82wlLCI+nF6sSgxKA==}
    engines: {node: '>= 12.0.0', parcel: ^2.9.3}

  '@parcel/optimizer-image@2.9.3':
    resolution: {integrity: sha512-530YzthE7kmecnNhPbkAK+26yQNt69pfJrgE0Ev0BZaM1Wu2+33nki7o8qvkTkikhPrurEJLGIXt1qKmbKvCbA==}
    engines: {node: '>= 12.0.0', parcel: ^2.9.3}
    peerDependencies:
      '@parcel/core': ^2.9.3

  '@parcel/optimizer-svgo@2.9.3':
    resolution: {integrity: sha512-ytQS0wY5JJhWU4mL0wfhYDUuHcfuw+Gy2+JcnTm1t1AZXHlOTbU6EzRWNqBShsgXjvdrQQXizAe3B6GFFlFJVQ==}
    engines: {node: '>= 12.0.0', parcel: ^2.9.3}

  '@parcel/optimizer-swc@2.9.3':
    resolution: {integrity: sha512-GQINNeqtdpL1ombq/Cpwi6IBk02wKJ/JJbYbyfHtk8lxlq13soenpwOlzJ5T9D2fdG+FUhai9NxpN5Ss4lNoAg==}
    engines: {node: '>= 12.0.0', parcel: ^2.9.3}

  '@parcel/package-manager@2.8.3':
    resolution: {integrity: sha512-tIpY5pD2lH53p9hpi++GsODy6V3khSTX4pLEGuMpeSYbHthnOViobqIlFLsjni+QA1pfc8NNNIQwSNdGjYflVA==}
    engines: {node: '>= 12.0.0'}
    peerDependencies:
      '@parcel/core': ^2.8.3

  '@parcel/package-manager@2.9.3':
    resolution: {integrity: sha512-NH6omcNTEupDmW4Lm1e4NUYBjdqkURxgZ4CNESESInHJe6tblVhNB8Rpr1ar7zDar7cly9ILr8P6N3Ei7bTEjg==}
    engines: {node: '>= 12.0.0'}
    peerDependencies:
      '@parcel/core': ^2.9.3

  '@parcel/packager-css@2.9.3':
    resolution: {integrity: sha512-mePiWiYZOULY6e1RdAIJyRoYqXqGci0srOaVZYaP7mnrzvJgA63kaZFFsDiEWghunQpMUuUjM2x/vQVHzxmhKQ==}
    engines: {node: '>= 12.0.0', parcel: ^2.9.3}

  '@parcel/packager-html@2.9.3':
    resolution: {integrity: sha512-0Ex+O0EaZf9APNERRNGgGto02hFJ6f5RQEvRWBK55WAV1rXeU+kpjC0c0qZvnUaUtXfpWMsEBkevJCwDkUMeMg==}
    engines: {node: '>= 12.0.0', parcel: ^2.9.3}

  '@parcel/packager-js@2.9.3':
    resolution: {integrity: sha512-V5xwkoE3zQ3R+WqAWhA1KGQ791FvJeW6KonOlMI1q76Djjgox68hhObqcLu66AmYNhR2R/wUpkP18hP2z8dSFw==}
    engines: {node: '>= 12.0.0', parcel: ^2.9.3}

  '@parcel/packager-raw@2.9.3':
    resolution: {integrity: sha512-oPQTNoYanQ2DdJyL61uPYK2py83rKOT8YVh2QWAx0zsSli6Kiy64U3+xOCYWgDVCrHw9+9NpQMuAdSiFg4cq8g==}
    engines: {node: '>= 12.0.0', parcel: ^2.9.3}

  '@parcel/packager-svg@2.9.3':
    resolution: {integrity: sha512-p/Ya6UO9DAkaCUFxfFGyeHZDp9YPAlpdnh1OChuwqSFOXFjjeXuoK4KLT+ZRalVBo2Jo8xF70oKMZw4MVvaL7Q==}
    engines: {node: '>= 12.0.0', parcel: ^2.9.3}

  '@parcel/plugin@2.8.3':
    resolution: {integrity: sha512-jZ6mnsS4D9X9GaNnvrixDQwlUQJCohDX2hGyM0U0bY2NWU8Km97SjtoCpWjq+XBCx/gpC4g58+fk9VQeZq2vlw==}
    engines: {node: '>= 12.0.0'}

  '@parcel/plugin@2.9.3':
    resolution: {integrity: sha512-qN85Gqr2GMuxX1dT1mnuO9hOcvlEv1lrYrCxn7CJN2nUhbwcfG+LEvcrCzCOJ6XtIHm+ZBV9h9p7FfoPLvpw+g==}
    engines: {node: '>= 12.0.0'}

  '@parcel/profiler@2.9.3':
    resolution: {integrity: sha512-pyHc9lw8VZDfgZoeZWZU9J0CVEv1Zw9O5+e0DJPDPHuXJYr72ZAOhbljtU3owWKAeW+++Q2AZWkbUGEOjI/e6g==}
    engines: {node: '>= 12.0.0'}

  '@parcel/reporter-bundle-buddy@2.9.3':
    resolution: {integrity: sha512-9ftzLZ161USdvnxueT55EWufLI48va0xJfB5MAJLG92VAS1N1FSFgYKdkGFzBKw0eK9UScQNYnntCGC17rBayQ==}
    engines: {node: '>= 12.0.0', parcel: ^2.9.3}

  '@parcel/reporter-dev-server@2.9.3':
    resolution: {integrity: sha512-s6eboxdLEtRSvG52xi9IiNbcPKC0XMVmvTckieue2EqGDbDcaHQoHmmwkk0rNq0/Z/UxelGcQXoIYC/0xq3ykQ==}
    engines: {node: '>= 12.0.0', parcel: ^2.9.3}

  '@parcel/resolver-default@2.9.3':
    resolution: {integrity: sha512-8ESJk1COKvDzkmOnppNXoDamNMlYVIvrKc2RuFPmp8nKVj47R6NwMgvwxEaatyPzvkmyTpq5RvG9I3HFc+r4Cw==}
    engines: {node: '>= 12.0.0', parcel: ^2.9.3}

  '@parcel/runtime-browser-hmr@2.9.3':
    resolution: {integrity: sha512-EgiDIDrVAWpz7bOzWXqVinQkaFjLwT34wsonpXAbuI7f7r00d52vNAQC9AMu+pTijA3gyKoJ+Q4NWPMZf7ACDA==}
    engines: {node: '>= 12.0.0', parcel: ^2.9.3}

  '@parcel/runtime-js@2.8.3':
    resolution: {integrity: sha512-IRja0vNKwvMtPgIqkBQh0QtRn0XcxNC8HU1jrgWGRckzu10qJWO+5ULgtOeR4pv9krffmMPqywGXw6l/gvJKYQ==}
    engines: {node: '>= 12.0.0', parcel: ^2.8.3}

  '@parcel/runtime-js@2.9.3':
    resolution: {integrity: sha512-EvIy+qXcKnB5qxHhe96zmJpSAViNVXHfQI5RSdZ2a7CPwORwhTI+zPNT9sb7xb/WwFw/WuTTgzT40b41DceU6Q==}
    engines: {node: '>= 12.0.0', parcel: ^2.9.3}

  '@parcel/runtime-react-refresh@2.9.3':
    resolution: {integrity: sha512-XBgryZQIyCmi6JwEfMUCmINB3l1TpTp9a2iFxmYNpzHlqj4Ve0saKaqWOVRLvC945ZovWIBzcSW2IYqWKGtbAA==}
    engines: {node: '>= 12.0.0', parcel: ^2.9.3}

  '@parcel/runtime-service-worker@2.9.3':
    resolution: {integrity: sha512-qLJLqv1mMdWL7gyh8aKBFFAuEiJkhUUgLKpdn6eSfH/R7kTtb76WnOwqUrhvEI9bZFUM/8Pa1bzJnPpqSOM+Sw==}
    engines: {node: '>= 12.0.0', parcel: ^2.9.3}

  '@parcel/source-map@2.1.1':
    resolution: {integrity: sha512-Ejx1P/mj+kMjQb8/y5XxDUn4reGdr+WyKYloBljpppUy8gs42T+BNoEOuRYqDVdgPc6NxduzIDoJS9pOFfV5Ew==}
    engines: {node: ^12.18.3 || >=14}

  '@parcel/transformer-babel@2.9.3':
    resolution: {integrity: sha512-pURtEsnsp3h6tOBDuzh9wRvVtw4PgIlqwAArIWdrG7iwqOUYv9D8ME4+ePWEu7MQWAp58hv9pTJtqWv4T+Sq8A==}
    engines: {node: '>= 12.0.0', parcel: ^2.9.3}

  '@parcel/transformer-css@2.9.3':
    resolution: {integrity: sha512-duWMdbEBBPjg3fQdXF16iWIdThetDZvCs2TpUD7xOlXH6kR0V5BJy8ONFT15u1RCqIV9hSNGaS3v3I9YRNY5zQ==}
    engines: {node: '>= 12.0.0', parcel: ^2.9.3}

  '@parcel/transformer-graphql@2.9.3':
    resolution: {integrity: sha512-cIohsH3WlXgn63baU35ZoWHzttmkyE2Q1pexKjszODzSUq3pdcg+9k4rB/z8GGMzXvFRYuBgl2M2Ukqz7SueMg==}
    engines: {node: '>= 12.0.0', parcel: ^2.9.3}

  '@parcel/transformer-html@2.9.3':
    resolution: {integrity: sha512-0NU4omcHzFXA1seqftAXA2KNZaMByoKaNdXnLgBgtCGDiYvOcL+6xGHgY6pw9LvOh5um10KI5TxSIMILoI7VtA==}
    engines: {node: '>= 12.0.0', parcel: ^2.9.3}

  '@parcel/transformer-image@2.9.3':
    resolution: {integrity: sha512-7CEe35RaPadQzLIuxzTtIxnItvOoy46hcbXtOdDt6lmVa4omuOygZYRIya2lsGIP4JHvAaALMb5nt99a1uTwJg==}
    engines: {node: '>= 12.0.0', parcel: ^2.9.3}
    peerDependencies:
      '@parcel/core': ^2.9.3

  '@parcel/transformer-inline-string@2.9.3':
    resolution: {integrity: sha512-IZNd0Ksl32psX1M41KbUc4BmvVSoLVnlpaMrh9C/l+piFSkDXWMnF0PONX/RcxYMBIwB2jYllheIKH54naeNaA==}
    engines: {node: '>= 12.0.0', parcel: ^2.9.3}

  '@parcel/transformer-js@2.9.3':
    resolution: {integrity: sha512-Z2MVVg5FYcPOfxlUwxqb5l9yjTMEqE3KI3zq2MBRUme6AV07KxLmCDF23b6glzZlHWQUE8MXzYCTAkOPCcPz+Q==}
    engines: {node: '>= 12.0.0', parcel: ^2.9.3}
    peerDependencies:
      '@parcel/core': ^2.9.3

  '@parcel/transformer-json@2.9.3':
    resolution: {integrity: sha512-yNL27dbOLhkkrjaQjiQ7Im9VOxmkfuuSNSmS0rA3gEjVcm07SLKRzWkAaPnyx44Lb6bzyOTWwVrb9aMmxgADpA==}
    engines: {node: '>= 12.0.0', parcel: ^2.9.3}

  '@parcel/transformer-less@2.9.3':
    resolution: {integrity: sha512-qwF5NQ8rPZjS79tv9RRPxzkZcwLcI4Xg2gHm9c1PvsgoaL2tVNpfjiRA6MOrzfJp+xr7xEzeMDZksOJ1WQiiQg==}
    engines: {node: '>= 12.0.0', parcel: ^2.9.3}

  '@parcel/transformer-postcss@2.9.3':
    resolution: {integrity: sha512-HoDvPqKzhpmvMmHqQhDnt8F1vH61m6plpGiYaYnYv2Om4HHi5ZIq9bO+9QLBnTKfaZ7ndYSefTKOxTYElg7wyw==}
    engines: {node: '>= 12.0.0', parcel: ^2.9.3}

  '@parcel/transformer-posthtml@2.9.3':
    resolution: {integrity: sha512-2fQGgrzRmaqbWf3y2/T6xhqrNjzqMMKksqJzvc8TMfK6f2kg3Ddjv158eaSW2JdkV39aY7tvAOn5f1uzo74BMA==}
    engines: {node: '>= 12.0.0', parcel: ^2.9.3}

  '@parcel/transformer-raw@2.9.3':
    resolution: {integrity: sha512-oqdPzMC9QzWRbY9J6TZEqltknjno+dY24QWqf8ondmdF2+W+/2mRDu59hhCzQrqUHgTq4FewowRZmSfpzHxwaQ==}
    engines: {node: '>= 12.0.0', parcel: ^2.9.3}

  '@parcel/transformer-react-refresh-wrap@2.9.3':
    resolution: {integrity: sha512-cb9NyU6oJlDblFIlzqIE8AkvRQVGl2IwJNKwD4PdE7Y6sq2okGEPG4hOw3k/Y9JVjM4/2pUORqvjSRhWwd9oVQ==}
    engines: {node: '>= 12.0.0', parcel: ^2.9.3}

  '@parcel/transformer-sass@2.9.3':
    resolution: {integrity: sha512-i9abj9bKg3xCHghJyTM3rUVxIEn9n1Rl+DFdpyNAD8VZ52COfOshFDQOWNuhU1hEnJOFYCjnfcO0HRTsg3dWmg==}
    engines: {node: '>= 12.0.0', parcel: ^2.9.3}

  '@parcel/transformer-svg-react@2.9.3':
    resolution: {integrity: sha512-RXmCn58CkCBhpsS1AaRBrSRla0U5JN3r3hb7kQvEb+d7chGnsxCCWsBxtlrxPUjoUFLdQli9rhpCTkiyOBXY2A==}
    engines: {node: '>= 12.0.0', parcel: ^2.9.3}

  '@parcel/transformer-svg@2.9.3':
    resolution: {integrity: sha512-ypmE+dzB09IMCdEAkOsSxq1dEIm2A3h67nAFz4qbfHbwNgXBUuy/jB3ZMwXN/cO0f7SBh/Ap8Jhq6vmGqB5tWw==}
    engines: {node: '>= 12.0.0', parcel: ^2.9.3}

  '@parcel/transformer-worklet@2.9.3':
    resolution: {integrity: sha512-Fgd81OTOvAxAKoBGsQow/mgxELaNG1FeZW4DuDEPo/hR3lbs90oYuVpG2thdx7hmi/W6xqhrLaEN5Ea1v0LvEA==}
    engines: {node: '>= 12.0.0', parcel: ^2.9.3}

  '@parcel/types@2.8.3':
    resolution: {integrity: sha512-FECA1FB7+0UpITKU0D6TgGBpGxYpVSMNEENZbSJxFSajNy3wrko+zwBKQmFOLOiPcEtnGikxNs+jkFWbPlUAtw==}

  '@parcel/types@2.9.3':
    resolution: {integrity: sha512-NSNY8sYtRhvF1SqhnIGgGvJocyWt1K8Tnw5cVepm0g38ywtX6mwkBvMkmeehXkII4mSUn+frD9wGsydTunezvA==}

  '@parcel/utils@2.8.3':
    resolution: {integrity: sha512-IhVrmNiJ+LOKHcCivG5dnuLGjhPYxQ/IzbnF2DKNQXWBTsYlHkJZpmz7THoeLtLliGmSOZ3ZCsbR8/tJJKmxjA==}
    engines: {node: '>= 12.0.0'}

  '@parcel/utils@2.9.3':
    resolution: {integrity: sha512-cesanjtj/oLehW8Waq9JFPmAImhoiHX03ihc3JTWkrvJYSbD7wYKCDgPAM3JiRAqvh1LZ6P699uITrYWNoRLUg==}
    engines: {node: '>= 12.0.0'}

  '@parcel/watcher-android-arm64@2.2.0':
    resolution: {integrity: sha512-nU2wh00CTQT9rr1TIKTjdQ9lAGYpmz6XuKw0nAwAN+S2A5YiD55BK1u+E5WMCT8YOIDe/n6gaj4o/Bi9294SSQ==}
    engines: {node: '>= 10.0.0'}
    cpu: [arm64]
    os: [android]

  '@parcel/watcher-android-arm64@2.5.0':
    resolution: {integrity: sha512-qlX4eS28bUcQCdribHkg/herLe+0A9RyYC+mm2PXpncit8z5b3nSqGVzMNR3CmtAOgRutiZ02eIJJgP/b1iEFQ==}
    engines: {node: '>= 10.0.0'}
    cpu: [arm64]
    os: [android]

  '@parcel/watcher-darwin-arm64@2.2.0':
    resolution: {integrity: sha512-cJl0UZDcodciy3TDMomoK/Huxpjlkkim3SyMgWzjovHGOZKNce9guLz2dzuFwfObBFCjfznbFMIvAZ5syXotYw==}
    engines: {node: '>= 10.0.0'}
    cpu: [arm64]
    os: [darwin]

  '@parcel/watcher-darwin-arm64@2.5.0':
    resolution: {integrity: sha512-hyZ3TANnzGfLpRA2s/4U1kbw2ZI4qGxaRJbBH2DCSREFfubMswheh8TeiC1sGZ3z2jUf3s37P0BBlrD3sjVTUw==}
    engines: {node: '>= 10.0.0'}
    cpu: [arm64]
    os: [darwin]

  '@parcel/watcher-darwin-x64@2.2.0':
    resolution: {integrity: sha512-QI77zxaGrCV1StKcoRYfsUfmUmvPMPfQrubkBBy5XujV2fwaLgZivQOTQMBgp5K2+E19u1ufpspKXAPqSzpbyg==}
    engines: {node: '>= 10.0.0'}
    cpu: [x64]
    os: [darwin]

  '@parcel/watcher-darwin-x64@2.5.0':
    resolution: {integrity: sha512-9rhlwd78saKf18fT869/poydQK8YqlU26TMiNg7AIu7eBp9adqbJZqmdFOsbZ5cnLp5XvRo9wcFmNHgHdWaGYA==}
    engines: {node: '>= 10.0.0'}
    cpu: [x64]
    os: [darwin]

  '@parcel/watcher-freebsd-x64@2.5.0':
    resolution: {integrity: sha512-syvfhZzyM8kErg3VF0xpV8dixJ+RzbUaaGaeb7uDuz0D3FK97/mZ5AJQ3XNnDsXX7KkFNtyQyFrXZzQIcN49Tw==}
    engines: {node: '>= 10.0.0'}
    cpu: [x64]
    os: [freebsd]

  '@parcel/watcher-linux-arm-glibc@2.2.0':
    resolution: {integrity: sha512-I2GPBcAXazPzabCmfsa3HRRW+MGlqxYd8g8RIueJU+a4o5nyNZDz0CR1cu0INT0QSQXEZV7w6UE8Hz9CF8u3Pg==}
    engines: {node: '>= 10.0.0'}
    cpu: [arm]
    os: [linux]

  '@parcel/watcher-linux-arm-glibc@2.5.0':
    resolution: {integrity: sha512-0VQY1K35DQET3dVYWpOaPFecqOT9dbuCfzjxoQyif1Wc574t3kOSkKevULddcR9znz1TcklCE7Ht6NIxjvTqLA==}
    engines: {node: '>= 10.0.0'}
    cpu: [arm]
    os: [linux]

  '@parcel/watcher-linux-arm-musl@2.5.0':
    resolution: {integrity: sha512-6uHywSIzz8+vi2lAzFeltnYbdHsDm3iIB57d4g5oaB9vKwjb6N6dRIgZMujw4nm5r6v9/BQH0noq6DzHrqr2pA==}
    engines: {node: '>= 10.0.0'}
    cpu: [arm]
    os: [linux]

  '@parcel/watcher-linux-arm64-glibc@2.2.0':
    resolution: {integrity: sha512-St5mlfp+2lS9AmgixUqfwJa/DwVmTCJxC1HcOubUTz6YFOKIlkHCeUa1Bxi4E/tR/HSez8+heXHL8HQkJ4Bd8g==}
    engines: {node: '>= 10.0.0'}
    cpu: [arm64]
    os: [linux]

  '@parcel/watcher-linux-arm64-glibc@2.5.0':
    resolution: {integrity: sha512-BfNjXwZKxBy4WibDb/LDCriWSKLz+jJRL3cM/DllnHH5QUyoiUNEp3GmL80ZqxeumoADfCCP19+qiYiC8gUBjA==}
    engines: {node: '>= 10.0.0'}
    cpu: [arm64]
    os: [linux]

  '@parcel/watcher-linux-arm64-musl@2.2.0':
    resolution: {integrity: sha512-jS+qfhhoOBVWwMLP65MaG8xdInMK30pPW8wqTCg2AAuVJh5xepMbzkhHJ4zURqHiyY3EiIRuYu4ONJKCxt8iqA==}
    engines: {node: '>= 10.0.0'}
    cpu: [arm64]
    os: [linux]

  '@parcel/watcher-linux-arm64-musl@2.5.0':
    resolution: {integrity: sha512-S1qARKOphxfiBEkwLUbHjCY9BWPdWnW9j7f7Hb2jPplu8UZ3nes7zpPOW9bkLbHRvWM0WDTsjdOTUgW0xLBN1Q==}
    engines: {node: '>= 10.0.0'}
    cpu: [arm64]
    os: [linux]

  '@parcel/watcher-linux-x64-glibc@2.2.0':
    resolution: {integrity: sha512-xJvJ7R2wJdi47WZBFS691RDOWvP1j/IAs3EXaWVhDI8FFITbWrWaln7KoNcR0Y3T+ZwimFY/cfb0PNht1q895g==}
    engines: {node: '>= 10.0.0'}
    cpu: [x64]
    os: [linux]

  '@parcel/watcher-linux-x64-glibc@2.5.0':
    resolution: {integrity: sha512-d9AOkusyXARkFD66S6zlGXyzx5RvY+chTP9Jp0ypSTC9d4lzyRs9ovGf/80VCxjKddcUvnsGwCHWuF2EoPgWjw==}
    engines: {node: '>= 10.0.0'}
    cpu: [x64]
    os: [linux]

  '@parcel/watcher-linux-x64-musl@2.2.0':
    resolution: {integrity: sha512-D+NMpgr23a+RI5mu8ZPKWy7AqjBOkURFDgP5iIXXEf/K3hm0jJ3ogzi0Ed2237B/CdYREimCgXyeiAlE/FtwyA==}
    engines: {node: '>= 10.0.0'}
    cpu: [x64]
    os: [linux]

  '@parcel/watcher-linux-x64-musl@2.5.0':
    resolution: {integrity: sha512-iqOC+GoTDoFyk/VYSFHwjHhYrk8bljW6zOhPuhi5t9ulqiYq1togGJB5e3PwYVFFfeVgc6pbz3JdQyDoBszVaA==}
    engines: {node: '>= 10.0.0'}
    cpu: [x64]
    os: [linux]

  '@parcel/watcher-win32-arm64@2.2.0':
    resolution: {integrity: sha512-z225cPn3aygJsyVUOWwfyW+fY0Tvk7N3XCOl66qUPFxpbuXeZuiuuJemmtm8vxyqa3Ur7peU/qJxrpC64aeI7Q==}
    engines: {node: '>= 10.0.0'}
    cpu: [arm64]
    os: [win32]

  '@parcel/watcher-win32-arm64@2.5.0':
    resolution: {integrity: sha512-twtft1d+JRNkM5YbmexfcH/N4znDtjgysFaV9zvZmmJezQsKpkfLYJ+JFV3uygugK6AtIM2oADPkB2AdhBrNig==}
    engines: {node: '>= 10.0.0'}
    cpu: [arm64]
    os: [win32]

  '@parcel/watcher-win32-ia32@2.5.0':
    resolution: {integrity: sha512-+rgpsNRKwo8A53elqbbHXdOMtY/tAtTzManTWShB5Kk54N8Q9mzNWV7tV+IbGueCbcj826MfWGU3mprWtuf1TA==}
    engines: {node: '>= 10.0.0'}
    cpu: [ia32]
    os: [win32]

  '@parcel/watcher-win32-x64@2.2.0':
    resolution: {integrity: sha512-JqGW0RJ61BkKx+yYzIURt9s53P7xMVbv0uxYPzAXLBINGaFmkIKSuUPyBVfy8TMbvp93lvF4SPBNDzVRJfvgOw==}
    engines: {node: '>= 10.0.0'}
    cpu: [x64]
    os: [win32]

  '@parcel/watcher-win32-x64@2.5.0':
    resolution: {integrity: sha512-lPrxve92zEHdgeff3aiu4gDOIt4u7sJYha6wbdEZDCDUhtjTsOMiaJzG5lMY4GkWH8p0fMmO2Ppq5G5XXG+DQw==}
    engines: {node: '>= 10.0.0'}
    cpu: [x64]
    os: [win32]

  '@parcel/watcher@2.2.0':
    resolution: {integrity: sha512-71S4TF+IMyAn24PK4KSkdKtqJDR3zRzb0HE3yXpacItqTM7XfF2f5q9NEGLEVl0dAaBAGfNwDCjH120y25F6Tg==}
    engines: {node: '>= 10.0.0'}

  '@parcel/watcher@2.5.0':
    resolution: {integrity: sha512-i0GV1yJnm2n3Yq1qw6QrUrd/LI9bE8WEBOTtOkpCXHHdyN3TAGgqAK/DAT05z4fq2x04cARXt2pDmjWjL92iTQ==}
    engines: {node: '>= 10.0.0'}

  '@parcel/workers@2.8.3':
    resolution: {integrity: sha512-+AxBnKgjqVpUHBcHLWIHcjYgKIvHIpZjN33mG5LG9XXvrZiqdWvouEzqEXlVLq5VzzVbKIQQcmsvRy138YErkg==}
    engines: {node: '>= 12.0.0'}
    peerDependencies:
      '@parcel/core': ^2.8.3

  '@parcel/workers@2.9.3':
    resolution: {integrity: sha512-zRrDuZJzTevrrwElYosFztgldhqW6G9q5zOeQXfVQFkkEJCNfg36ixeiofKRU8uu2x+j+T6216mhMNB6HiuY+w==}
    engines: {node: '>= 12.0.0'}
    peerDependencies:
      '@parcel/core': ^2.9.3

  '@pkgjs/parseargs@0.11.0':
    resolution: {integrity: sha512-+1VkjdD0QBLPodGrJUeqarH8VAIvQODIbwh9XpP5Syisf7YoQgsJKPNFoqqLQlu+VQ/tVSshMR6loPMn8U+dPg==}
    engines: {node: '>=14'}

  '@plasmohq/consolidate@0.17.0':
    resolution: {integrity: sha512-Na8imBnvzYPtzkK+9Uv9hPZ/oJti/0jgiQWD222SHxHw2QCVuR4KzslxXCy/rS8gGluSiTs1BGVvc3d2O6aJCA==}
    engines: {node: '>= 0.10.0'}
    peerDependencies:
      arc-templates: ^0.5.3
      atpl: '>=0.7.6'
      babel-core: ^6.26.3
      bracket-template: ^1.1.5
      coffeescript: ^2.7.0
      dot: ^1.1.3
      eco: ^1.1.0-rc-3
      ect: ^0.5.9
      ejs: ^3.1.5
      haml-coffee: ^1.14.1
      hamlet: ^0.3.3
      hamljs: ^0.6.2
      handlebars: ^4.7.6
      hogan.js: ^3.0.2
      htmling: ^0.0.8
      jazz: ^0.0.18
      jqtpl: ~1.1.0
      just: ^0.1.8
      liquid: ^5.1.1
      liquor: ^0.0.5
      lodash: ^4.17.20
      marko: ^3.14.4
      mote: ^0.2.0
      mustache: ^4.0.1
      nunjucks: ^3.2.2
      plates: ~0.4.11
      pug: ^3.0.0
      qejs: ^3.0.5
      ractive: ^1.3.12
      razor-tmpl: ^1.3.1
      react: ^18.2.0
      react-dom: ^18.2.0
      slm: ^2.0.0
      squirrelly: ^5.1.0
      teacup: ^2.0.0
      templayed: '>=0.2.3'
      then-pug: '*'
      tinyliquid: ^0.2.34
      toffee: ^0.3.6
      twig: ^1.15.2
      twing: ^5.0.2
      underscore: ^1.11.0
      vash: ^0.13.0
      velocityjs: ^2.0.1
      walrus: ^0.10.1
      whiskers: ^0.4.0
    peerDependenciesMeta:
      arc-templates:
        optional: true
      atpl:
        optional: true
      babel-core:
        optional: true
      bracket-template:
        optional: true
      coffeescript:
        optional: true
      dot:
        optional: true
      eco:
        optional: true
      ect:
        optional: true
      ejs:
        optional: true
      haml-coffee:
        optional: true
      hamlet:
        optional: true
      hamljs:
        optional: true
      handlebars:
        optional: true
      hogan.js:
        optional: true
      htmling:
        optional: true
      jazz:
        optional: true
      jqtpl:
        optional: true
      just:
        optional: true
      liquid:
        optional: true
      liquor:
        optional: true
      lodash:
        optional: true
      marko:
        optional: true
      mote:
        optional: true
      mustache:
        optional: true
      nunjucks:
        optional: true
      plates:
        optional: true
      pug:
        optional: true
      qejs:
        optional: true
      ractive:
        optional: true
      razor-tmpl:
        optional: true
      react:
        optional: true
      react-dom:
        optional: true
      slm:
        optional: true
      squirrelly:
        optional: true
      teacup:
        optional: true
      templayed:
        optional: true
      then-pug:
        optional: true
      tinyliquid:
        optional: true
      toffee:
        optional: true
      twig:
        optional: true
      twing:
        optional: true
      underscore:
        optional: true
      vash:
        optional: true
      velocityjs:
        optional: true
      walrus:
        optional: true
      whiskers:
        optional: true

  '@plasmohq/init@0.7.0':
    resolution: {integrity: sha512-P75g48dqOGneJ+n0AcqnLE/TYflcaPc3B7h6EopnCBBYUDnCNBMwYmKAkaf5pnhsEB0ybPS6TU1C2DTGfqaW7A==}

  '@plasmohq/messaging@0.6.2':
    resolution: {integrity: sha512-CGfcvfVE0wsN/Y/i/jV0nwjkwh2gBCEujZFhLoxJ12N0ScoP3JVEIvUxJSFsAD4ylBQ8IjD2FyjQozwiSxWc4Q==}
    peerDependencies:
      react: ^16.8.6 || ^17 || ^18
    peerDependenciesMeta:
      react:
        optional: true

  '@plasmohq/parcel-bundler@0.5.6':
    resolution: {integrity: sha512-kjwj5tQUhdAK00AxXOzgqJ2jryZg4X6aleYAcjbREPzVMqKEu1NrNSNy5VGAfNRG6NCT6ZYg39ZCyuUOR2lEsQ==}
    engines: {node: '>= 16.0.0', parcel: '>= 2.7.0'}

  '@plasmohq/parcel-compressor-utf8@0.1.1':
    resolution: {integrity: sha512-9zcF39XIBzauYLERoGNVSy7qR1MzEqjhQn16RrlCpZ1AyNMlBJ3B28SmnUpBQNgne8JOHTtcx6cUVm1IvM3J+g==}
    engines: {parcel: '>= 2.8.0'}

  '@plasmohq/parcel-config@0.41.1':
    resolution: {integrity: sha512-peNpm+F1tVIZmDx8Mca8b3769cxc2IWS7q0+0Y4BLT1+2kis7X4b46IAYgOXtsDRZCb9pvxQhRhrVHpwGtdVLg==}

  '@plasmohq/parcel-core@0.1.10':
    resolution: {integrity: sha512-XbJrqlgPNo+uQaukWayfRDZnAvdkYrmcydCOz0wfmuksTjDisyGkL3ZbWeX86QPN65CXFyou11/9h3+U9IsHfA==}
    engines: {parcel: '>= 2.7.0'}

  '@plasmohq/parcel-namer-manifest@0.3.12':
    resolution: {integrity: sha512-mNyIVK4nRbjlnXXUygBcmV7xLzgS1HZ3vedxUrMQah0Wp0Y20GFcomToDBC0w9NXIZVSSKY0bRIeh0B6/verfQ==}
    engines: {parcel: '>= 2.7.0'}

  '@plasmohq/parcel-optimizer-encapsulate@0.0.8':
    resolution: {integrity: sha512-iXDXoLtYBvV4rHhFw3O6nrS3dEWYe9k2m0i/Tvzg2lz4lUHFyvK5NN9RWqkOLfI8JviaqQzaaMKteJhLsX6z1A==}
    engines: {parcel: '>= 2.8.0'}

  '@plasmohq/parcel-optimizer-es@0.4.1':
    resolution: {integrity: sha512-2FvBq3L5wHyD+TNHpO0IVMJKX1XQ+uBruFVcRUgo+lDkIAyop7P8wpsY4iq3dOKXJrqjwBop9nzNcq0L/zaalQ==}
    engines: {parcel: '>= 2.8.0'}

  '@plasmohq/parcel-packager@0.6.15':
    resolution: {integrity: sha512-c6Afk5l8EqxyZ/N7p8avWEBt5teTQPQsvZZpPHWhsAY9eonX+h8bFdmXym1oevaq5TySJOpNCSUdTvqqZtlSnQ==}
    engines: {parcel: '>= 2.7.0'}

  '@plasmohq/parcel-resolver-post@0.4.5':
    resolution: {integrity: sha512-Y5la9wruh3fMHlUoWtVBcbSyvg2xZE1kSRp5BAjtfyZlKS2cT/vIbFTUkqk9nPvXLExBDNajIxTKk9ag/9WzpA==}
    engines: {parcel: '>= 2.7.0'}

  '@plasmohq/parcel-resolver@0.14.1':
    resolution: {integrity: sha512-1nmmMI7N5rtpni2TpUyPkI8XU1wIk/lTDGNZXLxtkzOoFiFP2sc2xZq4OGhmnRYvWphZYrnhMjRrjNJmqOFqxw==}
    engines: {parcel: '>= 2.7.0'}

  '@plasmohq/parcel-runtime@0.25.1':
    resolution: {integrity: sha512-asr4DMXJSKPilye0uiyZf51NUC3WZAr0Y6mzl+mtRGIcywuv42+X52qnZl9a9xYkVZeYlVJq62Kfk4+wPthakg==}
    engines: {parcel: '>= 2.7.0'}

  '@plasmohq/parcel-transformer-inject-env@0.2.12':
    resolution: {integrity: sha512-QhM5Je0LyuAAJMAXeBEu4YvDirIPXuO2SoxHkwTMIwCMXpstPinnKiElrIoolqZjcxLmDCfsXerXZfbN6NhSlA==}
    engines: {parcel: '>= 2.7.0'}

  '@plasmohq/parcel-transformer-inline-css@0.3.11':
    resolution: {integrity: sha512-EUSwEowFNSgC/F1q/V4H4NXJ23wwLzlmRI6lvIr6S0mIuG/FCga+lAV3IZ+yAuXqUM2VexX6JyYYpNVidrMSxw==}
    engines: {parcel: '>= 2.7.0'}

  '@plasmohq/parcel-transformer-manifest@0.20.1':
    resolution: {integrity: sha512-fA2d+u7eAURr8Vyi1HAB8zwndBW2czi5YcLgZRVwEqHODYYIyNcmqMJHLt7TAQYTD+POG+z4WpM81AKdhcq8mg==}
    engines: {parcel: '>= 2.7.0'}

  '@plasmohq/parcel-transformer-svelte@0.6.0':
    resolution: {integrity: sha512-5lZW6NBtzhJaCyjpKaZF1/YzY9CF+kbfNknvASJB/Cf6uJPJlrgdxoWiVJ8IWMs3DyLgAnJXTdIU+uwjwXP1wg==}
    engines: {parcel: '>= 2.7.0'}

  '@plasmohq/parcel-transformer-vue@0.5.0':
    resolution: {integrity: sha512-/3oVbajt+DRqtbM0RkKFtfyZR8DVjcsYpj1jHqPParGVBiXwgP0D/8Bj5p5/5Iqihs08gzasTcjKcwQKKdj0og==}
    engines: {parcel: '>= 2.7.0'}

  '@plasmohq/storage@1.13.0':
    resolution: {integrity: sha512-ceFtWFDMXg6v9nePEVyTgMusFmnMK82eNBf9ac0nN0kjMZQ+5IVEaiAgnS/c+KS43b7W+NJPpCakh+flgLOpjg==}
    peerDependencies:
      react: ^16.8.6 || ^17 || ^18
    peerDependenciesMeta:
      react:
        optional: true

  '@pnpm/config.env-replace@1.1.0':
    resolution: {integrity: sha512-htyl8TWnKL7K/ESFa1oW2UB5lVDxuF5DpM7tBi6Hu2LNL3mWkIzNLG6N4zoCUP1lCKNxWy/3iu8mS8MvToGd6w==}
    engines: {node: '>=12.22.0'}

  '@pnpm/network.ca-file@1.0.2':
    resolution: {integrity: sha512-YcPQ8a0jwYU9bTdJDpXjMi7Brhkr1mXsXrUJvjqM2mQDgkRiz8jFaQGOdaLxgjtUfQgZhKy/O3cG/YwmgKaxLA==}
    engines: {node: '>=12.22.0'}

  '@pnpm/npm-conf@2.3.1':
    resolution: {integrity: sha512-c83qWb22rNRuB0UaVCI0uRPNRr8Z0FWnEIvT47jiHAmOIUHbBOg5XvV7pM5x+rKn9HRpjxquDbXYSXr3fAKFcw==}
    engines: {node: '>=12'}

  '@polka/url@1.0.0-next.25':
    resolution: {integrity: sha512-j7P6Rgr3mmtdkeDGTe0E/aYyWEWVtc5yFXtHCRHs28/jptDEWfaVOc5T7cblqy1XKPPfCxJc/8DwQ5YgLOZOVQ==}

  '@radix-ui/number@1.1.0':
    resolution: {integrity: sha512-V3gRzhVNU1ldS5XhAPTom1fOIo4ccrjjJgmE+LI2h/WaFpHmx0MQApT+KZHnx8abG6Avtfcz4WoEciMnpFT3HQ==}

  '@radix-ui/primitive@1.1.1':
    resolution: {integrity: sha512-SJ31y+Q/zAyShtXJc8x83i9TYdbAfHZ++tUZnvjJJqFjzsdUnKsxPL6IEtBlxKkU7yzer//GQtZSV4GbldL3YA==}

  '@radix-ui/react-arrow@1.1.1':
    resolution: {integrity: sha512-NaVpZfmv8SKeZbn4ijN2V3jlHA9ngBG16VnIIm22nUR0Yk8KUALyBxT3KYEUnNuch9sTE8UTsS3whzBgKOL30w==}
    peerDependencies:
      '@types/react': '*'
      '@types/react-dom': '*'
      react: ^16.8 || ^17.0 || ^18.0 || ^19.0 || ^19.0.0-rc
      react-dom: ^16.8 || ^17.0 || ^18.0 || ^19.0 || ^19.0.0-rc
    peerDependenciesMeta:
      '@types/react':
        optional: true
      '@types/react-dom':
        optional: true

  '@radix-ui/react-collection@1.1.1':
    resolution: {integrity: sha512-LwT3pSho9Dljg+wY2KN2mrrh6y3qELfftINERIzBUO9e0N+t0oMTyn3k9iv+ZqgrwGkRnLpNJrsMv9BZlt2yuA==}
    peerDependencies:
      '@types/react': '*'
      '@types/react-dom': '*'
      react: ^16.8 || ^17.0 || ^18.0 || ^19.0 || ^19.0.0-rc
      react-dom: ^16.8 || ^17.0 || ^18.0 || ^19.0 || ^19.0.0-rc
    peerDependenciesMeta:
      '@types/react':
        optional: true
      '@types/react-dom':
        optional: true

  '@radix-ui/react-compose-refs@1.1.1':
    resolution: {integrity: sha512-Y9VzoRDSJtgFMUCoiZBDVo084VQ5hfpXxVE+NgkdNsjiDBByiImMZKKhxMwCbdHvhlENG6a833CbFkOQvTricw==}
    peerDependencies:
      '@types/react': '*'
      react: ^16.8 || ^17.0 || ^18.0 || ^19.0 || ^19.0.0-rc
    peerDependenciesMeta:
      '@types/react':
        optional: true

  '@radix-ui/react-context@1.1.1':
    resolution: {integrity: sha512-UASk9zi+crv9WteK/NU4PLvOoL3OuE6BWVKNF6hPRBtYBDXQ2u5iu3O59zUlJiTVvkyuycnqrztsHVJwcK9K+Q==}
    peerDependencies:
      '@types/react': '*'
      react: ^16.8 || ^17.0 || ^18.0 || ^19.0 || ^19.0.0-rc
    peerDependenciesMeta:
      '@types/react':
        optional: true

  '@radix-ui/react-direction@1.1.0':
    resolution: {integrity: sha512-BUuBvgThEiAXh2DWu93XsT+a3aWrGqolGlqqw5VU1kG7p/ZH2cuDlM1sRLNnY3QcBS69UIz2mcKhMxDsdewhjg==}
    peerDependencies:
      '@types/react': '*'
      react: ^16.8 || ^17.0 || ^18.0 || ^19.0 || ^19.0.0-rc
    peerDependenciesMeta:
      '@types/react':
        optional: true

  '@radix-ui/react-dismissable-layer@1.1.3':
    resolution: {integrity: sha512-onrWn/72lQoEucDmJnr8uczSNTujT0vJnA/X5+3AkChVPowr8n1yvIKIabhWyMQeMvvmdpsvcyDqx3X1LEXCPg==}
    peerDependencies:
      '@types/react': '*'
      '@types/react-dom': '*'
      react: ^16.8 || ^17.0 || ^18.0 || ^19.0 || ^19.0.0-rc
      react-dom: ^16.8 || ^17.0 || ^18.0 || ^19.0 || ^19.0.0-rc
    peerDependenciesMeta:
      '@types/react':
        optional: true
      '@types/react-dom':
        optional: true

  '@radix-ui/react-focus-guards@1.1.1':
    resolution: {integrity: sha512-pSIwfrT1a6sIoDASCSpFwOasEwKTZWDw/iBdtnqKO7v6FeOzYJ7U53cPzYFVR3geGGXgVHaH+CdngrrAzqUGxg==}
    peerDependencies:
      '@types/react': '*'
      react: ^16.8 || ^17.0 || ^18.0 || ^19.0 || ^19.0.0-rc
    peerDependenciesMeta:
      '@types/react':
        optional: true

  '@radix-ui/react-focus-scope@1.1.1':
    resolution: {integrity: sha512-01omzJAYRxXdG2/he/+xy+c8a8gCydoQ1yOxnWNcRhrrBW5W+RQJ22EK1SaO8tb3WoUsuEw7mJjBozPzihDFjA==}
    peerDependencies:
      '@types/react': '*'
      '@types/react-dom': '*'
      react: ^16.8 || ^17.0 || ^18.0 || ^19.0 || ^19.0.0-rc
      react-dom: ^16.8 || ^17.0 || ^18.0 || ^19.0 || ^19.0.0-rc
    peerDependenciesMeta:
      '@types/react':
        optional: true
      '@types/react-dom':
        optional: true

  '@radix-ui/react-id@1.1.0':
    resolution: {integrity: sha512-EJUrI8yYh7WOjNOqpoJaf1jlFIH2LvtgAl+YcFqNCa+4hj64ZXmPkAKOFs/ukjz3byN6bdb/AVUqHkI8/uWWMA==}
    peerDependencies:
      '@types/react': '*'
      react: ^16.8 || ^17.0 || ^18.0 || ^19.0 || ^19.0.0-rc
    peerDependenciesMeta:
      '@types/react':
        optional: true

  '@radix-ui/react-label@2.1.1':
    resolution: {integrity: sha512-UUw5E4e/2+4kFMH7+YxORXGWggtY6sM8WIwh5RZchhLuUg2H1hc98Py+pr8HMz6rdaYrK2t296ZEjYLOCO5uUw==}
    peerDependencies:
      '@types/react': '*'
      '@types/react-dom': '*'
      react: ^16.8 || ^17.0 || ^18.0 || ^19.0 || ^19.0.0-rc
      react-dom: ^16.8 || ^17.0 || ^18.0 || ^19.0 || ^19.0.0-rc
    peerDependenciesMeta:
      '@types/react':
        optional: true
      '@types/react-dom':
        optional: true

  '@radix-ui/react-popper@1.2.1':
    resolution: {integrity: sha512-3kn5Me69L+jv82EKRuQCXdYyf1DqHwD2U/sxoNgBGCB7K9TRc3bQamQ+5EPM9EvyPdli0W41sROd+ZU1dTCztw==}
    peerDependencies:
      '@types/react': '*'
      '@types/react-dom': '*'
      react: ^16.8 || ^17.0 || ^18.0 || ^19.0 || ^19.0.0-rc
      react-dom: ^16.8 || ^17.0 || ^18.0 || ^19.0 || ^19.0.0-rc
    peerDependenciesMeta:
      '@types/react':
        optional: true
      '@types/react-dom':
        optional: true

  '@radix-ui/react-portal@1.1.3':
    resolution: {integrity: sha512-NciRqhXnGojhT93RPyDaMPfLH3ZSl4jjIFbZQ1b/vxvZEdHsBZ49wP9w8L3HzUQwep01LcWtkUvm0OVB5JAHTw==}
    peerDependencies:
      '@types/react': '*'
      '@types/react-dom': '*'
      react: ^16.8 || ^17.0 || ^18.0 || ^19.0 || ^19.0.0-rc
      react-dom: ^16.8 || ^17.0 || ^18.0 || ^19.0 || ^19.0.0-rc
    peerDependenciesMeta:
      '@types/react':
        optional: true
      '@types/react-dom':
        optional: true

  '@radix-ui/react-presence@1.1.2':
    resolution: {integrity: sha512-18TFr80t5EVgL9x1SwF/YGtfG+l0BS0PRAlCWBDoBEiDQjeKgnNZRVJp/oVBl24sr3Gbfwc/Qpj4OcWTQMsAEg==}
    peerDependencies:
      '@types/react': '*'
      '@types/react-dom': '*'
      react: ^16.8 || ^17.0 || ^18.0 || ^19.0 || ^19.0.0-rc
      react-dom: ^16.8 || ^17.0 || ^18.0 || ^19.0 || ^19.0.0-rc
    peerDependenciesMeta:
      '@types/react':
        optional: true
      '@types/react-dom':
        optional: true

  '@radix-ui/react-primitive@2.0.1':
    resolution: {integrity: sha512-sHCWTtxwNn3L3fH8qAfnF3WbUZycW93SM1j3NFDzXBiz8D6F5UTTy8G1+WFEaiCdvCVRJWj6N2R4Xq6HdiHmDg==}
    peerDependencies:
      '@types/react': '*'
      '@types/react-dom': '*'
      react: ^16.8 || ^17.0 || ^18.0 || ^19.0 || ^19.0.0-rc
      react-dom: ^16.8 || ^17.0 || ^18.0 || ^19.0 || ^19.0.0-rc
    peerDependenciesMeta:
      '@types/react':
        optional: true
      '@types/react-dom':
        optional: true

  '@radix-ui/react-select@2.1.4':
    resolution: {integrity: sha512-pOkb2u8KgO47j/h7AylCj7dJsm69BXcjkrvTqMptFqsE2i0p8lHkfgneXKjAgPzBMivnoMyt8o4KiV4wYzDdyQ==}
    peerDependencies:
      '@types/react': '*'
      '@types/react-dom': '*'
      react: ^16.8 || ^17.0 || ^18.0 || ^19.0 || ^19.0.0-rc
      react-dom: ^16.8 || ^17.0 || ^18.0 || ^19.0 || ^19.0.0-rc
    peerDependenciesMeta:
      '@types/react':
        optional: true
      '@types/react-dom':
        optional: true

  '@radix-ui/react-slot@1.1.1':
    resolution: {integrity: sha512-RApLLOcINYJA+dMVbOju7MYv1Mb2EBp2nH4HdDzXTSyaR5optlm6Otrz1euW3HbdOR8UmmFK06TD+A9frYWv+g==}
    peerDependencies:
      '@types/react': '*'
      react: ^16.8 || ^17.0 || ^18.0 || ^19.0 || ^19.0.0-rc
    peerDependenciesMeta:
      '@types/react':
        optional: true

  '@radix-ui/react-switch@1.1.2':
    resolution: {integrity: sha512-zGukiWHjEdBCRyXvKR6iXAQG6qXm2esuAD6kDOi9Cn+1X6ev3ASo4+CsYaD6Fov9r/AQFekqnD/7+V0Cs6/98g==}
    peerDependencies:
      '@types/react': '*'
      '@types/react-dom': '*'
      react: ^16.8 || ^17.0 || ^18.0 || ^19.0 || ^19.0.0-rc
      react-dom: ^16.8 || ^17.0 || ^18.0 || ^19.0 || ^19.0.0-rc
    peerDependenciesMeta:
      '@types/react':
        optional: true
      '@types/react-dom':
        optional: true

  '@radix-ui/react-tooltip@1.1.6':
    resolution: {integrity: sha512-TLB5D8QLExS1uDn7+wH/bjEmRurNMTzNrtq7IjaS4kjion9NtzsTGkvR5+i7yc9q01Pi2KMM2cN3f8UG4IvvXA==}
    peerDependencies:
      '@types/react': '*'
      '@types/react-dom': '*'
      react: ^16.8 || ^17.0 || ^18.0 || ^19.0 || ^19.0.0-rc
      react-dom: ^16.8 || ^17.0 || ^18.0 || ^19.0 || ^19.0.0-rc
    peerDependenciesMeta:
      '@types/react':
        optional: true
      '@types/react-dom':
        optional: true

  '@radix-ui/react-use-callback-ref@1.1.0':
    resolution: {integrity: sha512-CasTfvsy+frcFkbXtSJ2Zu9JHpN8TYKxkgJGWbjiZhFivxaeW7rMeZt7QELGVLaYVfFMsKHjb7Ak0nMEe+2Vfw==}
    peerDependencies:
      '@types/react': '*'
      react: ^16.8 || ^17.0 || ^18.0 || ^19.0 || ^19.0.0-rc
    peerDependenciesMeta:
      '@types/react':
        optional: true

  '@radix-ui/react-use-controllable-state@1.1.0':
    resolution: {integrity: sha512-MtfMVJiSr2NjzS0Aa90NPTnvTSg6C/JLCV7ma0W6+OMV78vd8OyRpID+Ng9LxzsPbLeuBnWBA1Nq30AtBIDChw==}
    peerDependencies:
      '@types/react': '*'
      react: ^16.8 || ^17.0 || ^18.0 || ^19.0 || ^19.0.0-rc
    peerDependenciesMeta:
      '@types/react':
        optional: true

  '@radix-ui/react-use-escape-keydown@1.1.0':
    resolution: {integrity: sha512-L7vwWlR1kTTQ3oh7g1O0CBF3YCyyTj8NmhLR+phShpyA50HCfBFKVJTpshm9PzLiKmehsrQzTYTpX9HvmC9rhw==}
    peerDependencies:
      '@types/react': '*'
      react: ^16.8 || ^17.0 || ^18.0 || ^19.0 || ^19.0.0-rc
    peerDependenciesMeta:
      '@types/react':
        optional: true

  '@radix-ui/react-use-layout-effect@1.1.0':
    resolution: {integrity: sha512-+FPE0rOdziWSrH9athwI1R0HDVbWlEhd+FR+aSDk4uWGmSJ9Z54sdZVDQPZAinJhJXwfT+qnj969mCsT2gfm5w==}
    peerDependencies:
      '@types/react': '*'
      react: ^16.8 || ^17.0 || ^18.0 || ^19.0 || ^19.0.0-rc
    peerDependenciesMeta:
      '@types/react':
        optional: true

  '@radix-ui/react-use-previous@1.1.0':
    resolution: {integrity: sha512-Z/e78qg2YFnnXcW88A4JmTtm4ADckLno6F7OXotmkQfeuCVaKuYzqAATPhVzl3delXE7CxIV8shofPn3jPc5Og==}
    peerDependencies:
      '@types/react': '*'
      react: ^16.8 || ^17.0 || ^18.0 || ^19.0 || ^19.0.0-rc
    peerDependenciesMeta:
      '@types/react':
        optional: true

  '@radix-ui/react-use-rect@1.1.0':
    resolution: {integrity: sha512-0Fmkebhr6PiseyZlYAOtLS+nb7jLmpqTrJyv61Pe68MKYW6OWdRE2kI70TaYY27u7H0lajqM3hSMMLFq18Z7nQ==}
    peerDependencies:
      '@types/react': '*'
      react: ^16.8 || ^17.0 || ^18.0 || ^19.0 || ^19.0.0-rc
    peerDependenciesMeta:
      '@types/react':
        optional: true

  '@radix-ui/react-use-size@1.1.0':
    resolution: {integrity: sha512-XW3/vWuIXHa+2Uwcc2ABSfcCledmXhhQPlGbfcRXbiUQI5Icjcg19BGCZVKKInYbvUCut/ufbbLLPFC5cbb1hw==}
    peerDependencies:
      '@types/react': '*'
      react: ^16.8 || ^17.0 || ^18.0 || ^19.0 || ^19.0.0-rc
    peerDependenciesMeta:
      '@types/react':
        optional: true

  '@radix-ui/react-visually-hidden@1.1.1':
    resolution: {integrity: sha512-vVfA2IZ9q/J+gEamvj761Oq1FpWgCDaNOOIfbPVp2MVPLEomUr5+Vf7kJGwQ24YxZSlQVar7Bes8kyTo5Dshpg==}
    peerDependencies:
      '@types/react': '*'
      '@types/react-dom': '*'
      react: ^16.8 || ^17.0 || ^18.0 || ^19.0 || ^19.0.0-rc
      react-dom: ^16.8 || ^17.0 || ^18.0 || ^19.0 || ^19.0.0-rc
    peerDependenciesMeta:
      '@types/react':
        optional: true
      '@types/react-dom':
        optional: true

  '@radix-ui/rect@1.1.0':
    resolution: {integrity: sha512-A9+lCBZoaMJlVKcRBz2YByCG+Cp2t6nAnMnNba+XiWxnj6r4JUFqfsgwocMBZU9LPtdxC6wB56ySYpc7LQIoJg==}

  '@rollup/pluginutils@5.1.4':
    resolution: {integrity: sha512-USm05zrsFxYLPdWWq+K3STlWiT/3ELn3RcV5hJMghpeAIhxfsUIg6mt12CBJBInWMV4VneoV7SfGv8xIwo2qNQ==}
    engines: {node: '>=14.0.0'}
    peerDependencies:
      rollup: ^1.20.0||^2.0.0||^3.0.0||^4.0.0
    peerDependenciesMeta:
      rollup:
        optional: true

  '@rollup/rollup-android-arm-eabi@4.28.1':
    resolution: {integrity: sha512-2aZp8AES04KI2dy3Ss6/MDjXbwBzj+i0GqKtWXgw2/Ma6E4jJvujryO6gJAghIRVz7Vwr9Gtl/8na3nDUKpraQ==}
    cpu: [arm]
    os: [android]

  '@rollup/rollup-android-arm64@4.28.1':
    resolution: {integrity: sha512-EbkK285O+1YMrg57xVA+Dp0tDBRB93/BZKph9XhMjezf6F4TpYjaUSuPt5J0fZXlSag0LmZAsTmdGGqPp4pQFA==}
    cpu: [arm64]
    os: [android]

  '@rollup/rollup-darwin-arm64@4.28.1':
    resolution: {integrity: sha512-prduvrMKU6NzMq6nxzQw445zXgaDBbMQvmKSJaxpaZ5R1QDM8w+eGxo6Y/jhT/cLoCvnZI42oEqf9KQNYz1fqQ==}
    cpu: [arm64]
    os: [darwin]

  '@rollup/rollup-darwin-x64@4.28.1':
    resolution: {integrity: sha512-WsvbOunsUk0wccO/TV4o7IKgloJ942hVFK1CLatwv6TJspcCZb9umQkPdvB7FihmdxgaKR5JyxDjWpCOp4uZlQ==}
    cpu: [x64]
    os: [darwin]

  '@rollup/rollup-freebsd-arm64@4.28.1':
    resolution: {integrity: sha512-HTDPdY1caUcU4qK23FeeGxCdJF64cKkqajU0iBnTVxS8F7H/7BewvYoG+va1KPSL63kQ1PGNyiwKOfReavzvNA==}
    cpu: [arm64]
    os: [freebsd]

  '@rollup/rollup-freebsd-x64@4.28.1':
    resolution: {integrity: sha512-m/uYasxkUevcFTeRSM9TeLyPe2QDuqtjkeoTpP9SW0XxUWfcYrGDMkO/m2tTw+4NMAF9P2fU3Mw4ahNvo7QmsQ==}
    cpu: [x64]
    os: [freebsd]

  '@rollup/rollup-linux-arm-gnueabihf@4.28.1':
    resolution: {integrity: sha512-QAg11ZIt6mcmzpNE6JZBpKfJaKkqTm1A9+y9O+frdZJEuhQxiugM05gnCWiANHj4RmbgeVJpTdmKRmH/a+0QbA==}
    cpu: [arm]
    os: [linux]

  '@rollup/rollup-linux-arm-musleabihf@4.28.1':
    resolution: {integrity: sha512-dRP9PEBfolq1dmMcFqbEPSd9VlRuVWEGSmbxVEfiq2cs2jlZAl0YNxFzAQS2OrQmsLBLAATDMb3Z6MFv5vOcXg==}
    cpu: [arm]
    os: [linux]

  '@rollup/rollup-linux-arm64-gnu@4.28.1':
    resolution: {integrity: sha512-uGr8khxO+CKT4XU8ZUH1TTEUtlktK6Kgtv0+6bIFSeiSlnGJHG1tSFSjm41uQ9sAO/5ULx9mWOz70jYLyv1QkA==}
    cpu: [arm64]
    os: [linux]

  '@rollup/rollup-linux-arm64-musl@4.28.1':
    resolution: {integrity: sha512-QF54q8MYGAqMLrX2t7tNpi01nvq5RI59UBNx+3+37zoKX5KViPo/gk2QLhsuqok05sSCRluj0D00LzCwBikb0A==}
    cpu: [arm64]
    os: [linux]

  '@rollup/rollup-linux-loongarch64-gnu@4.28.1':
    resolution: {integrity: sha512-vPul4uodvWvLhRco2w0GcyZcdyBfpfDRgNKU+p35AWEbJ/HPs1tOUrkSueVbBS0RQHAf/A+nNtDpvw95PeVKOA==}
    cpu: [loong64]
    os: [linux]

  '@rollup/rollup-linux-powerpc64le-gnu@4.28.1':
    resolution: {integrity: sha512-pTnTdBuC2+pt1Rmm2SV7JWRqzhYpEILML4PKODqLz+C7Ou2apEV52h19CR7es+u04KlqplggmN9sqZlekg3R1A==}
    cpu: [ppc64]
    os: [linux]

  '@rollup/rollup-linux-riscv64-gnu@4.28.1':
    resolution: {integrity: sha512-vWXy1Nfg7TPBSuAncfInmAI/WZDd5vOklyLJDdIRKABcZWojNDY0NJwruY2AcnCLnRJKSaBgf/GiJfauu8cQZA==}
    cpu: [riscv64]
    os: [linux]

  '@rollup/rollup-linux-s390x-gnu@4.28.1':
    resolution: {integrity: sha512-/yqC2Y53oZjb0yz8PVuGOQQNOTwxcizudunl/tFs1aLvObTclTwZ0JhXF2XcPT/zuaymemCDSuuUPXJJyqeDOg==}
    cpu: [s390x]
    os: [linux]

  '@rollup/rollup-linux-x64-gnu@4.28.1':
    resolution: {integrity: sha512-fzgeABz7rrAlKYB0y2kSEiURrI0691CSL0+KXwKwhxvj92VULEDQLpBYLHpF49MSiPG4sq5CK3qHMnb9tlCjBw==}
    cpu: [x64]
    os: [linux]

  '@rollup/rollup-linux-x64-musl@4.28.1':
    resolution: {integrity: sha512-xQTDVzSGiMlSshpJCtudbWyRfLaNiVPXt1WgdWTwWz9n0U12cI2ZVtWe/Jgwyv/6wjL7b66uu61Vg0POWVfz4g==}
    cpu: [x64]
    os: [linux]

  '@rollup/rollup-win32-arm64-msvc@4.28.1':
    resolution: {integrity: sha512-wSXmDRVupJstFP7elGMgv+2HqXelQhuNf+IS4V+nUpNVi/GUiBgDmfwD0UGN3pcAnWsgKG3I52wMOBnk1VHr/A==}
    cpu: [arm64]
    os: [win32]

  '@rollup/rollup-win32-ia32-msvc@4.28.1':
    resolution: {integrity: sha512-ZkyTJ/9vkgrE/Rk9vhMXhf8l9D+eAhbAVbsGsXKy2ohmJaWg0LPQLnIxRdRp/bKyr8tXuPlXhIoGlEB5XpJnGA==}
    cpu: [ia32]
    os: [win32]

  '@rollup/rollup-win32-x64-msvc@4.28.1':
    resolution: {integrity: sha512-ZvK2jBafvttJjoIdKm/Q/Bh7IJ1Ose9IBOwpOXcOvW3ikGTQGmKDgxTC6oCAzW6PynbkKP8+um1du81XJHZ0JA==}
    cpu: [x64]
    os: [win32]

  '@sindresorhus/is@5.6.0':
    resolution: {integrity: sha512-TV7t8GKYaJWsn00tFDqBw8+Uqmr8A0fRU1tvTQhyZzGv0sJCGRQL3JGMI3ucuKo3XIZdUP+Lx7/gh2t3lewy7g==}
    engines: {node: '>=14.16'}

  '@sveltejs/adapter-static@3.0.6':
    resolution: {integrity: sha512-MGJcesnJWj7FxDcB/GbrdYD3q24Uk0PIL4QIX149ku+hlJuj//nxUbb0HxUTpjkecWfHjVveSUnUaQWnPRXlpg==}
    peerDependencies:
      '@sveltejs/kit': ^2.0.0

  '@sveltejs/adapter-vercel@5.5.2':
    resolution: {integrity: sha512-6NpumKJ3m9Y6mkSFw4Z8YnaJZc42OWLkSFCk5hD6pLrS4f+b9JVBaXpKB/xkxf1Kf7JpzZtNZKbAaoRrTtJ+Hw==}
    peerDependencies:
      '@sveltejs/kit': ^2.4.0

  '@sveltejs/kit@2.12.1':
    resolution: {integrity: sha512-M3rPijGImeOkI0DBJSwjqz+YFX2DyOf6NzWgHVk3mqpT06dlYCpcv5xh1q4rYEqB58yQlk4QA1Y35PUqnUiFKw==}
    engines: {node: '>=18.13'}
    hasBin: true
    peerDependencies:
      '@sveltejs/vite-plugin-svelte': ^3.0.0 || ^4.0.0-next.1 || ^5.0.0
      svelte: ^4.0.0 || ^5.0.0-next.0
      vite: ^5.0.3 || ^6.0.0

  '@sveltejs/vite-plugin-svelte-inspector@4.0.1':
    resolution: {integrity: sha512-J/Nmb2Q2y7mck2hyCX4ckVHcR5tu2J+MtBEQqpDrrgELZ2uvraQcK/ioCV61AqkdXFgriksOKIceDcQmqnGhVw==}
    engines: {node: ^18.0.0 || ^20.0.0 || >=22}
    peerDependencies:
      '@sveltejs/vite-plugin-svelte': ^5.0.0
      svelte: ^5.0.0
      vite: ^6.0.0

  '@sveltejs/vite-plugin-svelte@5.0.2':
    resolution: {integrity: sha512-GElAxQMlznx1pRdodtkmiyBZcjlaJntJ8APa2hBhnbUAJqKAFGdmwjRPJhh+2DMxwARRLBzQIs/iZ5EbR4X/og==}
    engines: {node: ^18.0.0 || ^20.0.0 || >=22}
    peerDependencies:
      svelte: ^5.0.0
      vite: ^6.0.0

  '@svgr/babel-plugin-add-jsx-attribute@6.5.1':
    resolution: {integrity: sha512-9PYGcXrAxitycIjRmZB+Q0JaN07GZIWaTBIGQzfaZv+qr1n8X1XUEJ5rZ/vx6OVD9RRYlrNnXWExQXcmZeD/BQ==}
    engines: {node: '>=10'}
    peerDependencies:
      '@babel/core': ^7.0.0-0

  '@svgr/babel-plugin-remove-jsx-attribute@8.0.0':
    resolution: {integrity: sha512-BcCkm/STipKvbCl6b7QFrMh/vx00vIP63k2eM66MfHJzPr6O2U0jYEViXkHJWqXqQYjdeA9cuCl5KWmlwjDvbA==}
    engines: {node: '>=14'}
    peerDependencies:
      '@babel/core': ^7.0.0-0

  '@svgr/babel-plugin-remove-jsx-empty-expression@8.0.0':
    resolution: {integrity: sha512-5BcGCBfBxB5+XSDSWnhTThfI9jcO5f0Ai2V24gZpG+wXF14BzwxxdDb4g6trdOux0rhibGs385BeFMSmxtS3uA==}
    engines: {node: '>=14'}
    peerDependencies:
      '@babel/core': ^7.0.0-0

  '@svgr/babel-plugin-replace-jsx-attribute-value@6.5.1':
    resolution: {integrity: sha512-8DPaVVE3fd5JKuIC29dqyMB54sA6mfgki2H2+swh+zNJoynC8pMPzOkidqHOSc6Wj032fhl8Z0TVn1GiPpAiJg==}
    engines: {node: '>=10'}
    peerDependencies:
      '@babel/core': ^7.0.0-0

  '@svgr/babel-plugin-svg-dynamic-title@6.5.1':
    resolution: {integrity: sha512-FwOEi0Il72iAzlkaHrlemVurgSQRDFbk0OC8dSvD5fSBPHltNh7JtLsxmZUhjYBZo2PpcU/RJvvi6Q0l7O7ogw==}
    engines: {node: '>=10'}
    peerDependencies:
      '@babel/core': ^7.0.0-0

  '@svgr/babel-plugin-svg-em-dimensions@6.5.1':
    resolution: {integrity: sha512-gWGsiwjb4tw+ITOJ86ndY/DZZ6cuXMNE/SjcDRg+HLuCmwpcjOktwRF9WgAiycTqJD/QXqL2f8IzE2Rzh7aVXA==}
    engines: {node: '>=10'}
    peerDependencies:
      '@babel/core': ^7.0.0-0

  '@svgr/babel-plugin-transform-react-native-svg@6.5.1':
    resolution: {integrity: sha512-2jT3nTayyYP7kI6aGutkyfJ7UMGtuguD72OjeGLwVNyfPRBD8zQthlvL+fAbAKk5n9ZNcvFkp/b1lZ7VsYqVJg==}
    engines: {node: '>=10'}
    peerDependencies:
      '@babel/core': ^7.0.0-0

  '@svgr/babel-plugin-transform-svg-component@6.5.1':
    resolution: {integrity: sha512-a1p6LF5Jt33O3rZoVRBqdxL350oge54iZWHNI6LJB5tQ7EelvD/Mb1mfBiZNAan0dt4i3VArkFRjA4iObuNykQ==}
    engines: {node: '>=12'}
    peerDependencies:
      '@babel/core': ^7.0.0-0

  '@svgr/babel-preset@6.5.1':
    resolution: {integrity: sha512-6127fvO/FF2oi5EzSQOAjo1LE3OtNVh11R+/8FXa+mHx1ptAaS4cknIjnUA7e6j6fwGGJ17NzaTJFUwOV2zwCw==}
    engines: {node: '>=10'}
    peerDependencies:
      '@babel/core': ^7.0.0-0

  '@svgr/core@6.5.1':
    resolution: {integrity: sha512-/xdLSWxK5QkqG524ONSjvg3V/FkNyCv538OIBdQqPNaAta3AsXj/Bd2FbvR87yMbXO2hFSWiAe/Q6IkVPDw+mw==}
    engines: {node: '>=10'}

  '@svgr/hast-util-to-babel-ast@6.5.1':
    resolution: {integrity: sha512-1hnUxxjd83EAxbL4a0JDJoD3Dao3hmjvyvyEV8PzWmLK3B9m9NPlW7GKjFyoWE8nM7HnXzPcmmSyOW8yOddSXw==}
    engines: {node: '>=10'}

  '@svgr/plugin-jsx@6.5.1':
    resolution: {integrity: sha512-+UdQxI3jgtSjCykNSlEMuy1jSRQlGC7pqBCPvkG/2dATdWo082zHTTK3uhnAju2/6XpE6B5mZ3z4Z8Ns01S8Gw==}
    engines: {node: '>=10'}
    peerDependencies:
      '@svgr/core': ^6.0.0

  '@svgr/plugin-svgo@6.5.1':
    resolution: {integrity: sha512-omvZKf8ixP9z6GWgwbtmP9qQMPX4ODXi+wzbVZgomNFsUIlHA1sf4fThdwTWSsZGgvGAG6yE+b/F5gWUkcZ/iQ==}
    engines: {node: '>=10'}
    peerDependencies:
      '@svgr/core': '*'

  '@swc/core-darwin-arm64@1.10.1':
    resolution: {integrity: sha512-NyELPp8EsVZtxH/mEqvzSyWpfPJ1lugpTQcSlMduZLj1EASLO4sC8wt8hmL1aizRlsbjCX+r0PyL+l0xQ64/6Q==}
    engines: {node: '>=10'}
    cpu: [arm64]
    os: [darwin]

  '@swc/core-darwin-arm64@1.3.96':
    resolution: {integrity: sha512-8hzgXYVd85hfPh6mJ9yrG26rhgzCmcLO0h1TIl8U31hwmTbfZLzRitFQ/kqMJNbIBCwmNH1RU2QcJnL3d7f69A==}
    engines: {node: '>=10'}
    cpu: [arm64]
    os: [darwin]

  '@swc/core-darwin-x64@1.10.1':
    resolution: {integrity: sha512-L4BNt1fdQ5ZZhAk5qoDfUnXRabDOXKnXBxMDJ+PWLSxOGBbWE6aJTnu4zbGjJvtot0KM46m2LPAPY8ttknqaZA==}
    engines: {node: '>=10'}
    cpu: [x64]
    os: [darwin]

  '@swc/core-darwin-x64@1.3.96':
    resolution: {integrity: sha512-mFp9GFfuPg+43vlAdQZl0WZpZSE8sEzqL7sr/7Reul5McUHP0BaLsEzwjvD035ESfkY8GBZdLpMinblIbFNljQ==}
    engines: {node: '>=10'}
    cpu: [x64]
    os: [darwin]

  '@swc/core-linux-arm-gnueabihf@1.10.1':
    resolution: {integrity: sha512-Y1u9OqCHgvVp2tYQAJ7hcU9qO5brDMIrA5R31rwWQIAKDkJKtv3IlTHF0hrbWk1wPR0ZdngkQSJZple7G+Grvw==}
    engines: {node: '>=10'}
    cpu: [arm]
    os: [linux]

  '@swc/core-linux-arm-gnueabihf@1.3.96':
    resolution: {integrity: sha512-8UEKkYJP4c8YzYIY/LlbSo8z5Obj4hqcv/fUTHiEePiGsOddgGf7AWjh56u7IoN/0uEmEro59nc1ChFXqXSGyg==}
    engines: {node: '>=10'}
    cpu: [arm]
    os: [linux]

  '@swc/core-linux-arm64-gnu@1.10.1':
    resolution: {integrity: sha512-tNQHO/UKdtnqjc7o04iRXng1wTUXPgVd8Y6LI4qIbHVoVPwksZydISjMcilKNLKIwOoUQAkxyJ16SlOAeADzhQ==}
    engines: {node: '>=10'}
    cpu: [arm64]
    os: [linux]

  '@swc/core-linux-arm64-gnu@1.3.96':
    resolution: {integrity: sha512-c/IiJ0s1y3Ymm2BTpyC/xr6gOvoqAVETrivVXHq68xgNms95luSpbYQ28rqaZC8bQC8M5zdXpSc0T8DJu8RJGw==}
    engines: {node: '>=10'}
    cpu: [arm64]
    os: [linux]

  '@swc/core-linux-arm64-musl@1.10.1':
    resolution: {integrity: sha512-x0L2Pd9weQ6n8dI1z1Isq00VHFvpBClwQJvrt3NHzmR+1wCT/gcYl1tp9P5xHh3ldM8Cn4UjWCw+7PaUgg8FcQ==}
    engines: {node: '>=10'}
    cpu: [arm64]
    os: [linux]

  '@swc/core-linux-arm64-musl@1.3.96':
    resolution: {integrity: sha512-i5/UTUwmJLri7zhtF6SAo/4QDQJDH2fhYJaBIUhrICmIkRO/ltURmpejqxsM/ye9Jqv5zG7VszMC0v/GYn/7BQ==}
    engines: {node: '>=10'}
    cpu: [arm64]
    os: [linux]

  '@swc/core-linux-x64-gnu@1.10.1':
    resolution: {integrity: sha512-yyYEwQcObV3AUsC79rSzN9z6kiWxKAVJ6Ntwq2N9YoZqSPYph+4/Am5fM1xEQYf/kb99csj0FgOelomJSobxQA==}
    engines: {node: '>=10'}
    cpu: [x64]
    os: [linux]

  '@swc/core-linux-x64-gnu@1.3.96':
    resolution: {integrity: sha512-USdaZu8lTIkm4Yf9cogct/j5eqtdZqTgcTib4I+NloUW0E/hySou3eSyp3V2UAA1qyuC72ld1otXuyKBna0YKQ==}
    engines: {node: '>=10'}
    cpu: [x64]
    os: [linux]

  '@swc/core-linux-x64-musl@1.10.1':
    resolution: {integrity: sha512-tcaS43Ydd7Fk7sW5ROpaf2Kq1zR+sI5K0RM+0qYLYYurvsJruj3GhBCaiN3gkzd8m/8wkqNqtVklWaQYSDsyqA==}
    engines: {node: '>=10'}
    cpu: [x64]
    os: [linux]

  '@swc/core-linux-x64-musl@1.3.96':
    resolution: {integrity: sha512-QYErutd+G2SNaCinUVobfL7jWWjGTI0QEoQ6hqTp7PxCJS/dmKmj3C5ZkvxRYcq7XcZt7ovrYCTwPTHzt6lZBg==}
    engines: {node: '>=10'}
    cpu: [x64]
    os: [linux]

  '@swc/core-win32-arm64-msvc@1.10.1':
    resolution: {integrity: sha512-D3Qo1voA7AkbOzQ2UGuKNHfYGKL6eejN8VWOoQYtGHHQi1p5KK/Q7V1ku55oxXBsj79Ny5FRMqiRJpVGad7bjQ==}
    engines: {node: '>=10'}
    cpu: [arm64]
    os: [win32]

  '@swc/core-win32-arm64-msvc@1.3.96':
    resolution: {integrity: sha512-hjGvvAduA3Un2cZ9iNP4xvTXOO4jL3G9iakhFsgVhpkU73SGmK7+LN8ZVBEu4oq2SUcHO6caWvnZ881cxGuSpg==}
    engines: {node: '>=10'}
    cpu: [arm64]
    os: [win32]

  '@swc/core-win32-ia32-msvc@1.10.1':
    resolution: {integrity: sha512-WalYdFoU3454Og+sDKHM1MrjvxUGwA2oralknXkXL8S0I/8RkWZOB++p3pLaGbTvOO++T+6znFbQdR8KRaa7DA==}
    engines: {node: '>=10'}
    cpu: [ia32]
    os: [win32]

  '@swc/core-win32-ia32-msvc@1.3.96':
    resolution: {integrity: sha512-Far2hVFiwr+7VPCM2GxSmbh3ikTpM3pDombE+d69hkedvYHYZxtTF+2LTKl/sXtpbUnsoq7yV/32c9R/xaaWfw==}
    engines: {node: '>=10'}
    cpu: [ia32]
    os: [win32]

  '@swc/core-win32-x64-msvc@1.10.1':
    resolution: {integrity: sha512-JWobfQDbTnoqaIwPKQ3DVSywihVXlQMbDuwik/dDWlj33A8oEHcjPOGs4OqcA3RHv24i+lfCQpM3Mn4FAMfacA==}
    engines: {node: '>=10'}
    cpu: [x64]
    os: [win32]

  '@swc/core-win32-x64-msvc@1.3.96':
    resolution: {integrity: sha512-4VbSAniIu0ikLf5mBX81FsljnfqjoVGleEkCQv4+zRlyZtO3FHoDPkeLVoy6WRlj7tyrRcfUJ4mDdPkbfTO14g==}
    engines: {node: '>=10'}
    cpu: [x64]
    os: [win32]

  '@swc/core@1.10.1':
    resolution: {integrity: sha512-rQ4dS6GAdmtzKiCRt3LFVxl37FaY1cgL9kSUTnhQ2xc3fmHOd7jdJK/V4pSZMG1ruGTd0bsi34O2R0Olg9Zo/w==}
    engines: {node: '>=10'}
    peerDependencies:
      '@swc/helpers': '*'
    peerDependenciesMeta:
      '@swc/helpers':
        optional: true

  '@swc/core@1.3.96':
    resolution: {integrity: sha512-zwE3TLgoZwJfQygdv2SdCK9mRLYluwDOM53I+dT6Z5ZvrgVENmY3txvWDvduzkV+/8IuvrRbVezMpxcojadRdQ==}
    engines: {node: '>=10'}
    peerDependencies:
      '@swc/helpers': ^0.5.0
    peerDependenciesMeta:
      '@swc/helpers':
        optional: true

  '@swc/counter@0.1.3':
    resolution: {integrity: sha512-e2BR4lsJkkRlKZ/qCHPw9ZaSxc0MVUd7gtbtaB7aMvHeJVYe8sOB8DBZkP2DtISHGSku9sCK6T6cnY0CtXrOCQ==}

  '@swc/helpers@0.5.15':
    resolution: {integrity: sha512-JQ5TuMi45Owi4/BIMAJBoSQoOJu12oOk/gADqlcUL9JEdHB8vyjUSsxqeNXnmXHjYKMi2WcYtezGEEhqUI/E2g==}

  '@swc/types@0.1.17':
    resolution: {integrity: sha512-V5gRru+aD8YVyCOMAjMpWR1Ui577DD5KSJsHP8RAxopAH22jFz6GZd/qxqjO6MJHQhcsjvjOFXyDhyLQUnMveQ==}

  '@szmarczak/http-timer@5.0.1':
    resolution: {integrity: sha512-+PmQX0PiAYPMeVYe237LJAYvOMYW1j2rH5YROyS3b4CTVJum34HfRvKvAzozHAQG0TnHNdUfY9nCeUyRAs//cw==}
    engines: {node: '>=14.16'}

  '@tanstack/query-core@5.62.8':
    resolution: {integrity: sha512-4fV31vDsUyvNGrKIOUNPrZztoyL187bThnoQOvAXEVlZbSiuPONpfx53634MKKdvsDir5NyOGm80ShFaoHS/mw==}

  '@tanstack/react-query@5.62.8':
    resolution: {integrity: sha512-8TUstKxF/fysHonZsWg/hnlDVgasTdHx6Q+f1/s/oPKJBJbKUWPZEHwLTMOZgrZuroLMiqYKJ9w69Abm8mWP0Q==}
    peerDependencies:
      react: ^18 || ^19

  '@tanstack/svelte-table@9.0.0-alpha.10':
    resolution: {integrity: sha512-H0eAQlpXgK9JYYrgc0cWXVqEJywxkhuYODnVobUZGskFg6J+5PP+7UCjzrY9ftMge6s1hwb2Ipq3u4wPYJz7HA==}
    engines: {node: '>=12'}
    peerDependencies:
      svelte: ^5.0.0-next

  '@tanstack/table-core@9.0.0-alpha.10':
    resolution: {integrity: sha512-f2kEGGL+d+I7evkhU926cID2MyH7nPI8acAPcwpaAR1DrgTNStAMp3NS+tgMDyrYtc8zd+RyTxC8m+NBhHhFmA==}
    engines: {node: '>=12'}

  '@tauri-apps/api@2.1.1':
    resolution: {integrity: sha512-fzUfFFKo4lknXGJq8qrCidkUcKcH2UHhfaaCNt4GzgzGaW2iS26uFOg4tS3H4P8D6ZEeUxtiD5z0nwFF0UN30A==}

  '@tauri-apps/cli-darwin-arm64@2.1.0':
    resolution: {integrity: sha512-ESc6J6CE8hl1yKH2vJ+ALF+thq4Be+DM1mvmTyUCQObvezNCNhzfS6abIUd3ou4x5RGH51ouiANeT3wekU6dCw==}
    engines: {node: '>= 10'}
    cpu: [arm64]
    os: [darwin]

  '@tauri-apps/cli-darwin-x64@2.1.0':
    resolution: {integrity: sha512-TasHS442DFs8cSH2eUQzuDBXUST4ECjCd0yyP+zZzvAruiB0Bg+c8A+I/EnqCvBQ2G2yvWLYG8q/LI7c87A5UA==}
    engines: {node: '>= 10'}
    cpu: [x64]
    os: [darwin]

  '@tauri-apps/cli-linux-arm-gnueabihf@2.1.0':
    resolution: {integrity: sha512-aP7ZBGNL4ny07Cbb6kKpUOSrmhcIK2KhjviTzYlh+pPhAptxnC78xQGD3zKQkTi2WliJLPmBYbOHWWQa57lQ9w==}
    engines: {node: '>= 10'}
    cpu: [arm]
    os: [linux]

  '@tauri-apps/cli-linux-arm64-gnu@2.1.0':
    resolution: {integrity: sha512-ZTdgD5gLeMCzndMT2f358EkoYkZ5T+Qy6zPzU+l5vv5M7dHVN9ZmblNAYYXmoOuw7y+BY4X/rZvHV9pcGrcanQ==}
    engines: {node: '>= 10'}
    cpu: [arm64]
    os: [linux]

  '@tauri-apps/cli-linux-arm64-musl@2.1.0':
    resolution: {integrity: sha512-NzwqjUCilhnhJzusz3d/0i0F1GFrwCQbkwR6yAHUxItESbsGYkZRJk0yMEWkg3PzFnyK4cWTlQJMEU52TjhEzA==}
    engines: {node: '>= 10'}
    cpu: [arm64]
    os: [linux]

  '@tauri-apps/cli-linux-x64-gnu@2.1.0':
    resolution: {integrity: sha512-TyiIpMEtZxNOQmuFyfJwaaYbg3movSthpBJLIdPlKxSAB2BW0VWLY3/ZfIxm/G2YGHyREkjJvimzYE0i37PnMA==}
    engines: {node: '>= 10'}
    cpu: [x64]
    os: [linux]

  '@tauri-apps/cli-linux-x64-musl@2.1.0':
    resolution: {integrity: sha512-/dQd0TlaxBdJACrR72DhynWftzHDaX32eBtS5WBrNJ+nnNb+znM3gON6nJ9tSE9jgDa6n1v2BkI/oIDtypfUXw==}
    engines: {node: '>= 10'}
    cpu: [x64]
    os: [linux]

  '@tauri-apps/cli-win32-arm64-msvc@2.1.0':
    resolution: {integrity: sha512-NdQJO7SmdYqOcE+JPU7bwg7+odfZMWO6g8xF9SXYCMdUzvM2Gv/AQfikNXz5yS7ralRhNFuW32i5dcHlxh4pDg==}
    engines: {node: '>= 10'}
    cpu: [arm64]
    os: [win32]

  '@tauri-apps/cli-win32-ia32-msvc@2.1.0':
    resolution: {integrity: sha512-f5h8gKT/cB8s1ticFRUpNmHqkmaLutT62oFDB7N//2YTXnxst7EpMIn1w+QimxTvTk2gcx6EcW6bEk/y2hZGzg==}
    engines: {node: '>= 10'}
    cpu: [ia32]
    os: [win32]

  '@tauri-apps/cli-win32-x64-msvc@2.1.0':
    resolution: {integrity: sha512-P/+LrdSSb5Xbho1LRP4haBjFHdyPdjWvGgeopL96OVtrFpYnfC+RctB45z2V2XxqFk3HweDDxk266btjttfjGw==}
    engines: {node: '>= 10'}
    cpu: [x64]
    os: [win32]

  '@tauri-apps/cli@2.1.0':
    resolution: {integrity: sha512-K2VhcKqBhAeS5pNOVdnR/xQRU6jwpgmkSL2ejHXcl0m+kaTggT0WRDQnFtPq6NljA7aE03cvwsbCAoFG7vtkJw==}
    engines: {node: '>= 10'}
    hasBin: true

  '@tauri-apps/plugin-clipboard-manager@2.2.0':
    resolution: {integrity: sha512-sIBrW/HioKq2vqomwwcU/Y8ygAv3DlS32yKPBX5XijCc0IyQKiDxYpGqmvE9DC5Y0lNJ/G53dfS961B31wjJ1g==}
<<<<<<< HEAD

  '@tauri-apps/plugin-dialog@2.2.0':
    resolution: {integrity: sha512-6bLkYK68zyK31418AK5fNccCdVuRnNpbxquCl8IqgFByOgWFivbiIlvb79wpSXi0O+8k8RCSsIpOquebusRVSg==}

  '@tauri-apps/plugin-fs@2.2.0':
    resolution: {integrity: sha512-+08mApuONKI8/sCNEZ6AR8vf5vI9DXD4YfrQ9NQmhRxYKMLVhRW164vdW5BSLmMpuevftpQ2FVoL9EFkfG9Z+g==}

  '@tauri-apps/plugin-global-shortcut@2.2.0':
    resolution: {integrity: sha512-clI9Bg/BcxWXNDK+ij601o1qC2WxMEy8ovhGgEW5Ai17oPy0KK8uwzmc59KiVnOYKpBWHCUPqBxG+KBNUFXgzw==}

  '@tauri-apps/plugin-http@2.2.0':
    resolution: {integrity: sha512-ZY6sIHhgu8hcu6BkkegoiOEbvOsQFSVcK8J7l+g9RNHrkhl5uzpNIytR4R/H50fj7gyG80DJvrXDx/LBo7Easw==}

  '@tauri-apps/plugin-notification@2.2.0':
    resolution: {integrity: sha512-uhE3a2gFlqwiWhY/JbhXOF13K4iILEYxUk0D2Y+q69HP6tnfPqKCuNTHxDM0H+oFAakXESNmJVnYw0Vi4IrMMQ==}

  '@tauri-apps/plugin-os@2.2.0':
    resolution: {integrity: sha512-HszbCdbisMlu5QhCNAN8YIWyz2v33abAWha6+uvV2CKX8P5VSct/y+kEe22JeyqrxCnWlQ3DRx7s49Byg7/0EA==}
=======

  '@tauri-apps/plugin-dialog@2.2.0':
    resolution: {integrity: sha512-6bLkYK68zyK31418AK5fNccCdVuRnNpbxquCl8IqgFByOgWFivbiIlvb79wpSXi0O+8k8RCSsIpOquebusRVSg==}

  '@tauri-apps/plugin-fs@2.2.0':
    resolution: {integrity: sha512-+08mApuONKI8/sCNEZ6AR8vf5vI9DXD4YfrQ9NQmhRxYKMLVhRW164vdW5BSLmMpuevftpQ2FVoL9EFkfG9Z+g==}

  '@tauri-apps/plugin-global-shortcut@2.2.0':
    resolution: {integrity: sha512-clI9Bg/BcxWXNDK+ij601o1qC2WxMEy8ovhGgEW5Ai17oPy0KK8uwzmc59KiVnOYKpBWHCUPqBxG+KBNUFXgzw==}

  '@tauri-apps/plugin-http@2.2.0':
    resolution: {integrity: sha512-ZY6sIHhgu8hcu6BkkegoiOEbvOsQFSVcK8J7l+g9RNHrkhl5uzpNIytR4R/H50fj7gyG80DJvrXDx/LBo7Easw==}

  '@tauri-apps/plugin-notification@2.2.0':
    resolution: {integrity: sha512-uhE3a2gFlqwiWhY/JbhXOF13K4iILEYxUk0D2Y+q69HP6tnfPqKCuNTHxDM0H+oFAakXESNmJVnYw0Vi4IrMMQ==}

  '@tauri-apps/plugin-os@2.2.0':
    resolution: {integrity: sha512-HszbCdbisMlu5QhCNAN8YIWyz2v33abAWha6+uvV2CKX8P5VSct/y+kEe22JeyqrxCnWlQ3DRx7s49Byg7/0EA==}

  '@tauri-apps/plugin-shell@2.2.0':
    resolution: {integrity: sha512-iC3Ic1hLmasoboG7BO+7p+AriSoqAwKrIk+Hpk+S/bjTQdXqbl2GbdclghI4gM32X0bls7xHzIFqhRdrlvJeaA==}
>>>>>>> 94b15d19

  '@tauri-apps/plugin-sql@2.2.0':
    resolution: {integrity: sha512-yGdybpaMENe/p6lTXslvDHYNNvD9qB7palaBBF5fJHdYSkwd3vrLiYU9dFfLwUAwnsBylND55EiivWsjhazejA==}

  '@tauri-apps/plugin-window-state@2.2.0':
    resolution: {integrity: sha512-PFZ/vkZ6UPaRyuggEn8jWc/xwpiEw3Id8i6bin54zUR3vHY0MOK+ovvpvp6SEHKryCJbZMigYJz0OUT2eZ4YmQ==}

  '@trysound/sax@0.2.0':
    resolution: {integrity: sha512-L7z9BgrNEcYyUYtF+HaEfiS5ebkh9jXqbszz7pC0hRBPaatV0XjSD3+eHrpqFemQfgwiFF0QPIarnIihIDn7OA==}
    engines: {node: '>=10.13.0'}

  '@types/chrome@0.0.287':
    resolution: {integrity: sha512-wWhBNPNXZHwycHKNYnexUcpSbrihVZu++0rdp6GEk5ZgAglenLx+RwdEouh6FrHS0XQiOxSd62yaujM1OoQlZQ==}

  '@types/cookie@0.6.0':
    resolution: {integrity: sha512-4Kh9a6B2bQciAhf7FSuMRRkUWecJgJu9nPnx3yzpsfXX/c50REIqpHY4C82bXP90qrLtXtkDxTZosYO3UpOwlA==}

  '@types/estree@1.0.6':
    resolution: {integrity: sha512-AYnb1nQyY49te+VRAVgmzfcgjYS91mY5P0TKUDCLEM+gNnA+3T6rWITXRLYCpahpqSQbN5cE+gHpnPyXjHWxcw==}

  '@types/filesystem@0.0.36':
    resolution: {integrity: sha512-vPDXOZuannb9FZdxgHnqSwAG/jvdGM8Wq+6N4D/d80z+D4HWH+bItqsZaVRQykAn6WEVeEkLm2oQigyHtgb0RA==}

  '@types/filewriter@0.0.33':
    resolution: {integrity: sha512-xFU8ZXTw4gd358lb2jw25nxY9QAgqn2+bKKjKOYfNCzN4DKCFetK7sPtrlpg66Ywe3vWY9FNxprZawAh9wfJ3g==}

  '@types/har-format@1.2.15':
    resolution: {integrity: sha512-RpQH4rXLuvTXKR0zqHq3go0RVXYv/YVqv4TnPH95VbwUxZdQlK1EtcMvQvMpDngHbt13Csh9Z4qT9AbkiQH5BA==}

  '@types/http-cache-semantics@4.0.4':
    resolution: {integrity: sha512-1m0bIFVc7eJWyve9S0RnuRgcQqF/Xd5QsUZAZeQFr1Q3/p9JWoQQEqmVy+DPTNpGXwhgIetAoYF8JSc33q29QA==}

  '@types/json-schema@7.0.15':
    resolution: {integrity: sha512-5+fP8P8MFNC+AyZCDxrB2pkZFPGzqQWUzpSeuuVLvm8VMcorNYavBqoFcxK8bQz4Qsbn4oUEEem4wDLfcysGHA==}

  '@types/node@22.10.2':
    resolution: {integrity: sha512-Xxr6BBRCAOQixvonOye19wnzyDiUtTeqldOOmj3CkeblonbccA12PFwlufvRdrpjXxqnmUaeiU5EOA+7s5diUQ==}

  '@types/parse-json@4.0.2':
    resolution: {integrity: sha512-dISoDXWWQwUquiKsyZ4Ng+HX2KsPL7LyHKHQwgGFEA3IaKac4Obd+h2a/a6waisAoepJlBcx9paWqjA8/HVjCw==}

  '@types/react-dom@19.0.2':
    resolution: {integrity: sha512-c1s+7TKFaDRRxr1TxccIX2u7sfCnc3RxkVyBIUA2lCpyqCF+QoAwQ/CBg7bsMdVwP120HEH143VQezKtef5nCg==}
    peerDependencies:
      '@types/react': ^19.0.0

  '@types/react@19.0.1':
    resolution: {integrity: sha512-YW6614BDhqbpR5KtUYzTA+zlA7nayzJRA9ljz9CQoxthR0sDisYZLuvSMsil36t4EH/uAt8T52Xb4sVw17G+SQ==}

  '@types/trusted-types@2.0.7':
    resolution: {integrity: sha512-ScaPdn1dQczgbl0QFTeTOmVHFULt394XJgOQNoyVhZ6r2vLnMLJfBPd53SB52T/3G36VI1/g2MZaX0cwDuXsfw==}

  '@typescript-eslint/eslint-plugin@8.18.1':
    resolution: {integrity: sha512-Ncvsq5CT3Gvh+uJG0Lwlho6suwDfUXH0HztslDf5I+F2wAFAZMRwYLEorumpKLzmO2suAXZ/td1tBg4NZIi9CQ==}
    engines: {node: ^18.18.0 || ^20.9.0 || >=21.1.0}
    peerDependencies:
      '@typescript-eslint/parser': ^8.0.0 || ^8.0.0-alpha.0
      eslint: ^8.57.0 || ^9.0.0
      typescript: '>=4.8.4 <5.8.0'

  '@typescript-eslint/parser@8.18.1':
    resolution: {integrity: sha512-rBnTWHCdbYM2lh7hjyXqxk70wvon3p2FyaniZuey5TrcGBpfhVp0OxOa6gxr9Q9YhZFKyfbEnxc24ZnVbbUkCA==}
    engines: {node: ^18.18.0 || ^20.9.0 || >=21.1.0}
    peerDependencies:
      eslint: ^8.57.0 || ^9.0.0
      typescript: '>=4.8.4 <5.8.0'

  '@typescript-eslint/scope-manager@8.18.1':
    resolution: {integrity: sha512-HxfHo2b090M5s2+/9Z3gkBhI6xBH8OJCFjH9MhQ+nnoZqxU3wNxkLT+VWXWSFWc3UF3Z+CfPAyqdCTdoXtDPCQ==}
    engines: {node: ^18.18.0 || ^20.9.0 || >=21.1.0}

  '@typescript-eslint/type-utils@8.18.1':
    resolution: {integrity: sha512-jAhTdK/Qx2NJPNOTxXpMwlOiSymtR2j283TtPqXkKBdH8OAMmhiUfP0kJjc/qSE51Xrq02Gj9NY7MwK+UxVwHQ==}
    engines: {node: ^18.18.0 || ^20.9.0 || >=21.1.0}
    peerDependencies:
      eslint: ^8.57.0 || ^9.0.0
      typescript: '>=4.8.4 <5.8.0'

  '@typescript-eslint/types@8.18.1':
    resolution: {integrity: sha512-7uoAUsCj66qdNQNpH2G8MyTFlgerum8ubf21s3TSM3XmKXuIn+H2Sifh/ES2nPOPiYSRJWAk0fDkW0APBWcpfw==}
    engines: {node: ^18.18.0 || ^20.9.0 || >=21.1.0}

  '@typescript-eslint/typescript-estree@8.18.1':
    resolution: {integrity: sha512-z8U21WI5txzl2XYOW7i9hJhxoKKNG1kcU4RzyNvKrdZDmbjkmLBo8bgeiOJmA06kizLI76/CCBAAGlTlEeUfyg==}
    engines: {node: ^18.18.0 || ^20.9.0 || >=21.1.0}
    peerDependencies:
      typescript: '>=4.8.4 <5.8.0'

  '@typescript-eslint/utils@8.18.1':
    resolution: {integrity: sha512-8vikiIj2ebrC4WRdcAdDcmnu9Q/MXXwg+STf40BVfT8exDqBCUPdypvzcUPxEqRGKg9ALagZ0UWcYCtn+4W2iQ==}
    engines: {node: ^18.18.0 || ^20.9.0 || >=21.1.0}
    peerDependencies:
      eslint: ^8.57.0 || ^9.0.0
      typescript: '>=4.8.4 <5.8.0'

  '@typescript-eslint/visitor-keys@8.18.1':
    resolution: {integrity: sha512-Vj0WLm5/ZsD013YeUKn+K0y8p1M0jPpxOkKdbD1wB0ns53a5piVY02zjf072TblEweAbcYiFiPoSMF3kp+VhhQ==}
    engines: {node: ^18.18.0 || ^20.9.0 || >=21.1.0}

  '@vercel/nft@0.27.9':
    resolution: {integrity: sha512-pTs7OchHQmSYJPR0puVQCWw/NqzuvAtnAhBurz21lq4Y4KqWoMpYKqmikkETG5r1bHNCM/hQMZ5JiRr9mhOkyg==}
    engines: {node: '>=16'}
    hasBin: true

  '@vue/compiler-core@3.3.4':
    resolution: {integrity: sha512-cquyDNvZ6jTbf/+x+AgM2Arrp6G4Dzbb0R64jiG804HRMfRiFXWI6kqUVqZ6ZR0bQhIoQjB4+2bhNtVwndW15g==}

  '@vue/compiler-dom@3.3.4':
    resolution: {integrity: sha512-wyM+OjOVpuUukIq6p5+nwHYtj9cFroz9cwkfmP9O1nzH68BenTTv0u7/ndggT8cIQlnBeOo6sUT/gvHcIkLA5w==}

  '@vue/compiler-sfc@3.3.4':
    resolution: {integrity: sha512-6y/d8uw+5TkCuzBkgLS0v3lSM3hJDntFEiUORM11pQ/hKvkhSKZrXW6i69UyXlJQisJxuUEJKAWEqWbWsLeNKQ==}

  '@vue/compiler-ssr@3.3.4':
    resolution: {integrity: sha512-m0v6oKpup2nMSehwA6Uuu+j+wEwcy7QmwMkVNVfrV9P2qE5KshC6RwOCq8fjGS/Eak/uNb8AaWekfiXxbBB6gQ==}

  '@vue/reactivity-transform@3.3.4':
    resolution: {integrity: sha512-MXgwjako4nu5WFLAjpBnCj/ieqcjE2aJBINUNQzkZQfzIZA4xn+0fV1tIYBJvvva3N3OvKGofRLvQIwEQPpaXw==}

  '@vue/reactivity@3.3.4':
    resolution: {integrity: sha512-kLTDLwd0B1jG08NBF3R5rqULtv/f8x3rOFByTDz4J53ttIQEDmALqKqXY0J+XQeN0aV2FBxY8nJDf88yvOPAqQ==}

  '@vue/runtime-core@3.3.4':
    resolution: {integrity: sha512-R+bqxMN6pWO7zGI4OMlmvePOdP2c93GsHFM/siJI7O2nxFRzj55pLwkpCedEY+bTMgp5miZ8CxfIZo3S+gFqvA==}

  '@vue/runtime-dom@3.3.4':
    resolution: {integrity: sha512-Aj5bTJ3u5sFsUckRghsNjVTtxZQ1OyMWCr5dZRAPijF/0Vy4xEoRCwLyHXcj4D0UFbJ4lbx3gPTgg06K/GnPnQ==}

  '@vue/server-renderer@3.3.4':
    resolution: {integrity: sha512-Q6jDDzR23ViIb67v+vM1Dqntu+HUexQcsWKhhQa4ARVzxOY2HbC7QRW/ggkDBd5BU+uM1sV6XOAP0b216o34JQ==}
    peerDependencies:
      vue: 3.3.4

  '@vue/shared@3.3.4':
    resolution: {integrity: sha512-7OjdcV8vQ74eiz1TZLzZP4JwqM5fA94K6yntPS5Z25r9HDuGNzaGdgvwKYq6S+MxwF0TFRwe50fIR/MYnakdkQ==}

  abbrev@2.0.0:
    resolution: {integrity: sha512-6/mh1E2u2YgEsCHdY0Yx5oW+61gZU+1vXaoiHHrpKeuRNNgFvS+/jrwHiQhB5apAf5oB7UB7E19ol2R2LKH8hQ==}
    engines: {node: ^14.17.0 || ^16.13.0 || >=18.0.0}

  abortcontroller-polyfill@1.7.5:
    resolution: {integrity: sha512-JMJ5soJWP18htbbxJjG7bG6yuI6pRhgJ0scHHTfkUjf6wjP912xZWvM+A4sJK3gqd9E8fcPbDnOefbA9Th/FIQ==}

  abortcontroller-polyfill@1.7.8:
    resolution: {integrity: sha512-9f1iZ2uWh92VcrU9Y8x+LdM4DLj75VE0MJB8zuF1iUnroEptStw+DQ8EQPMUdfe5k+PkB1uUfDQfWbhstH8LrQ==}

  acorn-import-attributes@1.9.5:
    resolution: {integrity: sha512-n02Vykv5uA3eHGM/Z2dQrcD56kL8TyDb2p1+0P83PClMnC/nc+anbQRhIOWnSq4Ke/KvDPrY3C9hDtC/A3eHnQ==}
    peerDependencies:
      acorn: ^8

  acorn-jsx@5.3.2:
    resolution: {integrity: sha512-rq9s+JNhf0IChjtDXxllJ7g41oZk5SlXtp0LHwyA5cejwn7vKmKp4pPri6YEePv2PU65sAsegbXtIinmDFDXgQ==}
    peerDependencies:
      acorn: ^6.0.0 || ^7.0.0 || ^8.0.0

  acorn-typescript@1.4.13:
    resolution: {integrity: sha512-xsc9Xv0xlVfwp2o7sQ+GCQ1PgbkdcpWdTzrwXxO3xDMTAywVS3oXVOcOHuRjAPkS4P9b+yc/qNF15460v+jp4Q==}
    peerDependencies:
      acorn: '>=8.9.0'

  acorn@8.14.0:
    resolution: {integrity: sha512-cl669nCJTZBsL97OF4kUQm5g5hC2uihk0NxY3WENAC0TYdILVkAyHymAntgxGkl7K+t0cXIrH5siy5S4XkFycA==}
    engines: {node: '>=0.4.0'}
    hasBin: true

  agent-base@7.1.3:
    resolution: {integrity: sha512-jRR5wdylq8CkOe6hei19GGZnxM6rBGwFl3Bg0YItGDimvjGtAvdZk4Pu6Cl4u4Igsws4a1fd1Vq3ezrhn4KmFw==}
    engines: {node: '>= 14'}

  ajv@6.12.6:
    resolution: {integrity: sha512-j3fVLgvTo527anyYyJOGTYJbG+vnnQYvE0m5mmkc1TK+nxAppkCLMIL0aZ4dblVCNoGShhm+kzE4ZUykBoMg4g==}

  ansi-escapes@4.3.2:
    resolution: {integrity: sha512-gKXj5ALrKWQLsYG9jlTRmR/xKluxHV+Z9QEwNIgCfM1/uwPMCuzVVnh5mwTd+OuBZcwSIMbqssNWRm1lE51QaQ==}
    engines: {node: '>=8'}

  ansi-regex@5.0.1:
    resolution: {integrity: sha512-quJQXlTSUGL2LH9SUXo8VwsY4soanhgo6LNSm84E1LBcE8s3O0wpdiRzyR9z/ZZJMlMWv37qOOb9pdJlMUEKFQ==}
    engines: {node: '>=8'}

  ansi-regex@6.0.1:
    resolution: {integrity: sha512-n5M855fKb2SsfMIiFFoVrABHJC8QtHwVx+mHWP3QcEqBHYienj5dHSgjbxtC0WEZXYt4wcD6zrQElDPhFuZgfA==}
    engines: {node: '>=12'}

  ansi-styles@4.3.0:
    resolution: {integrity: sha512-zbB9rCJAT1rbjiVDb2hqKFHNYLxgtk8NURxZ3IZwD3F6NtxbXZQCnnSi1Lkx+IDohdPlFp222wVALIheZJQSEg==}
    engines: {node: '>=8'}

  ansi-styles@6.2.1:
    resolution: {integrity: sha512-bN798gFfQX+viw3R7yrGWRqnrN2oRkEkUjjl4JNn4E8GxxbjtG3FbrEIIY3l8/hrwUwIeCZvi4QuOTP4MErVug==}
    engines: {node: '>=12'}

  any-promise@1.3.0:
    resolution: {integrity: sha512-7UvmKalWRt1wgjL1RrGxoSJW/0QZFIegpeGvZG9kjp8vrRu55XTHbwnqq2GpXm9uLbcuhxm3IqX9OB4MZR1b2A==}

  anymatch@3.1.3:
    resolution: {integrity: sha512-KMReFUr0B4t+D+OBkjR3KYqvocp2XaSzO55UcB6mgQMd3KbcE+mWTyvVV7D/zsdEbNnV6acZUutkiHQXvTr1Rw==}
    engines: {node: '>= 8'}

  arg@5.0.2:
    resolution: {integrity: sha512-PYjyFOLKQ9y57JvQ6QLo8dAgNqswh8M1RMJYdQduT6xbWSgK36P/Z/v+p888pM69jMMfS8Xd8F6I1kQ/I9HUGg==}

  argparse@2.0.1:
    resolution: {integrity: sha512-8+9WqebbFzpX9OR+Wa6O29asIogeRMzcGtAINdpMHHyAg10f05aSFVBbcEqGf/PXw1EjAZ+q2/bEBg3DvurK3Q==}

  aria-hidden@1.2.4:
    resolution: {integrity: sha512-y+CcFFwelSXpLZk/7fMB2mUbGtX9lKycf1MWJ7CaTIERyitVlyQx6C+sxcROU2BAJ24OiZyK+8wj2i8AlBoS3A==}
    engines: {node: '>=10'}

  aria-query@5.3.2:
    resolution: {integrity: sha512-COROpnaoap1E2F000S62r6A60uHZnmlvomhfyT2DlTcrY1OrBKn2UhH7qn5wTC9zMvD0AY7csdPSNwKP+7WiQw==}
    engines: {node: '>= 0.4'}

  array-union@2.1.0:
    resolution: {integrity: sha512-HGyxoOTYUyCM6stUe6EJgnd4EoewAI7zMdfqO+kGjnlZmBDz/cR5pf8r/cR4Wq60sL/p0IkcjUEEPwS3GFrIyw==}
    engines: {node: '>=8'}

  async-sema@3.1.1:
    resolution: {integrity: sha512-tLRNUXati5MFePdAk8dw7Qt7DpxPB60ofAgn8WRhW6a2rcimZnYBP9oxHiv0OHy+Wz7kPMG+t4LGdt31+4EmGg==}

  audio-recorder-polyfill@0.4.1:
    resolution: {integrity: sha512-SS4qVOzuVwlS/tjQdd0uR+9cCKBTkx4jsAdjM+rMNqoTEWf6bMnBSTfv+FO4Zn9ngxviJOxhkgRWWXsAMqM96Q==}

  autoprefixer@10.4.20:
    resolution: {integrity: sha512-XY25y5xSv/wEoqzDyXXME4AFfkZI0P23z6Fs3YgymDnKJkCGOnkL0iTxCa85UTqaSgfcqyf3UA6+c7wUvx/16g==}
    engines: {node: ^10 || ^12 || >=14}
    hasBin: true
    peerDependencies:
      postcss: ^8.1.0

  axobject-query@3.2.4:
    resolution: {integrity: sha512-aPTElBrbifBU1krmZxGZOlBkslORe7Ll7+BDnI50Wy4LgOt69luMgevkDfTq1O/ZgprooPCtWpjCwKSZw/iZ4A==}
    engines: {node: '>= 0.4'}

  axobject-query@4.1.0:
    resolution: {integrity: sha512-qIj0G9wZbMGNLjLmg1PT6v2mE9AH2zlnADJD/2tC6E00hgmhUOfEB6greHPAfLRSufHqROIUTkw6E+M3lH0PTQ==}
    engines: {node: '>= 0.4'}

  b4a@1.6.7:
    resolution: {integrity: sha512-OnAYlL5b7LEkALw87fUVafQw5rVR9RjwGd4KUwNQ6DrrNmaVaUCgLipfVlzrPQ4tWOR9P0IXGNOx50jYCCdSJg==}

  balanced-match@1.0.2:
    resolution: {integrity: sha512-3oSeUO0TMV67hN1AmbXsK4yaqU7tjiHlbxRDZOpH0KW9+CeX4bRAaX0Anxt0tx2MrpRpWwQaPwIlISEJhYU5Pw==}

  bare-events@2.5.0:
    resolution: {integrity: sha512-/E8dDe9dsbLyh2qrZ64PEPadOQ0F4gbl1sUJOrmph7xOiIxfY8vwab/4bFLh4Y88/Hk/ujKcrQKc+ps0mv873A==}

  bare-fs@2.3.5:
    resolution: {integrity: sha512-SlE9eTxifPDJrT6YgemQ1WGFleevzwY+XAP1Xqgl56HtcrisC2CHCZ2tq6dBpcH2TnNxwUEUGhweo+lrQtYuiw==}

  bare-os@2.4.4:
    resolution: {integrity: sha512-z3UiI2yi1mK0sXeRdc4O1Kk8aOa/e+FNWZcTiPB/dfTWyLypuE99LibgRaQki914Jq//yAWylcAt+mknKdixRQ==}

  bare-path@2.1.3:
    resolution: {integrity: sha512-lh/eITfU8hrj9Ru5quUp0Io1kJWIk1bTjzo7JH1P5dWmQ2EL4hFUlfI8FonAhSlgIfhn63p84CDY/x+PisgcXA==}

  bare-stream@2.6.1:
    resolution: {integrity: sha512-eVZbtKM+4uehzrsj49KtCy3Pbg7kO1pJ3SKZ1SFrIH/0pnj9scuGGgUlNDf/7qS8WKtGdiJY5Kyhs/ivYPTB/g==}

  base-x@3.0.10:
    resolution: {integrity: sha512-7d0s06rR9rYaIWHkpfLIFICM/tkSVdoPC9qYAQRpxn9DdKNWNsKC0uk++akckyLq16Tx2WIinnZ6WRriAt6njQ==}

  base64-js@1.5.1:
    resolution: {integrity: sha512-AKpaYlHn8t4SVbOHCy+b5+KKgvR4vrsD8vbvrbiQJps7fKDTkjkDry6ji0rUJjC0kzbNePLwzxq8iypo41qeWA==}

  binary-extensions@2.3.0:
    resolution: {integrity: sha512-Ceh+7ox5qe7LJuLHoY0feh3pHuUDHAcRUeyL2VYghZwfpkNIy/+8Ocg0a3UuSoYzavmylwuLWQOf3hl0jjMMIw==}
    engines: {node: '>=8'}

  bindings@1.5.0:
    resolution: {integrity: sha512-p2q/t/mhvuOj/UeLlV6566GD/guowlr0hHxClI0W9m7MWYkL1F0hLo+0Aexs9HSPCtR1SXQ0TD3MMKrXZajbiQ==}

  bits-ui@1.0.0-next.74:
    resolution: {integrity: sha512-cazru5+NBKBCeK9KCV/OFy5I/B1zxOJGl5WpInzPTEPla5G9qZK9nrnXr6BbExKdhgusTiMm3h4Yvq4E5WHGJA==}
    engines: {node: '>=18', pnpm: '>=8.7.0'}
    peerDependencies:
      svelte: ^5.0.0

  bl@4.1.0:
    resolution: {integrity: sha512-1W07cM9gS6DcLperZfFSj+bWLtaPGSOHWhPiGzXmvVJbRLdG82sH/Kn8EtW1VqWVA54AKf2h5k5BbnIbwF3h6w==}

  bluebird@3.7.2:
    resolution: {integrity: sha512-XpNj6GDQzdfW+r2Wnn7xiSAd7TM3jzkxGXBGTtWKuSXv1xUV+azxAm8jdWZN06QTQk+2N2XB9jRDkvbmQmcRtg==}

  boolbase@1.0.0:
    resolution: {integrity: sha512-JZOSA7Mo9sNGB8+UjSgzdLtokWAky1zbztM3WRLCbZ70/3cTANmQmOdR7y2g+J0e2WXywy1yS468tY+IruqEww==}

  brace-expansion@1.1.11:
    resolution: {integrity: sha512-iCuPHDFgrHX7H2vEI/5xpz07zSHB00TpugqhmYtVmMO6518mCuRMoOYFldEBl0g187ufozdaHgWKcYFb61qGiA==}

  brace-expansion@2.0.1:
    resolution: {integrity: sha512-XnAIvQ8eM+kC6aULx6wuQiwVsnzsi9d3WxzV3FpWTGA19F621kwdbsAcFKXgKUHZWsy+mY6iL1sHTxWEFCytDA==}

  braces@3.0.3:
    resolution: {integrity: sha512-yQbXgO/OSZVD2IsiLlro+7Hf6Q18EJrKSEsdoMzKePKXct3gvD8oLcOQdIzGupr5Fj+EDe8gO/lxc1BzfMpxvA==}
    engines: {node: '>=8'}

  browserslist@4.22.1:
    resolution: {integrity: sha512-FEVc202+2iuClEhZhrWy6ZiAcRLvNMyYcxZ8raemul1DYVOVdFsbqckWLdsixQZCpJlwe77Z3UTalE7jsjnKfQ==}
    engines: {node: ^6 || ^7 || ^8 || ^9 || ^10 || ^11 || ^12 || >=13.7}
    hasBin: true

  browserslist@4.24.3:
    resolution: {integrity: sha512-1CPmv8iobE2fyRMV97dAcMVegvvWKxmq94hkLiAkUGwKVTyDLw33K+ZxiFrREKmmps4rIw6grcCFCnTMSZ/YiA==}
    engines: {node: ^6 || ^7 || ^8 || ^9 || ^10 || ^11 || ^12 || >=13.7}
    hasBin: true

  browserslist@4.24.3:
    resolution: {integrity: sha512-1CPmv8iobE2fyRMV97dAcMVegvvWKxmq94hkLiAkUGwKVTyDLw33K+ZxiFrREKmmps4rIw6grcCFCnTMSZ/YiA==}
    engines: {node: ^6 || ^7 || ^8 || ^9 || ^10 || ^11 || ^12 || >=13.7}
    hasBin: true

  buffer@5.7.1:
    resolution: {integrity: sha512-EHcyIPBQ4BSGlvjB16k5KgAJ27CIsHY/2JBmCRReo48y9rQ3MaUzWX3KVlBa4U7MyX02HdVj0K7C3WaB3ju7FQ==}

  buffer@6.0.3:
    resolution: {integrity: sha512-FTiCpNxtwiZZHEZbcbTIcZjERVICn9yq/pDFkTl95/AxzD1naBctN7YO68riM/gLSDY7sdrMby8hofADYuuqOA==}

  bundle-require@4.2.1:
    resolution: {integrity: sha512-7Q/6vkyYAwOmQNRw75x+4yRtZCZJXUDmHHlFdkiV0wgv/reNjtJwpu1jPJ0w2kbEpIM0uoKI3S4/f39dU7AjSA==}
    engines: {node: ^12.20.0 || ^14.13.1 || >=16.0.0}
    peerDependencies:
      esbuild: '>=0.17'

  cac@6.7.14:
    resolution: {integrity: sha512-b6Ilus+c3RrdDk+JhLKUAQfzzgLEPy6wcXqS7f/xe1EETvsDP6GORG7SFuOs6cID5YkqchW/LXZbX5bc8j7ZcQ==}
    engines: {node: '>=8'}

  cacheable-lookup@7.0.0:
    resolution: {integrity: sha512-+qJyx4xiKra8mZrcwhjMRMUhD5NR1R8esPkzIYxX96JiecFoxAXFuz/GpR3+ev4PE1WamHip78wV0vcmPQtp8w==}
    engines: {node: '>=14.16'}

  cacheable-request@10.2.14:
    resolution: {integrity: sha512-zkDT5WAF4hSSoUgyfg5tFIxz8XQK+25W/TLVojJTMKBaxevLBBtLxgqguAuVQB8PVW79FVjHcU+GJ9tVbDZ9mQ==}
    engines: {node: '>=14.16'}

  call-bind-apply-helpers@1.0.1:
    resolution: {integrity: sha512-BhYE+WDaywFg2TBWYNXAE+8B1ATnThNBqXHP5nQu0jWJdVvY2hvkpyB3qOmtmDePiS5/BDQ8wASEWGMWRG148g==}
    engines: {node: '>= 0.4'}

  call-bind@1.0.8:
    resolution: {integrity: sha512-oKlSFMcMwpUg2ednkhQ454wfWiU/ul3CkJe/PEHcTKuiX6RpbehUiFMXu13HalGZxfUwCQzZG747YXBn1im9ww==}
    engines: {node: '>= 0.4'}

  callsites@3.1.0:
    resolution: {integrity: sha512-P8BjAsXvZS+VIDUI11hHCQEv74YT67YUi5JJFNWIqL235sBmjX4+qx9Muvls5ivyNENctx46xQLQ3aTuE7ssaQ==}
    engines: {node: '>=6'}

  camelcase-css@2.0.1:
    resolution: {integrity: sha512-QOSvevhslijgYwRx6Rv7zKdMF8lbRmx+uQGx2+vDc+KI/eBnsy9kit5aj23AgGu3pa4t9AgwbnXWqS+iOY+2aA==}
    engines: {node: '>= 6'}

  camelcase@6.3.0:
    resolution: {integrity: sha512-Gmy6FhYlCY7uOElZUSbxo2UCDH8owEk996gkbrpsgGtrJLM3J7jGxl9Ic7Qwwj4ivOE5AWZWRMecDdF7hqGjFA==}
    engines: {node: '>=10'}

<<<<<<< HEAD
=======
  caniuse-lite@1.0.30001649:
    resolution: {integrity: sha512-fJegqZZ0ZX8HOWr6rcafGr72+xcgJKI9oWfDW5DrD7ExUtgZC7a7R7ZYmZqplh7XDocFdGeIFn7roAxhOeYrPQ==}

>>>>>>> 94b15d19
  caniuse-lite@1.0.30001689:
    resolution: {integrity: sha512-CmeR2VBycfa+5/jOfnp/NpWPGd06nf1XYiefUvhXFfZE4GkRc9jv+eGPS4nT558WS/8lYCzV8SlANCIPvbWP1g==}

  chalk@4.1.2:
    resolution: {integrity: sha512-oKnbhFyRIXpUuez8iBMmyEa4nbj4IOQyuhc/wy9kY7/WVPcwIO9VA668Pu8RkO7+0G76SLROeyw9CpQ061i4mA==}
    engines: {node: '>=10'}

  chalk@5.3.0:
    resolution: {integrity: sha512-dLitG79d+GV1Nb/VYcCDFivJeK1hiukt9QjRNVOsUtTy1rR1YJsmpGGTZ3qJos+uw7WmWF4wUwBd9jxjocFC2w==}
    engines: {node: ^12.17.0 || ^14.13 || >=16.0.0}

  change-case@5.1.2:
    resolution: {integrity: sha512-CAtbGEDulyjzs05RXy3uKcwqeztz/dMEuAc1Xu9NQBsbrhuGMneL0u9Dj5SoutLKBFYun8txxYIwhjtLNfUmCA==}

  chardet@0.7.0:
    resolution: {integrity: sha512-mT8iDcrh03qDGRRmoA2hmBJnxpllMR+0/0qlzjqZES6NdiWDcZkCNAk4rPFZ9Q85r27unkiNNg8ZOiwZXBHwcA==}

  chokidar@3.6.0:
    resolution: {integrity: sha512-7VT13fmjotKpGipCW9JEQAusEPE+Ei8nl6/g4FBAmIm0GOOLMua9NDDo/DWp0ZAxCr3cPq5ZpBqmPAQgDda2Pw==}
    engines: {node: '>= 8.10.0'}

  chokidar@4.0.2:
    resolution: {integrity: sha512-/b57FK+bblSU+dfewfFe0rT1YjVDfOmeLQwCAuC+vwvgLkXboATqqmy+Ipux6JrF6L5joe5CBnFOw+gLWH6yKg==}
    engines: {node: '>= 14.16.0'}

  chownr@1.1.4:
    resolution: {integrity: sha512-jJ0bqzaylmJtVnNgzTeSOs8DPavpbYgEr/b0YL8/2GO3xJEhInFmhKMUnEJQjZumK7KXGFhUy89PrsJWlakBVg==}

  chownr@3.0.0:
    resolution: {integrity: sha512-+IxzY9BZOQd/XuYPRmrvEVjF/nqj5kgT4kEq7VofrDoM1MxoRjEWkrCC3EtLi59TVawxTAn+orJwFQcrqEN1+g==}
    engines: {node: '>=18'}

  chrome-trace-event@1.0.4:
    resolution: {integrity: sha512-rNjApaLzuwaOTjCiT8lSDdGN1APCiqkChLMJxJPWLunPAt5fy8xgU9/jNOchV84wfIxrA0lRQB7oCT8jrn/wrQ==}
    engines: {node: '>=6.0'}

  class-variance-authority@0.7.1:
    resolution: {integrity: sha512-Ka+9Trutv7G8M6WT6SeiRWz792K5qEqIGEGzXKhAE6xOWAY6pPH8U+9IY3oCMv6kqTmLsv7Xh/2w2RigkePMsg==}

  cli-cursor@3.1.0:
    resolution: {integrity: sha512-I/zHAwsKf9FqGoXM4WWRACob9+SNukZTd94DWF57E4toouRulbCxcUh6RKUEOQlYTHJnzkPMySvPNaaSLNfLZw==}
    engines: {node: '>=8'}

  cli-spinners@2.9.2:
    resolution: {integrity: sha512-ywqV+5MmyL4E7ybXgKys4DugZbX0FC6LnwrhjuykIjnK9k8OQacQ7axGKnjDXWNhns0xot3bZI5h55H8yo9cJg==}
    engines: {node: '>=6'}

  cli-width@4.1.0:
    resolution: {integrity: sha512-ouuZd4/dm2Sw5Gmqy6bGyNNNe1qt9RpmxveLSO7KcgsTnU7RXfsw+/bukWGo1abgBiMAic068rclZsO4IWmmxQ==}
    engines: {node: '>= 12'}

  cliui@8.0.1:
    resolution: {integrity: sha512-BSeNnyus75C4//NQ9gQt1/csTXyo/8Sb+afLAkzAptFuMsod9HFokGNudZpi/oQV73hnVK+sR+5PVRMd+Dr7YQ==}
    engines: {node: '>=12'}

  clone@1.0.4:
    resolution: {integrity: sha512-JQHZ2QMW6l3aH/j6xCqQThY/9OH4D/9ls34cgkUBiEeocRTU04tHfKPBsUK1PqZCUQM7GiA0IIXJSuXHI64Kbg==}
    engines: {node: '>=0.8'}

  clone@2.1.2:
    resolution: {integrity: sha512-3Pe/CF1Nn94hyhIYpjtiLhdCoEoz0DqQ+988E9gmeEdQZlojxnOb74wctFyuwWQHzqyf9X7C7MG8juUpqBJT8w==}
    engines: {node: '>=0.8'}

  clsx@2.1.1:
    resolution: {integrity: sha512-eYm0QWBtUrBWZWG0d386OGAw16Z995PiOVo2B7bjWSbHedGl5e0ZWaq65kOGgUSNesEIDkB9ISbTg/JK9dhCZA==}
    engines: {node: '>=6'}

  code-red@1.0.4:
    resolution: {integrity: sha512-7qJWqItLA8/VPVlKJlFXU+NBlo/qyfs39aJcuMT/2ere32ZqvF5OSxgdM5xOfJJ7O429gg2HM47y8v9P+9wrNw==}

  color-convert@2.0.1:
    resolution: {integrity: sha512-RRECPsj7iu/xb5oKYcsFHSppFNnsj/52OVTRKb4zP5onXwVF3zVmmToNcOfGC+CRDpfK/U584fMg38ZHCaElKQ==}
    engines: {node: '>=7.0.0'}

  color-name@1.1.4:
    resolution: {integrity: sha512-dOy+3AuW3a2wNbZHIuMZpTcgjGuLU/uBL/ubcZF9OXbDo8ff4O8yVp5Bf0efS8uEoYo5q4Fx7dY9OgQGXgAsQA==}

  color-string@1.9.1:
    resolution: {integrity: sha512-shrVawQFojnZv6xM40anx4CkoDP+fZsw/ZerEMsW/pyzsRbElpsL/DBVW7q3ExxwusdNXI3lXpuhEZkzs8p5Eg==}

  color@4.2.3:
    resolution: {integrity: sha512-1rXeuUUiGGrykh+CeBdu5Ie7OJwinCgQY0bc7GCRxy5xVHy+moaqkpL/jqQq0MtQOeYcrqEz4abc5f0KtU7W4A==}
    engines: {node: '>=12.5.0'}

  commander@4.1.1:
    resolution: {integrity: sha512-NOKm8xhkzAjzFx8B2v5OAHT+u5pRQc2UCa2Vq9jYL/31o2wi9mxBA7LIFs3sV5VSC49z6pEhfbMULvShKj26WA==}
    engines: {node: '>= 6'}

  commander@7.2.0:
    resolution: {integrity: sha512-QrWXB+ZQSVPmIWIhtEO9H+gwHaMGYiF5ChvoJ+K9ZGHG/sVsa6yiesAD1GC/x46sET00Xlwo1u49RVVVzvcSkw==}
    engines: {node: '>= 10'}

  concat-map@0.0.1:
    resolution: {integrity: sha512-/Srv4dswyQNBfohGpz9o6Yb3Gz3SrUDqBH5rTuhGR7ahtlbYKnVxw2bCFMRljaA7EXHaXZ8wsHdodFvbkhKmqg==}

  concurrently@9.1.0:
    resolution: {integrity: sha512-VxkzwMAn4LP7WyMnJNbHN5mKV9L2IbyDjpzemKr99sXNR3GqRNMMHdm7prV1ws9wg7ETj6WUkNOigZVsptwbgg==}
    engines: {node: '>=18'}
    hasBin: true

  config-chain@1.1.13:
    resolution: {integrity: sha512-qj+f8APARXHrM0hraqXYb2/bOVSV4PvJQlNZ/DVj0QrmNM2q2euizkeuVckQ57J+W0mRH6Hvi+k50M4Jul2VRQ==}

  consola@3.2.3:
    resolution: {integrity: sha512-I5qxpzLv+sJhTVEoLYNcTW+bThDCPsit0vLNKShZx6rLtpilNpmmeTPaeqJb9ZE9dV3DGaeby6Vuhrw38WjeyQ==}
    engines: {node: ^14.18.0 || >=16.10.0}

  content-security-policy-parser@0.4.1:
    resolution: {integrity: sha512-NNJS8XPnx3OKr/CUOSwDSJw+lWTrZMYnclLKj0Y9CYOfJNJTWLFGPg3u2hYgbXMXKVRkZR2fbyReNQ1mUff/Qg==}
    engines: {node: '>=8.0.0'}

  convert-source-map@2.0.0:
    resolution: {integrity: sha512-Kvp459HrV2FEJ1CAsi1Ku+MY3kasH19TFykTz2xWmMeq6bk2NU3XXvfJ+Q61m0xktWwt+1HSYf3JZsTms3aRJg==}

  cookie@0.6.0:
    resolution: {integrity: sha512-U71cyTamuh1CRNCfpGY6to28lxvNwPG4Guz/EVjgf3Jmzv0vlDp1atT9eS5dDjMYHucpHbWns6Lwf3BKz6svdw==}
    engines: {node: '>= 0.6'}

  copy-anything@2.0.6:
    resolution: {integrity: sha512-1j20GZTsvKNkc4BY3NpMOM8tt///wY3FpIzozTOFO2ffuZcV61nojHXVKIy3WM+7ADCy5FVhdZYHYDdgTU0yJw==}

  cosmiconfig@7.1.0:
    resolution: {integrity: sha512-AdmX6xUzdNASswsFtmwSt7Vj8po9IuqXm0UXz7QKPuEUmPB4XyjGfaAr2PSuELMwkRMVH1EpIkX5bTZGRB3eCA==}
    engines: {node: '>=10'}

  cosmiconfig@9.0.0:
    resolution: {integrity: sha512-itvL5h8RETACmOTFc4UfIyB2RfEHi71Ax6E/PivVxq9NseKbOWpeyHEOIbmAw1rs8Ak0VursQNww7lf7YtUwzg==}
    engines: {node: '>=14'}
    peerDependencies:
      typescript: '>=4.9.5'
    peerDependenciesMeta:
      typescript:
        optional: true

  cross-env@7.0.3:
    resolution: {integrity: sha512-+/HKd6EgcQCJGh2PSjZuUitQBQynKor4wrFbRg4DtAgS1aWO+gU52xpH7M9ScGgXSYmAVS9bIJ8EzuaGw0oNAw==}
    engines: {node: '>=10.14', npm: '>=6', yarn: '>=1'}
    hasBin: true

  cross-spawn@7.0.6:
    resolution: {integrity: sha512-uV2QOWP2nWzsy2aMp8aRibhi9dlzF5Hgh5SHaB9OiTGEyDTiJJyx0uy51QXdyWbtAHNua4XJzUKca3OzKUd3vA==}
    engines: {node: '>= 8'}

  crypto-random-string@4.0.0:
    resolution: {integrity: sha512-x8dy3RnvYdlUcPOjkEHqozhiwzKNSq7GcPuXFbnyMOCHxX8V3OgIg/pYuabl2sbUPfIJaeAQB7PMOK8DFIdoRA==}
    engines: {node: '>=12'}

  css-select@4.3.0:
    resolution: {integrity: sha512-wPpOYtnsVontu2mODhA19JrqWxNsfdatRKd64kmpRbQgh1KtItko5sTnEpPdpSaJszTOhEMlF/RPz28qj4HqhQ==}

  css-tree@1.1.3:
    resolution: {integrity: sha512-tRpdppF7TRazZrjJ6v3stzv93qxRcSsFmW6cX0Zm2NVKpxE1WV1HblnghVv9TreireHkqI/VDEsfolRF1p6y7Q==}
    engines: {node: '>=8.0.0'}

  css-tree@2.3.1:
    resolution: {integrity: sha512-6Fv1DV/TYw//QF5IzQdqsNDjx/wc8TrMBZsqjL9eW01tWb7R7k/mq+/VXfJCl7SoD5emsJop9cOByJZfs8hYIw==}
    engines: {node: ^10 || ^12.20.0 || ^14.13.0 || >=15.0.0}

  css-what@6.1.0:
    resolution: {integrity: sha512-HTUrgRJ7r4dsZKU6GjmpfRK1O76h97Z8MfS1G0FozR+oF2kG6Vfe8JE6zwrkbxigziPHinCJ+gCPjA9EaBDtRw==}
    engines: {node: '>= 6'}

  cssesc@3.0.0:
    resolution: {integrity: sha512-/Tb/JcjK111nNScGob5MNtsntNM1aCNUDipB/TkwZFhyDrrE47SOx/18wF2bbjgc3ZzCSKW1T5nt5EbFoAz/Vg==}
    engines: {node: '>=4'}
    hasBin: true

  csso@4.2.0:
    resolution: {integrity: sha512-wvlcdIbf6pwKEk7vHj8/Bkc0B4ylXZruLvOgs9doS5eOsOpuodOV2zJChSpkp+pRpYQLQMeF04nr3Z68Sta9jA==}
    engines: {node: '>=8.0.0'}

  csstype@3.1.3:
    resolution: {integrity: sha512-M1uQkMl8rQK/szD0LNhtqxIPLpimGm8sOBwU7lLnCpSbTyY3yeU1Vc7l4KT5zT4s/yOxHH5O7tIuuLOCnLADRw==}

  debug@4.4.0:
    resolution: {integrity: sha512-6WTZ/IxCY/T6BALoZHaE4ctp9xm+Z5kY/pzYaCHRFeyVhojxlrm+46y68HA6hr0TcwEssoxNiDEUJQjfPZ/RYA==}
    engines: {node: '>=6.0'}
    peerDependencies:
      supports-color: '*'
    peerDependenciesMeta:
      supports-color:
        optional: true

  decompress-response@6.0.0:
    resolution: {integrity: sha512-aW35yZM6Bb/4oJlZncMH2LCoZtJXTRxES17vE3hoRiowU2kWHaJKFkSBDnDR+cm9J+9QhXmREyIfv0pji9ejCQ==}
    engines: {node: '>=10'}

  deep-extend@0.6.0:
    resolution: {integrity: sha512-LOHxIOaPYdHlJRtCQfDIVZtfw/ufM8+rVj649RIHzcm/vGwQRXFt6OPqIFWsm2XEMrNIEtWR64sY1LEKD2vAOA==}
    engines: {node: '>=4.0.0'}

  deep-is@0.1.4:
    resolution: {integrity: sha512-oIPzksmTg4/MriiaYGO+okXDT7ztn/w3Eptv/+gSIdMdKsJo0u4CfYNFJPy+4SKMuCqGw2wxnA+URMg3t8a/bQ==}

  deepmerge@4.3.1:
    resolution: {integrity: sha512-3sUqbMEc77XqpdNO7FRyRog+eW3ph+GYCbj+rK+uYyRMuwsVy0rMiVtPn+QJlKFvWP/1PYpapqYn0Me2knFn+A==}
    engines: {node: '>=0.10.0'}

  defaults@1.0.4:
    resolution: {integrity: sha512-eFuaLoy/Rxalv2kr+lqMlUnrDWV+3j4pljOIJgLIhI058IQfWJ7vXhyEIHu+HtC738klGALYxOKDO0bQP3tg8A==}

  defer-to-connect@2.0.1:
    resolution: {integrity: sha512-4tvttepXG1VaYGrRibk5EwJd1t4udunSOVMdLSAL6mId1ix438oPwPZMALY41FCijukO1L0twNcGsdzS7dHgDg==}
    engines: {node: '>=10'}

  define-data-property@1.1.4:
    resolution: {integrity: sha512-rBMvIzlpA8v6E+SJZoo++HAYqsLrkg7MSfIinMPFhmkorw7X+dOXVJQs+QT69zGkzMyfDnIMN2Wid1+NbL3T+A==}
    engines: {node: '>= 0.4'}

  detect-libc@1.0.3:
    resolution: {integrity: sha512-pGjwhsmsp4kL2RTz08wcOlGN83otlqHeD/Z5T8GXZB+/YcpQ/dgo+lbU8ZsGxV0HIvqqxo9l7mqYwyYMD9bKDg==}
    engines: {node: '>=0.10'}
    hasBin: true

  detect-libc@2.0.3:
    resolution: {integrity: sha512-bwy0MGW55bG41VqxxypOsdSdGqLwXPI/focwgTYCFMbdUiBAxLg9CFzG08sz2aqzknwiX7Hkl0bQENjg8iLByw==}
    engines: {node: '>=8'}

  detect-node-es@1.1.0:
    resolution: {integrity: sha512-ypdmJU/TbBby2Dxibuv7ZLW3Bs1QEmM7nHjEANfohJLvE0XVujisn1qPJcZxg+qDucsr+bP6fLD1rPS3AhJ7EQ==}

  devalue@5.1.1:
    resolution: {integrity: sha512-maua5KUiapvEwiEAe+XnlZ3Rh0GD+qI1J/nb9vrJc3muPXvcF/8gXYTWF76+5DAqHyDUtOIImEuo0YKE9mshVw==}

  didyoumean@1.2.2:
    resolution: {integrity: sha512-gxtyfqMg7GKyhQmb056K7M3xszy/myH8w+B4RT+QXBQsvAOdc3XymqDDPHx1BgPgsdAA5SIifona89YtRATDzw==}

  dir-glob@3.0.1:
    resolution: {integrity: sha512-WkrWp9GR4KXfKGYzOLmTuGVi1UWFfws377n9cc55/tb6DuqyF6pcQ5AbiHEshaDpY9v6oaSr2XCDidGmMwdzIA==}
    engines: {node: '>=8'}

  dlv@1.1.3:
    resolution: {integrity: sha512-+HlytyjlPKnIG8XuRG8WvmBP8xs8P71y+SKKS6ZXWoEgLuePxtDoUEiH7WkdePWrQ5JBpE6aoVqfZfJUQkjXwA==}

  dom-serializer@1.4.1:
    resolution: {integrity: sha512-VHwB3KfrcOOkelEG2ZOfxqLZdfkil8PtJi4P8N2MMXucZq2yLp75ClViUlOVwyoHEDjYU433Aq+5zWP61+RGag==}

  domelementtype@2.3.0:
    resolution: {integrity: sha512-OLETBj6w0OsagBwdXnPdN0cnMfF9opN69co+7ZrbfPGrdpPVNBUj02spi6B1N7wChLQiPn4CSH/zJvXw56gmHw==}

  domhandler@4.3.1:
    resolution: {integrity: sha512-GrwoxYN+uWlzO8uhUXRl0P+kHE4GtVPfYzVLcUxPL7KNdHKj66vvlhiweIHqYYXWlw+T8iLMp42Lm67ghw4WMQ==}
    engines: {node: '>= 4'}

  domutils@2.8.0:
    resolution: {integrity: sha512-w96Cjofp72M5IIhpjgobBimYEfoPjx1Vx0BSX9P30WBdZW2WIKU0T1Bd0kz2eNZ9ikjKgHbEyKx8BB6H1L3h3A==}

  dotenv-expand@10.0.0:
    resolution: {integrity: sha512-GopVGCpVS1UKH75VKHGuQFqS1Gusej0z4FyQkPdwjil2gNIv+LNsqBlboOzpJFZKVT95GkCyWJbBSdFEFUWI2A==}
    engines: {node: '>=12'}

  dotenv-expand@5.1.0:
    resolution: {integrity: sha512-YXQl1DSa4/PQyRfgrv6aoNjhasp/p4qs9FjJ4q4cQk+8m4r6k4ZSiEyytKG8f8W9gi8WsQtIObNmKd+tMzNTmA==}

  dotenv@16.3.1:
    resolution: {integrity: sha512-IPzF4w4/Rd94bA9imS68tZBaYyBWSCE47V1RGuMrB94iyTOIEwRmVL2x/4An+6mETpLrKJ5hQkB8W4kFAadeIQ==}
    engines: {node: '>=12'}

  dotenv@7.0.0:
    resolution: {integrity: sha512-M3NhsLbV1i6HuGzBUH8vXrtxOk+tWmzWKDMbAVSUp3Zsjm7ywFeuwrUXhmhQyRK1q5B5GGy7hcXPbj3bnfZg2g==}
    engines: {node: '>=6'}

  dunder-proto@1.0.1:
    resolution: {integrity: sha512-KIN/nDJBQRcXw0MLVhZE9iQHmG68qAVIBg9CqmUYjmQIhgij9U5MFvrqkUL5FbtyyzZuOeOt0zdeRe4UY7ct+A==}
    engines: {node: '>= 0.4'}

  eastasianwidth@0.2.0:
    resolution: {integrity: sha512-I88TYZWc9XiYHRQ4/3c5rjjfgkjhLyW2luGIheGERbNQ6OY7yTybanSpDXZa8y7VUP9YmDcYa+eyq4ca7iLqWA==}

<<<<<<< HEAD
  electron-to-chromium@1.5.74:
    resolution: {integrity: sha512-ck3//9RC+6oss/1Bh9tiAVFy5vfSKbRHAFh7Z3/eTRkEqJeWgymloShB17Vg3Z4nmDNp35vAd1BZ6CMW4Wt6Iw==}
=======
  electron-to-chromium@1.5.4:
    resolution: {integrity: sha512-orzA81VqLyIGUEA77YkVA1D+N+nNfl2isJVjjmOyrlxuooZ19ynb+dOlaDTqd/idKRS9lDCSBmtzM+kyCsMnkA==}
>>>>>>> 94b15d19

  electron-to-chromium@1.5.74:
    resolution: {integrity: sha512-ck3//9RC+6oss/1Bh9tiAVFy5vfSKbRHAFh7Z3/eTRkEqJeWgymloShB17Vg3Z4nmDNp35vAd1BZ6CMW4Wt6Iw==}

  emoji-regex@8.0.0:
    resolution: {integrity: sha512-MSjYzcWNOA0ewAHpz0MxpYFvwg6yjy1NG3xteoqz644VCo/RPgnr1/GGt+ic3iJTzQ8Eu3TdM14SawnVUmGE6A==}

  emoji-regex@9.2.2:
    resolution: {integrity: sha512-L18DaJsXSUk2+42pv8mLs5jJT2hqFkFE4j21wOmgbUqsZ2hL72NsUU785g9RXgo3s0ZNgVl42TiHp3ZtOv/Vyg==}

  end-of-stream@1.4.4:
    resolution: {integrity: sha512-+uw1inIHVPQoaVuHzRyXd21icM+cnt4CzD5rW+NC1wjOUSTOs+Te7FOv7AhN7vS9x/oIyhLP5PR1H+phQAHu5Q==}

  entities@2.2.0:
    resolution: {integrity: sha512-p92if5Nz619I0w+akJrLZH0MX0Pb5DX39XOwQTtXSdQQOaYH03S1uIQp4mhOZtAXrxq4ViO67YTiLBo2638o9A==}

  entities@3.0.1:
    resolution: {integrity: sha512-WiyBqoomrwMdFG1e0kqvASYfnlb0lp8M5o5Fw2OFq1hNZxxcNk8Ik0Xm7LxzBhuidnZB/UtBqVCgUz3kBOP51Q==}
    engines: {node: '>=0.12'}

  entities@4.5.0:
    resolution: {integrity: sha512-V0hjH4dGPh9Ao5p0MoRY6BVqtwCjhz6vI5LT8AJ55H+4g9/4vbHx1I54fS0XuclLhDHArPQCiMjDxjaL8fPxhw==}
    engines: {node: '>=0.12'}

  env-paths@2.2.1:
    resolution: {integrity: sha512-+h1lkLKhZMTYjog1VEpJNG7NZJWcuc2DDk/qsqSTRRCOXiLjeQ1d1/udrUGhqMxUgAlwKNZ0cf2uqan5GLuS2A==}
    engines: {node: '>=6'}

  errno@0.1.8:
    resolution: {integrity: sha512-dJ6oBr5SQ1VSd9qkk7ByRgb/1SH4JZjCHSW/mr63/QcXO9zLVxvJ6Oy13nio03rxpSnVDDjFor75SjVeZWPW/A==}
    hasBin: true

  error-ex@1.3.2:
    resolution: {integrity: sha512-7dFHNmqeFSEt2ZBsCriorKnn3Z2pj+fd9kmI6QoWw4//DL+icEBfc0U7qJCisqrTsKTjw4fNFy2pW9OqStD84g==}

  es-define-property@1.0.1:
    resolution: {integrity: sha512-e3nRfgfUZ4rNGL232gUgX06QNyyez04KdjFrF+LTRoOXmrOgFKDg4BCdsjW8EnT69eqdYGmRpJwiPVYNrCaW3g==}
    engines: {node: '>= 0.4'}

  es-errors@1.3.0:
    resolution: {integrity: sha512-Zf5H2Kxt2xjTvbJvP2ZWLEICxA6j+hAmMzIlypy4xcBg1vKVnx89Wy0GbS+kf5cwCVFFzdCFh2XSCFNULS6csw==}
    engines: {node: '>= 0.4'}

  es-object-atoms@1.0.0:
    resolution: {integrity: sha512-MZ4iQ6JwHOBQjahnjwaC1ZtIBH+2ohjamzAO3oaHcXYup7qxjF2fixyH+Q71voWHeOkI2q/TnJao/KfXYIZWbw==}
    engines: {node: '>= 0.4'}

  esbuild@0.18.20:
    resolution: {integrity: sha512-ceqxoedUrcayh7Y7ZX6NdbbDzGROiyVBgC4PriJThBKSVPWnnFHZAkfI1lJT8QFkOwH4qOS2SJkS4wvpGl8BpA==}
    engines: {node: '>=12'}
    hasBin: true

  esbuild@0.24.0:
    resolution: {integrity: sha512-FuLPevChGDshgSicjisSooU0cemp/sGXR841D5LHMB7mTVOmsEHcAxaH3irL53+8YDIeVNQEySh4DaYU/iuPqQ==}
    engines: {node: '>=18'}
    hasBin: true

  escalade@3.1.2:
    resolution: {integrity: sha512-ErCHMCae19vR8vQGe50xIsVomy19rg6gFu3+r3jkEO46suLMWBksvVyoGgQV+jOfl84ZSOSlmv6Gxa89PmTGmA==}
    engines: {node: '>=6'}

  escalade@3.2.0:
    resolution: {integrity: sha512-WUj2qlxaQtO4g6Pq5c29GTcWGDyd8itL8zTlipgECz3JesAiiOKotd8JU6otB3PACgG6xkJUyVhboMS+bje/jA==}
    engines: {node: '>=6'}

  escape-string-regexp@4.0.0:
    resolution: {integrity: sha512-TtpcNJ3XAzx3Gq8sWRzJaVajRs0uVxA2YAkdb1jm2YkPz4G6egUFAyA3n5vtEIZefPk5Wa4UXbKuS5fKkJWdgA==}
    engines: {node: '>=10'}

  escape-string-regexp@5.0.0:
    resolution: {integrity: sha512-/veY75JbMK4j1yjvuUxuVsiS/hr/4iHs9FTT6cgTexxdE0Ly/glccBAkloH/DofkjRbZU3bnoj38mOmhkZ0lHw==}
    engines: {node: '>=12'}

  eslint-compat-utils@0.5.1:
    resolution: {integrity: sha512-3z3vFexKIEnjHE3zCMRo6fn/e44U7T1khUjg+Hp0ZQMCigh28rALD0nPFBcGZuiLC5rLZa2ubQHDRln09JfU2Q==}
    engines: {node: '>=12'}
    peerDependencies:
      eslint: '>=6.0.0'
<<<<<<< HEAD

  eslint-config-prettier@9.1.0:
    resolution: {integrity: sha512-NSWl5BFQWEPi1j4TjVNItzYV7dZXZ+wP6I6ZhrBGpChQhZRUaElihE9uRRkcbRnNb76UMKDF3r+WTmNcGPKsqw==}
    hasBin: true
    peerDependencies:
      eslint: '>=7.0.0'

  eslint-plugin-svelte@2.46.1:
    resolution: {integrity: sha512-7xYr2o4NID/f9OEYMqxsEQsCsj4KaMy4q5sANaKkAb6/QeCjYFxRmDm2S3YC3A3pl1kyPZ/syOx/i7LcWYSbIw==}
    engines: {node: ^14.17.0 || >=16.0.0}
    peerDependencies:
      eslint: ^7.0.0 || ^8.0.0-0 || ^9.0.0-0
      svelte: ^3.37.0 || ^4.0.0 || ^5.0.0
    peerDependenciesMeta:
      svelte:
        optional: true

  eslint-scope@7.2.2:
    resolution: {integrity: sha512-dOt21O7lTMhDM+X9mB4GX+DZrZtCUJPL/wlcTqxyrx5IvO0IYtILdtrQGQp+8n5S0gwSVmOf9NQrjMOgfQZlIg==}
    engines: {node: ^12.22.0 || ^14.17.0 || >=16.0.0}
=======

  eslint-config-prettier@9.1.0:
    resolution: {integrity: sha512-NSWl5BFQWEPi1j4TjVNItzYV7dZXZ+wP6I6ZhrBGpChQhZRUaElihE9uRRkcbRnNb76UMKDF3r+WTmNcGPKsqw==}
    hasBin: true
    peerDependencies:
      eslint: '>=7.0.0'

  eslint-plugin-svelte@2.46.1:
    resolution: {integrity: sha512-7xYr2o4NID/f9OEYMqxsEQsCsj4KaMy4q5sANaKkAb6/QeCjYFxRmDm2S3YC3A3pl1kyPZ/syOx/i7LcWYSbIw==}
    engines: {node: ^14.17.0 || >=16.0.0}
    peerDependencies:
      eslint: ^7.0.0 || ^8.0.0-0 || ^9.0.0-0
      svelte: ^3.37.0 || ^4.0.0 || ^5.0.0
    peerDependenciesMeta:
      svelte:
        optional: true

  eslint-scope@7.2.2:
    resolution: {integrity: sha512-dOt21O7lTMhDM+X9mB4GX+DZrZtCUJPL/wlcTqxyrx5IvO0IYtILdtrQGQp+8n5S0gwSVmOf9NQrjMOgfQZlIg==}
    engines: {node: ^12.22.0 || ^14.17.0 || >=16.0.0}

  eslint-scope@8.2.0:
    resolution: {integrity: sha512-PHlWUfG6lvPc3yvP5A4PNyBL1W8fkDUccmI21JUu/+GKZBoH/W5u6usENXUrWFRsyoW5ACUjFGgAFQp5gUlb/A==}
    engines: {node: ^18.18.0 || ^20.9.0 || >=21.1.0}

  eslint-visitor-keys@3.4.3:
    resolution: {integrity: sha512-wpc+LXeiyiisxPlEkUzU6svyS1frIO3Mgxj1fdy7Pm8Ygzguax2N3Fa/D/ag1WqbOprdI+uY6wMUl8/a2G+iag==}
    engines: {node: ^12.22.0 || ^14.17.0 || >=16.0.0}

  eslint-visitor-keys@4.2.0:
    resolution: {integrity: sha512-UyLnSehNt62FFhSwjZlHmeokpRK59rcz29j+F1/aDgbkbRTk7wIc9XzdoasMUbRNKDM0qQt/+BJ4BrpFeABemw==}
    engines: {node: ^18.18.0 || ^20.9.0 || >=21.1.0}

  eslint@9.17.0:
    resolution: {integrity: sha512-evtlNcpJg+cZLcnVKwsai8fExnqjGPicK7gnUtlNuzu+Fv9bI0aLpND5T44VLQtoMEnI57LoXO9XAkIXwohKrA==}
    engines: {node: ^18.18.0 || ^20.9.0 || >=21.1.0}
    hasBin: true
    peerDependencies:
      jiti: '*'
    peerDependenciesMeta:
      jiti:
        optional: true

  esm-env@1.2.1:
    resolution: {integrity: sha512-U9JedYYjCnadUlXk7e1Kr+aENQhtUaoaV9+gZm1T8LC/YBAPJx3NSPIAurFOC0U5vrdSevnUJS2/wUVxGwPhng==}

  espree@10.3.0:
    resolution: {integrity: sha512-0QYC8b24HWY8zjRnDTL6RiHfDbAWn63qb4LMj1Z4b076A4une81+z03Kg7l7mn/48PUTqoLptSXez8oknU8Clg==}
    engines: {node: ^18.18.0 || ^20.9.0 || >=21.1.0}

  espree@9.6.1:
    resolution: {integrity: sha512-oruZaFkjorTpF32kDSI5/75ViwGeZginGGy2NoOSg3Q9bnwlnmDm4HLnkl0RE3n+njDXR037aY1+x58Z/zFdwQ==}
    engines: {node: ^12.22.0 || ^14.17.0 || >=16.0.0}

  esquery@1.6.0:
    resolution: {integrity: sha512-ca9pw9fomFcKPvFLXhBKUK90ZvGibiGOvRJNbjljY7s7uq/5YO4BOzcYtJqExdx99rF6aAcnRxHmcUHcz6sQsg==}
    engines: {node: '>=0.10'}

  esrap@1.3.1:
    resolution: {integrity: sha512-KpAH3+QsDmtOP1KOW04CbD1PgzWsIHjB8tOCk3PCb8xzNGn8XkjI8zl80i09fmXdzQyaS8tcsKCCDzHF7AcowA==}

  esrecurse@4.3.0:
    resolution: {integrity: sha512-KmfKL3b6G+RXvP8N1vr3Tq1kL/oCFgn2NYXEtqP8/L3pKapUA4G8cFVaoF3SU323CD4XypR/ffioHmkti6/Tag==}
    engines: {node: '>=4.0'}

  estraverse@5.3.0:
    resolution: {integrity: sha512-MMdARuVEQziNTeJD8DgMqmhwR11BRQ/cBP+pLtYdSTnf3MIO8fFeiINEbX36ZdNlfU/7A9f3gUw49B3oQsvwBA==}
    engines: {node: '>=4.0'}

  estree-walker@2.0.2:
    resolution: {integrity: sha512-Rfkk/Mp/DL7JVje3u18FxFujQlTNR2q6QfMSMB7AvCBx91NGj/ba3kCfza0f6dVDbw7YlRf/nDrn7pQrCCyQ/w==}

  estree-walker@3.0.3:
    resolution: {integrity: sha512-7RUKfXgSMMkzt6ZuXmqapOurLGPPfgj6l9uRZ7lRGolvk0y2yocc35LdcxKC5PQZdn2DMqioAQ2NoWcrTKmm6g==}

  esutils@2.0.3:
    resolution: {integrity: sha512-kVscqXk4OCp68SZ0dkgEKVi6/8ij300KBWTJq32P/dYeWTSwK41WyTxalN1eRmA5Z9UU/LX9D7FWSmV9SAYx6g==}
    engines: {node: '>=0.10.0'}
>>>>>>> 94b15d19

  eslint-scope@8.2.0:
    resolution: {integrity: sha512-PHlWUfG6lvPc3yvP5A4PNyBL1W8fkDUccmI21JUu/+GKZBoH/W5u6usENXUrWFRsyoW5ACUjFGgAFQp5gUlb/A==}
    engines: {node: ^18.18.0 || ^20.9.0 || >=21.1.0}

  eslint-visitor-keys@3.4.3:
    resolution: {integrity: sha512-wpc+LXeiyiisxPlEkUzU6svyS1frIO3Mgxj1fdy7Pm8Ygzguax2N3Fa/D/ag1WqbOprdI+uY6wMUl8/a2G+iag==}
    engines: {node: ^12.22.0 || ^14.17.0 || >=16.0.0}

  eslint-visitor-keys@4.2.0:
    resolution: {integrity: sha512-UyLnSehNt62FFhSwjZlHmeokpRK59rcz29j+F1/aDgbkbRTk7wIc9XzdoasMUbRNKDM0qQt/+BJ4BrpFeABemw==}
    engines: {node: ^18.18.0 || ^20.9.0 || >=21.1.0}

  eslint@9.17.0:
    resolution: {integrity: sha512-evtlNcpJg+cZLcnVKwsai8fExnqjGPicK7gnUtlNuzu+Fv9bI0aLpND5T44VLQtoMEnI57LoXO9XAkIXwohKrA==}
    engines: {node: ^18.18.0 || ^20.9.0 || >=21.1.0}
    hasBin: true
    peerDependencies:
      jiti: '*'
    peerDependenciesMeta:
      jiti:
        optional: true

  esm-env@1.2.1:
    resolution: {integrity: sha512-U9JedYYjCnadUlXk7e1Kr+aENQhtUaoaV9+gZm1T8LC/YBAPJx3NSPIAurFOC0U5vrdSevnUJS2/wUVxGwPhng==}

  espree@10.3.0:
    resolution: {integrity: sha512-0QYC8b24HWY8zjRnDTL6RiHfDbAWn63qb4LMj1Z4b076A4une81+z03Kg7l7mn/48PUTqoLptSXez8oknU8Clg==}
    engines: {node: ^18.18.0 || ^20.9.0 || >=21.1.0}

  espree@9.6.1:
    resolution: {integrity: sha512-oruZaFkjorTpF32kDSI5/75ViwGeZginGGy2NoOSg3Q9bnwlnmDm4HLnkl0RE3n+njDXR037aY1+x58Z/zFdwQ==}
    engines: {node: ^12.22.0 || ^14.17.0 || >=16.0.0}

  esquery@1.6.0:
    resolution: {integrity: sha512-ca9pw9fomFcKPvFLXhBKUK90ZvGibiGOvRJNbjljY7s7uq/5YO4BOzcYtJqExdx99rF6aAcnRxHmcUHcz6sQsg==}
    engines: {node: '>=0.10'}

  esrap@1.3.1:
    resolution: {integrity: sha512-KpAH3+QsDmtOP1KOW04CbD1PgzWsIHjB8tOCk3PCb8xzNGn8XkjI8zl80i09fmXdzQyaS8tcsKCCDzHF7AcowA==}

  esrecurse@4.3.0:
    resolution: {integrity: sha512-KmfKL3b6G+RXvP8N1vr3Tq1kL/oCFgn2NYXEtqP8/L3pKapUA4G8cFVaoF3SU323CD4XypR/ffioHmkti6/Tag==}
    engines: {node: '>=4.0'}

  estraverse@5.3.0:
    resolution: {integrity: sha512-MMdARuVEQziNTeJD8DgMqmhwR11BRQ/cBP+pLtYdSTnf3MIO8fFeiINEbX36ZdNlfU/7A9f3gUw49B3oQsvwBA==}
    engines: {node: '>=4.0'}

  estree-walker@2.0.2:
    resolution: {integrity: sha512-Rfkk/Mp/DL7JVje3u18FxFujQlTNR2q6QfMSMB7AvCBx91NGj/ba3kCfza0f6dVDbw7YlRf/nDrn7pQrCCyQ/w==}

  estree-walker@3.0.3:
    resolution: {integrity: sha512-7RUKfXgSMMkzt6ZuXmqapOurLGPPfgj6l9uRZ7lRGolvk0y2yocc35LdcxKC5PQZdn2DMqioAQ2NoWcrTKmm6g==}

  esutils@2.0.3:
    resolution: {integrity: sha512-kVscqXk4OCp68SZ0dkgEKVi6/8ij300KBWTJq32P/dYeWTSwK41WyTxalN1eRmA5Z9UU/LX9D7FWSmV9SAYx6g==}
    engines: {node: '>=0.10.0'}

  events@3.3.0:
    resolution: {integrity: sha512-mQw+2fkQbALzQ7V0MY0IqdnXNOeTtP4r0lN9z7AAawCXgqea7bDii20AYrIBrFd/Hx0M2Ocz6S111CaFkUcb0Q==}
    engines: {node: '>=0.8.x'}

  execa@5.1.1:
    resolution: {integrity: sha512-8uSpZZocAZRBAPIEINJj3Lo9HyGitllczc27Eh5YYojjMFMn8yHMDMaUHE2Jqfq05D/wucwI4JGURyXt1vchyg==}
    engines: {node: '>=10'}

  expand-template@2.0.3:
    resolution: {integrity: sha512-XYfuKMvj4O35f/pOXLObndIRvyQ+/+6AhODh+OKWj9S9498pHHn/IMszH+gt0fBCRWMNfk1ZSp5x3AifmnI2vg==}
    engines: {node: '>=6'}

  external-editor@3.1.0:
    resolution: {integrity: sha512-hMQ4CX1p1izmuLYyZqLMO/qGNw10wSv9QDCPfzXfyFrOaCSSoRfqE1Kf1s5an66J5JZC62NewG+mK49jOCtQew==}
    engines: {node: '>=4'}

  fast-deep-equal@3.1.3:
    resolution: {integrity: sha512-f3qQ9oQy9j2AhBe/H9VC91wLmKBCCU/gDOnKNAYG5hswO7BLKj09Hc5HYNz9cGI++xlpDCIgDaitVs03ATR84Q==}

  fast-fifo@1.3.2:
    resolution: {integrity: sha512-/d9sfos4yxzpwkDkuN7k2SqFKtYNmCTzgfEpz82x34IM9/zc8KGxQoXg1liNC/izpRM/MBdt44Nmx41ZWqk+FQ==}

  fast-glob@3.3.2:
    resolution: {integrity: sha512-oX2ruAFQwf/Orj8m737Y5adxDQO0LAB7/S5MnxCdTNDd4p6BsyIVsv9JQsATbTSq8KHRpLwIHbVlUNatxd+1Ow==}
    engines: {node: '>=8.6.0'}

  fast-json-stable-stringify@2.1.0:
    resolution: {integrity: sha512-lhd/wF+Lk98HZoTCtlVraHtfh5XYijIjalXck7saUtuanSDyLMxnHhSXEDJqHxD7msR8D0uCmqlkwjCV8xvwHw==}

  fast-levenshtein@2.0.6:
    resolution: {integrity: sha512-DCXu6Ifhqcks7TZKY3Hxp3y6qphY5SJZmrWMDrKcERSOXWQdMhU9Ig/PYrzyw/ul9jOIyh0N4M0tbC5hodg8dw==}

  fastq@1.17.1:
    resolution: {integrity: sha512-sRVD3lWVIXWg6By68ZN7vho9a1pQcN/WBFaAAsDDFzlJjvoGx0P8z7V1t72grFJfJhu3YPZBuu25f7Kaw2jN1w==}

  fdir@6.4.0:
    resolution: {integrity: sha512-3oB133prH1o4j/L5lLW7uOCF1PlD+/It2L0eL/iAqWMB91RBbqTewABqxhj0ibBd90EEmWZq7ntIWzVaWcXTGQ==}
    peerDependencies:
      picomatch: ^3 || ^4
    peerDependenciesMeta:
      picomatch:
        optional: true

  fflate@0.8.1:
    resolution: {integrity: sha512-/exOvEuc+/iaUm105QIiOt4LpBdMTWsXxqR0HDF35vx3fmaKzw7354gTilCh5rkzEt8WYyG//ku3h3nRmd7CHQ==}

  figures@5.0.0:
    resolution: {integrity: sha512-ej8ksPF4x6e5wvK9yevct0UCXh8TTFlWGVLlgjZuoBH1HwjIfKE/IdL5mq89sFA7zELi1VhKpmtDnrs7zWyeyg==}
    engines: {node: '>=14'}

  file-entry-cache@8.0.0:
    resolution: {integrity: sha512-XXTUwCvisa5oacNGRP9SfNtYBNAMi+RPwBFmblZEF7N7swHYQS6/Zfk7SRwx4D5j3CH211YNRco1DEMNVfZCnQ==}
    engines: {node: '>=16.0.0'}

  file-uri-to-path@1.0.0:
    resolution: {integrity: sha512-0Zt+s3L7Vf1biwWZ29aARiVYLx7iMGnEUl9x33fbB/j3jR81u/O2LbqK+Bm1CDSNDKVtJ/YjwY7TUd5SkeLQLw==}

  fill-range@7.1.1:
    resolution: {integrity: sha512-YsGpe3WHLK8ZYi4tWDg2Jy3ebRz2rXowDxnld4bkQB00cc/1Zw9AWnC0i9ztDJitivtQvaI9KaLyKrc+hBW0yg==}
    engines: {node: '>=8'}

  find-up@5.0.0:
    resolution: {integrity: sha512-78/PXT1wlLLDgTzDs7sjq9hzz0vXD+zn+7wypEe4fXQxCmdmqfGsEPQxmiCSQI3ajFV91bVSsvNtrJRiW6nGng==}
    engines: {node: '>=10'}

  flat-cache@4.0.1:
    resolution: {integrity: sha512-f7ccFPK3SXFHpx15UIGyRJ/FJQctuKZ0zVuN3frBo4HnK3cay9VEW0R6yPYFHC0AgqhukPzKjq22t5DmAyqGyw==}
    engines: {node: '>=16'}

  flatted@3.3.2:
    resolution: {integrity: sha512-AiwGJM8YcNOaobumgtng+6NHuOqC3A7MixFeDafM3X9cIUM+xUXoS5Vfgf+OihAYe20fxqNM9yPBXJzRtZ/4eA==}

  foreground-child@3.2.1:
    resolution: {integrity: sha512-PXUUyLqrR2XCWICfv6ukppP96sdFwWbNEnfEMt7jNsISjMsvaLNinAHNDYyvkyU+SZG2BTSbT5NjG+vZslfGTA==}
    engines: {node: '>=14'}

  form-data-encoder@2.1.4:
    resolution: {integrity: sha512-yDYSgNMraqvnxiEXO4hi88+YZxaHC6QKzb5N84iRCTDeRO7ZALpir/lVmf/uXUhnwUr2O4HU8s/n6x+yNjQkHw==}
    engines: {node: '>= 14.17'}

  fraction.js@4.3.7:
    resolution: {integrity: sha512-ZsDfxO51wGAXREY55a7la9LScWpwv9RxIrYABrlvOFBlH/ShPnrtsXeuUIfXKKOVicNxQ+o8JTbJvjS4M89yew==}

  fs-constants@1.0.0:
    resolution: {integrity: sha512-y6OAwoSIf7FyjMIv94u+b5rdheZEjzR63GTyZJm5qh4Bi+2YgwLCcI/fPFZkL5PSixOt6ZNKm+w+Hfp/Bciwow==}

  fs-extra@11.1.1:
    resolution: {integrity: sha512-MGIE4HOvQCeUCzmlHs0vXpih4ysz4wg9qiSAu6cd42lVwPbTM1TjV7RusoyQqMmk/95gdQZX72u+YW+c3eEpFQ==}
    engines: {node: '>=14.14'}

  fs.realpath@1.0.0:
    resolution: {integrity: sha512-OO0pH2lK6a0hZnAdau5ItzHPI6pUlvI7jMVnxUQRtw4owF2wk8lOSabtGDCTP4Ggrg2MbGnWO9X8K1t4+fGMDw==}

  fsevents@2.3.3:
    resolution: {integrity: sha512-5xoDfX+fL7faATnagmWPpbFtwh/R77WmMMqqHGS65C3vvB0YHrgF+B1YmZ3441tMj5n63k0212XNoJwzlhffQw==}
    engines: {node: ^8.16.0 || ^10.6.0 || >=11.0.0}
    os: [darwin]

  function-bind@1.1.2:
    resolution: {integrity: sha512-7XHNxH7qX9xG5mIwxkhumTox/MIRNcOgDrxWsMt2pAr23WHp6MrRlN7FBSFpCpr+oVO0F744iUgR82nJMfG2SA==}

  gensync@1.0.0-beta.2:
    resolution: {integrity: sha512-3hN7NaskYvMDLQY55gnW3NQ+mesEAepTqlg+VEbj7zzqEMBVNhzcGYYeqFo/TlYz6eQiFcp1HcsCZO+nGgS8zg==}
    engines: {node: '>=6.9.0'}

  get-caller-file@2.0.5:
    resolution: {integrity: sha512-DyFP3BM/3YHTQOCUL/w0OZHR0lpKeGrxotcHWcqNEdnltqFwXVfhEBQ94eIo34AfQpo0rGki4cyIiftY06h2Fg==}
    engines: {node: 6.* || 8.* || >= 10.*}

  get-intrinsic@1.2.6:
    resolution: {integrity: sha512-qxsEs+9A+u85HhllWJJFicJfPDhRmjzoYdl64aMWW9yRIJmSyxdn8IEkuIM530/7T+lv0TIHd8L6Q/ra0tEoeA==}
    engines: {node: '>= 0.4'}

  get-nonce@1.0.1:
    resolution: {integrity: sha512-FJhYRoDaiatfEkUK8HKlicmu/3SGFD51q3itKDGoSTysQJBnfOcxU5GxnhE1E6soB76MbT0MBtnKJuXyAx+96Q==}
    engines: {node: '>=6'}

  get-port@7.0.0:
    resolution: {integrity: sha512-mDHFgApoQd+azgMdwylJrv2DX47ywGq1i5VFJE7fZ0dttNq3iQMfsU4IvEgBHojA3KqEudyu7Vq+oN8kNaNkWw==}
    engines: {node: '>=16'}

  get-stream@6.0.1:
    resolution: {integrity: sha512-ts6Wi+2j3jQjqi70w5AlN8DFnkSwC+MqmxEzdEALB2qXZYV3X/b1CTfgPLGJNMeAWxdPfU8FO1ms3NUfaHCPYg==}
    engines: {node: '>=10'}

  github-from-package@0.0.0:
    resolution: {integrity: sha512-SyHy3T1v2NUXn29OsWdxmK6RwHD+vkj3v8en8AOBZ1wBQ/hCAQ5bAQTD02kW4W9tUp/3Qh6J8r9EvntiyCmOOw==}

  glob-parent@5.1.2:
    resolution: {integrity: sha512-AOIgSQCepiJYwP3ARnGx+5VnTu2HBYdzbGP45eLw1vr3zB3vZLeyed1sC9hnbcOc9/SrMyM5RPQrkGz4aS9Zow==}
    engines: {node: '>= 6'}

  glob-parent@6.0.2:
    resolution: {integrity: sha512-XxwI8EOhVQgWp6iDL+3b0r86f4d6AX6zSU55HfB4ydCEuXLXc5FcYeOu+nnGftS4TEju/11rt4KJPTMgbfmv4A==}
    engines: {node: '>=10.13.0'}

  glob@10.4.5:
    resolution: {integrity: sha512-7Bv8RF0k6xjo7d4A/PxYLbUCfb6c+Vpd2/mB2yRDlew7Jb5hEXiCD9ibfO7wpk8i4sevK6DFny9h7EYbM3/sHg==}
    hasBin: true

  glob@7.2.3:
    resolution: {integrity: sha512-nFR0zLpU2YCaRxwoCJvL6UvCH2JFyFVIvwTLsIf21AuHlMskA1hhTdk+LlYJtOlYt9v6dvszD2BGRqBL+iQK9Q==}
    deprecated: Glob versions prior to v9 are no longer supported

  globals@11.12.0:
    resolution: {integrity: sha512-WOBp/EEGUiIsJSp7wcv/y6MO+lV9UoncWqxuFfm8eBwzWNgyfBd6Gz+IeKQ9jCmyhoH99g15M3T+QaVHFjizVA==}
    engines: {node: '>=4'}

  globals@13.24.0:
    resolution: {integrity: sha512-AhO5QUcj8llrbG09iWhPU2B204J1xnPeL8kQmVorSsy+Sjj1sk8gIyh6cUocGmH4L0UuhAJy+hJMRA4mgA4mFQ==}
    engines: {node: '>=8'}

  globals@14.0.0:
    resolution: {integrity: sha512-oahGvuMGQlPw/ivIYBjVSrWAfWLBeku5tpPE2fOPLi+WHffIWbuh2tCjhyQhTBPMf5E9jDEH4FOmTYgYwbKwtQ==}
    engines: {node: '>=18'}

  globals@15.13.0:
    resolution: {integrity: sha512-49TewVEz0UxZjr1WYYsWpPrhyC/B/pA8Bq0fUmet2n+eR7yn0IvNzNaoBwnK6mdkzcN+se7Ez9zUgULTz2QH4g==}
    engines: {node: '>=18'}

  globalyzer@0.1.0:
    resolution: {integrity: sha512-40oNTM9UfG6aBmuKxk/giHn5nQ8RVz/SS4Ir6zgzOv9/qC3kKZ9v4etGTcJbEl/NyVQH7FGU7d+X1egr57Md2Q==}

  globby@11.1.0:
    resolution: {integrity: sha512-jhIXaOzy1sb8IyocaruWSn1TjmnBVs8Ayhcy83rmxNJ8q2uWKCAj3CnJY+KpGSXCueAPc0i05kVvVKtP1t9S3g==}
    engines: {node: '>=10'}

  globrex@0.1.2:
    resolution: {integrity: sha512-uHJgbwAMwNFf5mLst7IWLNg14x1CkeqglJb/K3doi4dw6q2IvAAmM/Y81kevy83wP+Sst+nutFTYOGg3d1lsxg==}

  gopd@1.2.0:
    resolution: {integrity: sha512-ZUKRh6/kUFoAiTAtTYPZJ3hw9wNxx+BIBOijnlG9PnrJsCcSjs1wyyD6vJpaYtgnzDrKYRSqf3OO6Rfa93xsRg==}
    engines: {node: '>= 0.4'}

  got@12.6.1:
    resolution: {integrity: sha512-mThBblvlAF1d4O5oqyvN+ZxLAYwIJK7bpMxgYqPD9okW0C3qm5FFn7k811QrcuEBwaogR3ngOFoCfs6mRv7teQ==}
    engines: {node: '>=14.16'}

  got@13.0.0:
    resolution: {integrity: sha512-XfBk1CxOOScDcMr9O1yKkNaQyy865NbYs+F7dr4H0LZMVgCj2Le59k6PqbNHoL5ToeaEQUYh6c6yMfVcc6SJxA==}
    engines: {node: '>=16'}

  graceful-fs@4.2.10:
    resolution: {integrity: sha512-9ByhssR2fPVsNZj478qUUbKfmL0+t5BDVyjShtyZZLiK7ZDAArFFfopyOTj0M05wE2tJPisA4iTnnXl2YoPvOA==}

  graceful-fs@4.2.11:
    resolution: {integrity: sha512-RbJ5/jmFcNNCcDV5o9eTnBLJ/HszWV0P73bc+Ff4nS/rJj+YaS6IGyiOL0VoBYX+l1Wrl3k63h/KrH+nhJ0XvQ==}

  graphemer@1.4.0:
    resolution: {integrity: sha512-EtKwoO6kxCL9WO5xipiHTZlSzBm7WLT627TqC/uVRd0HKmq8NXyebnNYxDoBi7wt8eTWrUrKXCOVaFq9x1kgag==}

  graphql-import-macro@1.0.0:
    resolution: {integrity: sha512-YK4g6iP60H++MpP93tb0VwOg7aM5iIC0hdSQKTrEDANeLWf0KFAT9dwlBeMDrhY+jcW7qsAEDtaw58cgVnQXAw==}

  graphql@15.9.0:
    resolution: {integrity: sha512-GCOQdvm7XxV1S4U4CGrsdlEN37245eC8P9zaYCMr6K1BG0IPGy5lUwmJsEOGyl1GD6HXjOtl2keCP9asRBwNvA==}
    engines: {node: '>= 10.x'}

  has-flag@4.0.0:
    resolution: {integrity: sha512-EykJT/Q1KjTWctppgIAgfSO0tKVuZUjhgMr17kqTumMl6Afv3EISleU7qZUzoXDFTAHTDC4NOoG/ZxU3EvlMPQ==}
    engines: {node: '>=8'}

  has-property-descriptors@1.0.2:
    resolution: {integrity: sha512-55JNKuIW+vq4Ke1BjOTjM2YctQIvCT7GFzHwmfZPGo5wnrgkid0YQtnAleFSqumZm4az3n2BS+erby5ipJdgrg==}

  has-symbols@1.1.0:
    resolution: {integrity: sha512-1cDNdwJ2Jaohmb3sg4OmKaMBwuC48sYni5HUw2DvsC8LjGTLK9h+eb1X6RyuOHe4hT0ULCW68iomhjUoKUqlPQ==}
    engines: {node: '>= 0.4'}

  hasown@2.0.2:
    resolution: {integrity: sha512-0hJU9SCPvmMzIBdZFqNPXWa6dqh7WdH0cII9y+CyS8rG3nL48Bclra9HmKhVVUHyPWNH5Y7xDwAB7bfgSjkUMQ==}
    engines: {node: '>= 0.4'}

  hotkeys-js@3.13.9:
    resolution: {integrity: sha512-3TRCj9u9KUH6cKo25w4KIdBfdBfNRjfUwrljCLDC2XhmPDG0SjAZFcFZekpUZFmXzfYoGhFDcdx2gX/vUVtztQ==}

  htmlnano@2.1.1:
    resolution: {integrity: sha512-kAERyg/LuNZYmdqgCdYvugyLWNFAm8MWXpQMz1pLpetmCbFwoMxvkSoaAMlFrOC4OKTWI4KlZGT/RsNxg4ghOw==}
    peerDependencies:
      cssnano: ^7.0.0
      postcss: ^8.3.11
      purgecss: ^6.0.0
      relateurl: ^0.2.7
      srcset: 5.0.1
      svgo: ^3.0.2
      terser: ^5.10.0
      uncss: ^0.17.3
    peerDependenciesMeta:
      cssnano:
        optional: true
      postcss:
        optional: true
      purgecss:
        optional: true
      relateurl:
        optional: true
      srcset:
        optional: true
      svgo:
        optional: true
      terser:
        optional: true
      uncss:
        optional: true

  htmlparser2@7.2.0:
    resolution: {integrity: sha512-H7MImA4MS6cw7nbyURtLPO1Tms7C5H602LRETv95z1MxO/7CP7rDVROehUYeYBUYEON94NXXDEPmZuq+hX4sog==}

  http-cache-semantics@4.1.1:
    resolution: {integrity: sha512-er295DKPVsV82j5kw1Gjt+ADA/XYHsajl82cGNQG2eyoPkvgUhX+nDIyelzhIWbbsXP39EHcI6l5tYs2FYqYXQ==}

  http2-wrapper@2.2.1:
    resolution: {integrity: sha512-V5nVw1PAOgfI3Lmeaj2Exmeg7fenjhRUgz1lPSezy1CuhPYbgQtbQj4jZfEAEMlaL+vupsvhjqCyjzob0yxsmQ==}
    engines: {node: '>=10.19.0'}

  https-proxy-agent@7.0.6:
    resolution: {integrity: sha512-vK9P5/iUfdl95AI+JVyUuIcVtd4ofvtrOr3HNtM2yxC9bnMbEdp3x01OhQNnjb8IJYi38VlTE3mBXwcfvywuSw==}
    engines: {node: '>= 14'}

  human-signals@2.1.0:
    resolution: {integrity: sha512-B4FFZ6q/T2jhhksgkbEW3HBvWIfDW85snkQgawt07S7J5QXTk6BkNV+0yAeZrM5QpMAdYlocGoljn0sJ/WQkFw==}
    engines: {node: '>=10.17.0'}

  iconv-lite@0.4.24:
    resolution: {integrity: sha512-v3MXnZAcvnywkTUEZomIActle7RXXeedOR31wwl7VlyoXO4Qi9arvSenNQWne1TcRwhCL1HwLI21bEqdpj8/rA==}
    engines: {node: '>=0.10.0'}

  iconv-lite@0.6.3:
    resolution: {integrity: sha512-4fCk79wshMdzMp2rH06qWrJE4iolqLhCUH+OiuIgU++RB0+94NlDL81atO7GX55uUKueo0txHNtvEyI6D7WdMw==}
    engines: {node: '>=0.10.0'}

  idb@8.0.1:
    resolution: {integrity: sha512-EkBCzUZSdhJV8PxMSbeEV//xguVKZu9hZZulM+2gHXI0t2hGVU3eYE6/XnH77DS6FM2FY8wl17aDcu9vXpvLWQ==}

  ieee754@1.2.1:
    resolution: {integrity: sha512-dcyqhDvX1C46lXZcVqCpK+FtMRQVdIMN6/Df5js2zouUsqG7I6sFxitIC+7KYK29KdXOLHdu9zL4sFnoVQnqaA==}

  ignore@5.2.4:
    resolution: {integrity: sha512-MAb38BcSbH0eHNBxn7ql2NH/kX33OkB3lZ1BNdh7ENeRChHTYsTvWrMubiIAMNS2llXEEgZ1MUOBtXChP3kaFQ==}
    engines: {node: '>= 4'}

  ignore@5.3.2:
    resolution: {integrity: sha512-hsBTNUqQTDwkWtcdYI2i06Y/nUBEsNEDJKjWdigLvegy8kDuJAS8uRlpkkcQpyEXL0Z/pjDy5HBmMjRCJ2gq+g==}
    engines: {node: '>= 4'}

  image-size@0.5.5:
    resolution: {integrity: sha512-6TDAlDPZxUFCv+fuOkIoXT/V/f3Qbq8e37p+YOiYrUv3v9cc3/6x78VdfPgFVaB9dZYeLUfKgHRebpkm/oP2VQ==}
    engines: {node: '>=0.10.0'}
    hasBin: true

  immutable@5.0.3:
    resolution: {integrity: sha512-P8IdPQHq3lA1xVeBRi5VPqUm5HDgKnx0Ru51wZz5mjxHr5n3RWhjIpOFU7ybkUxfB+5IToy+OLaHYDBIWsv+uw==}

  import-fresh@3.3.0:
    resolution: {integrity: sha512-veYYhQa+D1QBKznvhUHxb8faxlrwUnxseDAbAp457E0wLNio2bOSKnjYDhMj+YiAq61xrMGhQk9iXVk5FzgQMw==}
    engines: {node: '>=6'}

  import-meta-resolve@4.1.0:
    resolution: {integrity: sha512-I6fiaX09Xivtk+THaMfAwnA3MVA5Big1WHF1Dfx9hFuvNIWpXnorlkzhcQf6ehrqQiiZECRt1poOAkPmer3ruw==}

  imurmurhash@0.1.4:
    resolution: {integrity: sha512-JmXMZ6wuvDmLiHEml9ykzqO6lwFbof0GG4IkcGaENdCRDDmMVnny7s5HsIgHCbaq0w2MyPhDqkhTUgS2LU2PHA==}
    engines: {node: '>=0.8.19'}

  inflight@1.0.6:
    resolution: {integrity: sha512-k92I/b08q4wvFscXCLvqfsHCrjrF7yiXsQuIVvVE7N82W3+aqpzuUdBbfhWcy/FZR3/4IgflMgKLOsvPDrGCJA==}
    deprecated: This module is not supported, and leaks memory. Do not use it. Check out lru-cache if you want a good and tested way to coalesce async requests by a key value, which is much more comprehensive and powerful.

  inherits@2.0.4:
    resolution: {integrity: sha512-k/vGaX4/Yla3WzyMCvTQOXYeIHvqOKtnqBduzTHpzpQZzAskKMhZ2K+EnBiSM9zGSoIFeMpXKxa4dYeZIQqewQ==}

  ini@1.3.8:
    resolution: {integrity: sha512-JV/yugV2uzW5iMRSiZAyDtQd+nxtUnjeLt0acNdw98kKLrvuRVyB80tsREOE7yvGVgalhZ6RNXCmEHkUKBKxew==}

  inline-style-parser@0.2.4:
    resolution: {integrity: sha512-0aO8FkhNZlj/ZIbNi7Lxxr12obT7cL1moPfE4tg1LkX7LlLfC6DeX4l2ZEud1ukP9jNQyNnfzQVqwbwmAATY4Q==}

  inquirer@9.2.12:
    resolution: {integrity: sha512-mg3Fh9g2zfuVWJn6lhST0O7x4n03k7G8Tx5nvikJkbq8/CK47WDVm+UznF0G6s5Zi0KcyUisr6DU8T67N5U+1Q==}
    engines: {node: '>=14.18.0'}

  is-arrayish@0.2.1:
    resolution: {integrity: sha512-zz06S8t0ozoDXMG+ube26zeCTNXcKIPJZJi8hBrF4idCLms4CG9QtK7qBl1boi5ODzFpjswb5JPmHCbMpjaYzg==}

  is-arrayish@0.3.2:
    resolution: {integrity: sha512-eVRqCvVlZbuw3GrM63ovNSNAeA1K16kaR/LRY/92w0zxQ5/1YzwblUX652i4Xs9RwAGjW9d9y6X88t8OaAJfWQ==}

  is-binary-path@2.1.0:
    resolution: {integrity: sha512-ZMERYes6pDydyuGidse7OsHxtbI7WVeUEozgR/g7rd0xUimYNlvZRE/K2MgZTjWy725IfelLeVcEM97mmtRGXw==}
    engines: {node: '>=8'}

  is-core-module@2.15.0:
    resolution: {integrity: sha512-Dd+Lb2/zvk9SKy1TGCt1wFJFo/MWBPMX5x7KcvLajWTGuomczdQX61PvY5yK6SVACwpoexWo81IfFyoKY2QnTA==}
    engines: {node: '>= 0.4'}

  is-extglob@2.1.1:
    resolution: {integrity: sha512-SbKbANkN603Vi4jEZv49LeVJMn4yGwsbzZworEoyEiutsN3nJYdbO36zfhGJ6QEDpOZIFkDtnq5JRxmvl3jsoQ==}
    engines: {node: '>=0.10.0'}

  is-fullwidth-code-point@3.0.0:
    resolution: {integrity: sha512-zymm5+u+sCsSWyD9qNaejV3DFvhCKclKdizYaJUuHA83RLjb7nSuGnddCHGv0hk+KY7BMAlsWeK4Ueg6EV6XQg==}
    engines: {node: '>=8'}

  is-glob@4.0.3:
    resolution: {integrity: sha512-xelSayHH36ZgE7ZWhli7pW34hNbNl8Ojv5KVmkJD4hBdD3th8Tfk9vYasLM+mXWOZhFkgZfxhLSnrwRr4elSSg==}
    engines: {node: '>=0.10.0'}

  is-interactive@1.0.0:
    resolution: {integrity: sha512-2HvIEKRoqS62guEC+qBjpvRubdX910WCMuJTZ+I9yvqKU2/12eSL549HMwtabb4oupdj2sMP50k+XJfB/8JE6w==}
    engines: {node: '>=8'}

  is-json@2.0.1:
    resolution: {integrity: sha512-6BEnpVn1rcf3ngfmViLM6vjUjGErbdrL4rwlv+u1NO1XO8kqT4YGL8+19Q+Z/bas8tY90BTWMk2+fW1g6hQjbA==}

  is-number@7.0.0:
    resolution: {integrity: sha512-41Cifkg6e8TylSpdtTpeLVMqvSBEVzTttHvERD741+pnZ8ANv0004MRL43QKPDlK9cGvNp6NZWZUBlbGXYxxng==}
    engines: {node: '>=0.12.0'}

  is-path-inside@4.0.0:
    resolution: {integrity: sha512-lJJV/5dYS+RcL8uQdBDW9c9uWFLLBNRyFhnAKXw5tVqLlKZ4RMGZKv+YQ/IA3OhD+RpbJa1LLFM1FQPGyIXvOA==}
    engines: {node: '>=12'}

  is-reference@3.0.3:
    resolution: {integrity: sha512-ixkJoqQvAP88E6wLydLGGqCJsrFUnqoH6HnaczB8XmDH1oaWU+xxdptvikTgaEhtZ53Ky6YXiBuUI2WXLMCwjw==}

  is-stream@2.0.1:
    resolution: {integrity: sha512-hFoiJiTl63nn+kstHGBtewWSKnQLpyb155KHheA1l39uvtO9nWIop1p3udqPcUd/xbF1VLMO4n7OI6p7RbngDg==}
    engines: {node: '>=8'}

  is-stream@3.0.0:
    resolution: {integrity: sha512-LnQR4bZ9IADDRSkvpqMGvt/tEJWclzklNgSw48V5EAaAeDd6qGvN8ei6k5p0tvxSR171VmGyHuTiAOfxAbr8kA==}
    engines: {node: ^12.20.0 || ^14.13.1 || >=16.0.0}

  is-unicode-supported@0.1.0:
    resolution: {integrity: sha512-knxG2q4UC3u8stRGyAVJCOdxFmv5DZiRcdlIaAQXAbSfJya+OhopNotLQrstBhququ4ZpuKbDc/8S6mgXgPFPw==}
    engines: {node: '>=10'}

  is-unicode-supported@1.3.0:
    resolution: {integrity: sha512-43r2mRvz+8JRIKnWJ+3j8JtjRKZ6GmjzfaE/qiBJnikNnYv/6bagRJ1kUhNk8R5EX/GkobD+r+sfxCPJsiKBLQ==}
    engines: {node: '>=12'}

  is-what@3.14.1:
    resolution: {integrity: sha512-sNxgpk9793nzSs7bA6JQJGeIuRBQhAaNGG77kzYQgMkrID+lS6SlK07K5LaptscDlSaIgH+GPFzf+d75FVxozA==}

  isbinaryfile@4.0.10:
    resolution: {integrity: sha512-iHrqe5shvBUcFbmZq9zOQHBoeOhZJu6RQGrDpBgenUm/Am+F3JM2MgQj+rK3Z601fzrL5gLZWtAPH2OBaSVcyw==}
    engines: {node: '>= 8.0.0'}

  isexe@2.0.0:
    resolution: {integrity: sha512-RHxMLp9lnKHGHRng9QFhRCMbYAcVpn69smSGcq3f36xjgVVWThj4qqLbTLlq7Ssj8B+fIQ1EuCEGI2lKsyQeIw==}

  jackspeak@3.4.3:
    resolution: {integrity: sha512-OGlZQpz2yfahA/Rd1Y8Cd9SIEsqvXkLVoSw/cgwhnhFMDbsQFeZYoJJ7bIZBS9BcamUW96asq/npPWugM+RQBw==}

  jiti@1.21.6:
    resolution: {integrity: sha512-2yTgeWTWzMWkHu6Jp9NKgePDaYHbntiwvYuuJLbbN9vl7DC9DvXKOB2BC3ZZ92D3cvV/aflH0osDfwpHepQ53w==}
    hasBin: true

  joycon@3.1.1:
    resolution: {integrity: sha512-34wB/Y7MW7bzjKRjUKTa46I2Z7eV62Rkhva+KkopW7Qvv/OSWBqvkSY7vusOPrNuZcUG3tApvdVgNB8POj3SPw==}
    engines: {node: '>=10'}

  js-tokens@4.0.0:
    resolution: {integrity: sha512-RdJUflcE3cUzKiMqQgsCu06FPu9UdIJO0beYbPhHN4k6apgJtifcoCtT9bcxOpYBtpD2kCM6Sbzg4CausW/PKQ==}

  js-yaml@4.1.0:
    resolution: {integrity: sha512-wpxZs9NoxZaJESJGIZTyDEaYpl0FKSA+FB9aJiyemKhMwkxQg63h4T1KJgUGHpTqPDNRcmmYLugrRjJlBtWvRA==}
    hasBin: true

  jsesc@3.1.0:
    resolution: {integrity: sha512-/sM3dO2FOzXjKQhJuo0Q173wf2KOo8t4I8vHy6lF9poUp7bKT0/NHE8fPX23PwfhnykfqnC2xRxOnVw5XuGIaA==}
    engines: {node: '>=6'}
    hasBin: true

  json-buffer@3.0.1:
    resolution: {integrity: sha512-4bV5BfR2mqfQTJm+V5tPPdf+ZpuhiIvTuAB5g8kcrXOZpTT/QwwVRWBywX1ozr6lEuPdbHxwaJlm9G6mI2sfSQ==}

  json-parse-even-better-errors@2.3.1:
    resolution: {integrity: sha512-xyFwyhro/JEof6Ghe2iz2NcXoj2sloNsWr/XsERDK/oiPCfaNhl5ONfp+jQdAZRQQ0IJWNzH9zIZF7li91kh2w==}

  json-schema-to-ts@2.9.2:
    resolution: {integrity: sha512-h9WqLkTVpBbiaPb5OmeUpz/FBLS/kvIJw4oRCPiEisIu2WjMh+aai0QIY2LoOhRFx5r92taGLcerIrzxKBAP6g==}
    engines: {node: '>=16'}

  json-schema-traverse@0.4.1:
    resolution: {integrity: sha512-xbbCH5dCYU5T8LcEhhuh7HJ88HXuW3qsI3Y0zOZFKfZEHcpWiHU/Jxzk629Brsab/mMiHQti9wMP+845RPe3Vg==}

  json-stable-stringify-without-jsonify@1.0.1:
    resolution: {integrity: sha512-Bdboy+l7tA3OGW6FjyFHWkP5LuByj1Tk33Ljyq0axyzdk9//JSi2u3fP1QSmd1KNwq6VOKYGlAu87CisVir6Pw==}

  json5@2.2.3:
    resolution: {integrity: sha512-XmOWe7eyHYH14cLdVPoyg+GOH3rYX++KpzrylJwSW98t3Nk+U8XOl8FWKOgwtzdb8lXGf6zYwDUzeHMWfxasyg==}
    engines: {node: '>=6'}
    hasBin: true

  jsonfile@6.1.0:
    resolution: {integrity: sha512-5dgndWOriYSm5cnYaJNhalLNDKOqFwyDB/rr1E9ZsGciGvKPs8R2xYGCacuf3z6K1YKDz182fd+fY3cn3pMqXQ==}

  keyv@4.5.4:
    resolution: {integrity: sha512-oxVHkHR/EJf2CNXnWxRLW6mg7JyCCUcG0DtEGmL2ctUo1PNTin1PUil+r/+4r5MpVgC/fn1kjsx7mjSujKqIpw==}

  kleur@4.1.5:
    resolution: {integrity: sha512-o+NO+8WrRiQEE4/7nwRJhN1HWpVmJm511pBHUxPLtp0BUISzlBplORYSmTclCnJvQq2tKu/sgl3xVpkc7ZWuQQ==}
    engines: {node: '>=6'}

  known-css-properties@0.35.0:
    resolution: {integrity: sha512-a/RAk2BfKk+WFGhhOCAYqSiFLc34k8Mt/6NWRI4joER0EYUzXIcFivjjnoD3+XU1DggLn/tZc3DOAgke7l8a4A==}

  less@4.2.1:
    resolution: {integrity: sha512-CasaJidTIhWmjcqv0Uj5vccMI7pJgfD9lMkKtlnTHAdJdYK/7l8pM9tumLyJ0zhbD4KJLo/YvTj+xznQd5NBhg==}
    engines: {node: '>=6'}
    hasBin: true

  levn@0.4.1:
    resolution: {integrity: sha512-+bT2uH4E5LGE7h/n3evcS/sQlJXCpIp6ym8OWJ5eV6+67Dsql/LaaT7qJBAt2rzfoa/5QBGBhxDix1dMt2kQKQ==}
    engines: {node: '>= 0.8.0'}

  lightningcss-darwin-arm64@1.21.8:
    resolution: {integrity: sha512-BOMoGfcgkk2f4ltzsJqmkjiqRtlZUK+UdwhR+P6VgIsnpQBV3G01mlL6GzYxYqxq+6/3/n/D+4oy2NeknmADZw==}
    engines: {node: '>= 12.0.0'}
    cpu: [arm64]
    os: [darwin]

  lightningcss-darwin-arm64@1.28.2:
    resolution: {integrity: sha512-/8cPSqZiusHSS+WQz0W4NuaqFjquys1x+NsdN/XOHb+idGHJSoJ7SoQTVl3DZuAgtPZwFZgRfb/vd1oi8uX6+g==}
    engines: {node: '>= 12.0.0'}
    cpu: [arm64]
    os: [darwin]

  lightningcss-darwin-x64@1.21.8:
    resolution: {integrity: sha512-YhF64mcVDPKKufL4aNFBnVH7uvzE0bW3YUsPXdP4yUcT/8IXChypOZ/PE1pmt2RlbmsyVuuIIeZU4zTyZe5Amw==}
    engines: {node: '>= 12.0.0'}
    cpu: [x64]
    os: [darwin]

  lightningcss-darwin-x64@1.28.2:
    resolution: {integrity: sha512-R7sFrXlgKjvoEG8umpVt/yutjxOL0z8KWf0bfPT3cYMOW4470xu5qSHpFdIOpRWwl3FKNMUdbKtMUjYt0h2j4g==}
    engines: {node: '>= 12.0.0'}
    cpu: [x64]
    os: [darwin]

  lightningcss-freebsd-x64@1.21.8:
    resolution: {integrity: sha512-CV6A/vTG2Ryd3YpChEgfWWv4TXCAETo9TcHSNx0IP0dnKcnDEiAko4PIKhCqZL11IGdN1ZLBCVPw+vw5ZYwzfA==}
    engines: {node: '>= 12.0.0'}
    cpu: [x64]
    os: [freebsd]

  lightningcss-freebsd-x64@1.28.2:
    resolution: {integrity: sha512-l2qrCT+x7crAY+lMIxtgvV10R8VurzHAoUZJaVFSlHrN8kRLTvEg9ObojIDIexqWJQvJcVVV3vfzsEynpiuvgA==}
    engines: {node: '>= 12.0.0'}
    cpu: [x64]
    os: [freebsd]

  lightningcss-linux-arm-gnueabihf@1.21.8:
    resolution: {integrity: sha512-9PMbqh8n/Xq0F4/j2NR/hHM2HRDiFXFSF0iOvV67pNWKJkHIO6mR8jBw/88Aro5Ye/ILsX5OuWsxIVJDFv0NXA==}
    engines: {node: '>= 12.0.0'}
    cpu: [arm]
    os: [linux]

  lightningcss-linux-arm-gnueabihf@1.28.2:
    resolution: {integrity: sha512-DKMzpICBEKnL53X14rF7hFDu8KKALUJtcKdFUCW5YOlGSiwRSgVoRjM97wUm/E0NMPkzrTi/rxfvt7ruNK8meg==}
    engines: {node: '>= 12.0.0'}
    cpu: [arm]
    os: [linux]

  lightningcss-linux-arm64-gnu@1.21.8:
    resolution: {integrity: sha512-JTM/TuMMllkzaXV7/eDjG4IJKLlCl+RfYZwtsVmC82gc0QX0O37csGAcY2OGleiuA4DnEo/Qea5WoFfZUNC6zg==}
    engines: {node: '>= 12.0.0'}
    cpu: [arm64]
    os: [linux]

  lightningcss-linux-arm64-gnu@1.28.2:
    resolution: {integrity: sha512-nhfjYkfymWZSxdtTNMWyhFk2ImUm0X7NAgJWFwnsYPOfmtWQEapzG/DXZTfEfMjSzERNUNJoQjPAbdqgB+sjiw==}
    engines: {node: '>= 12.0.0'}
    cpu: [arm64]
    os: [linux]

  lightningcss-linux-arm64-musl@1.21.8:
    resolution: {integrity: sha512-01gWShXrgoIb8urzShpn1RWtZuaSyKSzF2hfO+flzlTPoACqcO3rgcu/3af4Cw54e8vKzL5hPRo4kROmgaOMLg==}
    engines: {node: '>= 12.0.0'}
    cpu: [arm64]
    os: [linux]

  lightningcss-linux-arm64-musl@1.28.2:
    resolution: {integrity: sha512-1SPG1ZTNnphWvAv8RVOymlZ8BDtAg69Hbo7n4QxARvkFVCJAt0cgjAw1Fox0WEhf4PwnyoOBaVH0Z5YNgzt4dA==}
    engines: {node: '>= 12.0.0'}
    cpu: [arm64]
    os: [linux]

  lightningcss-linux-x64-gnu@1.21.8:
    resolution: {integrity: sha512-yVB5vYJjJb/Aku0V9QaGYIntvK/1TJOlNB9GmkNpXX5bSSP2pYW4lWW97jxFMHO908M0zjEt1qyOLMyqojHL+Q==}
    engines: {node: '>= 12.0.0'}
    cpu: [x64]
    os: [linux]

  lightningcss-linux-x64-gnu@1.28.2:
    resolution: {integrity: sha512-ZhQy0FcO//INWUdo/iEdbefntTdpPVQ0XJwwtdbBuMQe+uxqZoytm9M+iqR9O5noWFaxK+nbS2iR/I80Q2Ofpg==}
    engines: {node: '>= 12.0.0'}
    cpu: [x64]
    os: [linux]

  lightningcss-linux-x64-musl@1.21.8:
    resolution: {integrity: sha512-TYi+KNtBVK0+FZvxTX/d5XJb+tw3Jq+2Rr9hW359wp1afsi1Vkg+uVGgbn+m2dipa5XwpCseQq81ylMlXuyfPw==}
    engines: {node: '>= 12.0.0'}
    cpu: [x64]
    os: [linux]

  lightningcss-linux-x64-musl@1.28.2:
    resolution: {integrity: sha512-alb/j1NMrgQmSFyzTbN1/pvMPM+gdDw7YBuQ5VSgcFDypN3Ah0BzC2dTZbzwzaMdUVDszX6zH5MzjfVN1oGuww==}
    engines: {node: '>= 12.0.0'}
    cpu: [x64]
    os: [linux]

  lightningcss-win32-arm64-msvc@1.28.2:
    resolution: {integrity: sha512-WnwcjcBeAt0jGdjlgbT9ANf30pF0C/QMb1XnLnH272DQU8QXh+kmpi24R55wmWBwaTtNAETZ+m35ohyeMiNt+g==}
    engines: {node: '>= 12.0.0'}
    cpu: [arm64]
    os: [win32]

  lightningcss-win32-x64-msvc@1.21.8:
    resolution: {integrity: sha512-mww+kqbPx0/C44l2LEloECtRUuOFDjq9ftp+EHTPiCp2t+avy0sh8MaFwGsrKkj2XfZhaRhi4CPVKBoqF1Qlwg==}
    engines: {node: '>= 12.0.0'}
    cpu: [x64]
    os: [win32]

  lightningcss-win32-x64-msvc@1.28.2:
    resolution: {integrity: sha512-3piBifyT3avz22o6mDKywQC/OisH2yDK+caHWkiMsF82i3m5wDBadyCjlCQ5VNgzYkxrWZgiaxHDdd5uxsi0/A==}
    engines: {node: '>= 12.0.0'}
    cpu: [x64]
    os: [win32]

  lightningcss@1.21.8:
    resolution: {integrity: sha512-jEqaL7m/ZckZJjlMAfycr1Kpz7f93k6n7KGF5SJjuPSm6DWI6h3ayLZmgRHgy1OfrwoCed6h4C/gHYPOd1OFMA==}
    engines: {node: '>= 12.0.0'}

  lightningcss@1.28.2:
    resolution: {integrity: sha512-ePLRrbt3fgjXI5VFZOLbvkLD5ZRuxGKm+wJ3ujCqBtL3NanDHPo/5zicR5uEKAPiIjBYF99BM4K4okvMznjkVA==}
    engines: {node: '>= 12.0.0'}

  lilconfig@2.1.0:
    resolution: {integrity: sha512-utWOt/GHzuUxnLKxB6dk81RoOeoNeHgbrXiuGk4yyF5qlRz+iIVWu56E2fqGHFrXz0QNUhLB/8nKqvRH66JKGQ==}
    engines: {node: '>=10'}

  lilconfig@3.1.3:
    resolution: {integrity: sha512-/vlFKAoH5Cgt3Ie+JLhRbwOsCQePABiU3tJ1egGvyQ+33R/vcwM2Zl2QR/LzjsBeItPt3oSVXapn+m4nQDvpzw==}
    engines: {node: '>=14'}

  lines-and-columns@1.2.4:
    resolution: {integrity: sha512-7ylylesZQ/PV29jhEDl3Ufjo6ZX7gCqJr5F7PKrqc93v7fzSymt1BpwEU8nAUXs8qzzvqhbjhK5QZg6Mt/HkBg==}

  lmdb@2.5.2:
    resolution: {integrity: sha512-V5V5Xa2Hp9i2XsbDALkBTeHXnBXh/lEmk9p22zdr7jtuOIY9TGhjK6vAvTpOOx9IKU4hJkRWZxn/HsvR1ELLtA==}

  lmdb@2.7.11:
    resolution: {integrity: sha512-x9bD4hVp7PFLUoELL8RglbNXhAMt5CYhkmss+CEau9KlNoilsTzNi9QDsPZb3KMpOGZXG6jmXhW3bBxE2XVztw==}
    hasBin: true

  load-tsconfig@0.2.5:
    resolution: {integrity: sha512-IXO6OCs9yg8tMKzfPZ1YmheJbZCiEsnBdcB03l0OcfK9prKnJb96siuHCr5Fl37/yo9DnKU+TLpxzTUspw9shg==}
    engines: {node: ^12.20.0 || ^14.13.1 || >=16.0.0}

  locate-character@3.0.0:
    resolution: {integrity: sha512-SW13ws7BjaeJ6p7Q6CO2nchbYEc3X3J6WrmTTDto7yMPqVSZTUyY5Tjbid+Ab8gLnATtygYtiDIJGQRRn2ZOiA==}

  locate-path@6.0.0:
    resolution: {integrity: sha512-iPZK6eYjbxRu3uB4/WZ3EsEIMJFMqAoopl3R+zuq0UjcAm/MO6KCweDgPfP3elTztoKP3KtnVHxTn2NHBSDVUw==}
    engines: {node: '>=10'}

  lodash.merge@4.6.2:
    resolution: {integrity: sha512-0KpjqXRVvrYyCsX1swR/XTK0va6VQkQM6MNo7PqW77ByjAhoARA8EfrP1N4+KlKj8YS0ZUCtRT/YUuhyYDujIQ==}

  lodash.sortby@4.7.0:
    resolution: {integrity: sha512-HDWXG8isMntAyRF5vZ7xKuEvOhT4AhlRt/3czTSjvGUxjYCBVRQY48ViDHyfYz9VIoBkW4TMGQNapx+l3RUwdA==}

  lodash@4.17.21:
    resolution: {integrity: sha512-v2kDEe57lecTulaDIuNTPy3Ry4gLGJ6Z1O3vE1krgXZNrsQ+LFTGHVxVjcXPs17LhbZVGedAJv8XZ1tvj5FvSg==}

  log-symbols@4.1.0:
    resolution: {integrity: sha512-8XPvpAA8uyhfteu8pIvQxpJZ7SYYdpUivZpGy6sFsBuKRY/7rQGavedeB8aK+Zkyq6upMFVL/9AW6vOYzfRyLg==}
    engines: {node: '>=10'}

  loose-envify@1.4.0:
    resolution: {integrity: sha512-lyuxPGr/Wfhrlem2CL/UcnUc1zcqKAImBDzukY7Y5F/yQiNdko6+fRLevlw1HgMySw7f611UIY408EtxRSoK3Q==}
    hasBin: true

  lowercase-keys@3.0.0:
    resolution: {integrity: sha512-ozCC6gdQ+glXOQsveKD0YsDy8DSQFjDTz4zyzEHNV5+JP5D62LmfDZ6o1cycFx9ouG940M5dE8C8CTewdj2YWQ==}
    engines: {node: ^12.20.0 || ^14.13.1 || >=16.0.0}

  lru-cache@10.4.3:
    resolution: {integrity: sha512-JNAzZcXrCt42VGLuYz0zfAzDfAvJWW6AfYlDBQyDV5DClI2m5sAmK+OIO7s59XfsRsWHp02jAJrRadPRGTt6SQ==}

  lru-cache@5.1.1:
    resolution: {integrity: sha512-KpNARQA3Iwv+jTA0utUVVbrh+Jlrr1Fv0e56GGzAFOXN7dk/FviaDW8LHmK52DlcH4WP2n6gI8vN1aesBFgo9w==}

  lru-cache@6.0.0:
    resolution: {integrity: sha512-Jo6dJ04CmSjuznwJSS3pUeWmd/H0ffTlkXXgwZi+eq1UCmqQwCh+eLsYOYCwY991i2Fah4h1BEMCx4qThGbsiA==}
    engines: {node: '>=10'}

  lucide-react@0.424.0:
    resolution: {integrity: sha512-x2Nj2aytk1iOyHqt4hKenfVlySq0rYxNeEf8hE0o+Yh0iE36Rqz0rkngVdv2uQtjZ70LAE73eeplhhptYt9x4Q==}
    peerDependencies:
      react: ^16.5.1 || ^17.0.0 || ^18.0.0 || ^19.0.0-rc

  lucide-svelte@0.468.0:
    resolution: {integrity: sha512-n0ecAFtCY5LEeL+PJ1Xj4n3c2gzj8tMpak0KMGnvoSJEjCsCnRB0mekBtJZAo7beyynW9Qj5Um1KfMBAeTNplw==}
    peerDependencies:
      svelte: ^3 || ^4 || ^5.0.0-next.42

  magic-string@0.30.17:
    resolution: {integrity: sha512-sNPKHvyjVf7gyjwS4xGTaW/mCnF8wnjtifKBEhxfZ7E/S8tQ0rssrwGNn6q8JH/ohItJfSQp9mBtQYuTlH5QnA==}

  make-dir@2.1.0:
    resolution: {integrity: sha512-LS9X+dc8KLxXCb8dni79fLIIUA5VyZoyjSMCwTluaXA0o27cCK0bhXkpgw+sTXVpPy/lSO57ilRixqk0vDmtRA==}
    engines: {node: '>=6'}

  math-intrinsics@1.0.0:
    resolution: {integrity: sha512-4MqMiKP90ybymYvsut0CH2g4XWbfLtmlCkXmtmdcDCxNB+mQcu1w/1+L/VD7vi/PSv7X2JYV7SCcR+jiPXnQtA==}
    engines: {node: '>= 0.4'}

  mdn-data@2.0.14:
    resolution: {integrity: sha512-dn6wd0uw5GsdswPFfsgMp5NSB0/aDe6fK94YJV/AJDYXL6HVLWBsxeq7js7Ad+mU2K9LAlwpk6kN2D5mwCPVow==}

  mdn-data@2.0.30:
    resolution: {integrity: sha512-GaqWWShW4kv/G9IEucWScBx9G1/vsFZZJUO+tD26M8J8z3Kw5RDQjaoZe03YAClgeS/SWPOcb4nkFBTEi5DUEA==}

  merge-stream@2.0.0:
    resolution: {integrity: sha512-abv/qOcuPfk3URPfDzmZU1LKmuw8kT+0nIHvKrKgFrwifol/doWcdA4ZqsWQ8ENrFKkd67Mfpo/LovbIUsbt3w==}

  merge2@1.4.1:
    resolution: {integrity: sha512-8q7VEgMJW4J8tcfVPy8g09NcQwZdbwFEqhe/WZkoIzjn/3TGDwtOCYtXGxA3O8tPzpczCCDgv+P2P5y00ZJOOg==}
    engines: {node: '>= 8'}

  micromatch@4.0.8:
    resolution: {integrity: sha512-PXwfBhYu0hBCPw8Dn0E+WDYb7af3dSLVWKi3HGv84IdF4TyFoC0ysxFd0Goxw7nSv4T/PzEJQxsYsEiFCKo2BA==}
    engines: {node: '>=8.6'}

  mime@1.6.0:
    resolution: {integrity: sha512-x0Vn8spI+wuJ1O6S7gnbaQg8Pxh4NNHb7KSINmEWKiPE4RKOplvijn+NkmYmmRgP68mc70j2EbeTFRsrswaQeg==}
    engines: {node: '>=4'}
    hasBin: true

  mime@2.6.0:
    resolution: {integrity: sha512-USPkMeET31rOMiarsBNIHZKLGgvKc/LrjofAnBlOttf5ajRvqiRA8QsenbcooctK6d6Ts6aqZXBA+XbkKthiQg==}
    engines: {node: '>=4.0.0'}
    hasBin: true

  mimic-fn@2.1.0:
    resolution: {integrity: sha512-OqbOk5oEQeAZ8WXWydlu9HJjz9WVdEIvamMCcXmuqUYjTknH/sqsWvhQ3vgwKFRR1HpjvNBKQ37nbJgYzGqGcg==}
    engines: {node: '>=6'}

  mimic-response@3.1.0:
    resolution: {integrity: sha512-z0yWI+4FDrrweS8Zmt4Ej5HdJmky15+L2e6Wgn3+iK5fWzb6T3fhNFq2+MeTRb064c6Wr4N/wv0DzQTjNzHNGQ==}
    engines: {node: '>=10'}

  mimic-response@4.0.0:
    resolution: {integrity: sha512-e5ISH9xMYU0DzrT+jl8q2ze9D6eWBto+I8CNpe+VI+K2J/F/k3PdkdTdz4wvGVH4NTpo+NRYTVIuMQEMMcsLqg==}
    engines: {node: ^12.20.0 || ^14.13.1 || >=16.0.0}

  minimatch@3.1.2:
    resolution: {integrity: sha512-J7p63hRiAjw1NDEww1W7i37+ByIrOWO5XQQAzZ3VOcL0PNybwpfmV/N05zFAzwQ9USyEcX6t3UO+K5aqBQOIHw==}

  minimatch@9.0.5:
    resolution: {integrity: sha512-G6T0ZX48xgozx7587koeX9Ys2NYy6Gmv//P89sEte9V9whIapMNF4idKxnW2QtCcLiTWlb/wfCabAtAFWhhBow==}
    engines: {node: '>=16 || 14 >=14.17'}

  minimist@1.2.8:
    resolution: {integrity: sha512-2yyAR8qBkN3YuheJanUpWC5U3bb5osDywNB8RzDVlDwDHbocAJveqqj1u8+SVD7jkWT4yvsHCpWqqWqAxb0zCA==}

  minipass@7.1.2:
    resolution: {integrity: sha512-qOOzS1cBTWYF4BH8fVePDBOO9iptMnGUEZwNc/cMWnTV2nVLZ7VoNWEPHkYczZA0pdoA7dl6e7FL659nX9S2aw==}
    engines: {node: '>=16 || 14 >=14.17'}

  minizlib@3.0.1:
    resolution: {integrity: sha512-umcy022ILvb5/3Djuu8LWeqUa8D68JaBzlttKeMWen48SjabqS3iY5w/vzeMzMUNhLDifyhbOwKDSznB1vvrwg==}
    engines: {node: '>= 18'}

  mkdirp-classic@0.5.3:
    resolution: {integrity: sha512-gKLcREMhtuZRwRAfqP3RFW+TK4JqApVBtOIftVgjuABpAtpxhPGaDcfvbhNvD0B8iD1oUr/txX35NjcaY6Ns/A==}

  mkdirp@3.0.1:
    resolution: {integrity: sha512-+NsyUUAZDmo6YVHzL/stxSu3t9YS1iljliy3BSDrXJ/dkn1KYdmtZODGGjLcc9XLgVVpH4KshHB8XmZgMhaBXg==}
    engines: {node: '>=10'}
    hasBin: true

  mnemonic-id@3.2.7:
    resolution: {integrity: sha512-kysx9gAGbvrzuFYxKkcRjnsg/NK61ovJOV4F1cHTRl9T5leg+bo6WI0pWIvOFh1Z/yDL0cjA5R3EEGPPLDv/XA==}

  mode-watcher@0.5.0:
    resolution: {integrity: sha512-5E6fh/aXhAVv+U+DbeM0hCmskQE9u7WSmvnCRijJB/MJu7HtB73sjiCaZ9n1M8QHmzLrBFo8XBAUcWXkDm8Z9A==}
    peerDependencies:
      svelte: ^4.0.0 || ^5.0.0-next.1

  mri@1.2.0:
    resolution: {integrity: sha512-tzzskb3bG8LvYGFF/mDTpq3jpI6Q9wc3LEmBaghu+DdCssd1FakN7Bc0hVNmEyGq1bq3RgfkCb3cmQLpNPOroA==}
    engines: {node: '>=4'}

  mrmime@2.0.0:
    resolution: {integrity: sha512-eu38+hdgojoyq63s+yTpN4XMBdt5l8HhMhc4VKLO9KM5caLIBvUm4thi7fFaxyTmCKeNnXZ5pAlBwCUnhA09uw==}
    engines: {node: '>=10'}

  ms@2.1.3:
    resolution: {integrity: sha512-6FlzubTLZG3J2a/NVCAleEhjzq5oxgHyaCU9yYXvcLsvoVaHJq/s5xXI6/XXP6tz7R9xAOtHnSO/tXtF3WRTlA==}

  msgpackr-extract@3.0.3:
    resolution: {integrity: sha512-P0efT1C9jIdVRefqjzOQ9Xml57zpOXnIuS+csaB4MdZbTdmGDLo8XhzBG1N7aO11gKDDkJvBLULeFTo46wwreA==}
    hasBin: true

  msgpackr@1.11.2:
    resolution: {integrity: sha512-F9UngXRlPyWCDEASDpTf6c9uNhGPTqnTeLVt7bN+bU1eajoR/8V9ys2BRaV5C/e5ihE6sJ9uPIKaYt6bFuO32g==}

  msgpackr@1.8.5:
    resolution: {integrity: sha512-mpPs3qqTug6ahbblkThoUY2DQdNXcm4IapwOS3Vm/87vmpzLVelvp9h3It1y9l1VPpiFLV11vfOXnmeEwiIXwg==}

  mute-stream@1.0.0:
    resolution: {integrity: sha512-avsJQhyd+680gKXyG/sQc0nXaC6rBkPOfyHYcFb9+hdkqQkR9bdnkJ0AMZhke0oesPqIO+mFFJ+IdBc7mst4IA==}
    engines: {node: ^14.17.0 || ^16.13.0 || >=18.0.0}

  mz@2.7.0:
    resolution: {integrity: sha512-z81GNO7nnYMEhrGh9LeymoE4+Yr0Wn5McHIZMK5cfQCl+NDX08sCZgUc9/6MHni9IWuFLm1Z3HTCXu2z9fN62Q==}

  nanoid@3.3.8:
    resolution: {integrity: sha512-WNLf5Sd8oZxOm+TzppcYk8gVOgP+l58xNy58D0nbUnOxOWRWvlcCV4kUF7ltmI6PsrLl/BgKEyS4mqsGChFN0w==}
    engines: {node: ^10 || ^12 || ^13.7 || ^14 || >=15.0.1}
    hasBin: true

  nanoid@5.0.3:
    resolution: {integrity: sha512-I7X2b22cxA4LIHXPSqbBCEQSL+1wv8TuoefejsX4HFWyC6jc5JG7CEaxOltiKjc1M+YCS2YkrZZcj4+dytw9GA==}
    engines: {node: ^18 || >=20}
    hasBin: true

  nanoid@5.0.9:
    resolution: {integrity: sha512-Aooyr6MXU6HpvvWXKoVoXwKMs/KyVakWwg7xQfv5/S/RIgJMy0Ifa45H9qqYy7pTCszrHzP21Uk4PZq2HpEM8Q==}
    engines: {node: ^18 || >=20}
    hasBin: true

  napi-build-utils@1.0.2:
    resolution: {integrity: sha512-ONmRUqK7zj7DWX0D9ADe03wbwOBZxNAfF20PlGfCWQcD3+/MakShIHrMqx9YwPTfxDdF1zLeL+RGZiR9kGMLdg==}

  natural-compare@1.4.0:
    resolution: {integrity: sha512-OWND8ei3VtNC9h7V60qff3SVobHr996CTwgxubgyQYEpg290h9J0buyECNNJexkFm5sOajh5G116RYA1c8ZMSw==}

  needle@3.3.1:
    resolution: {integrity: sha512-6k0YULvhpw+RoLNiQCRKOl09Rv1dPLr8hHnVjHqdolKwDrdNyk+Hmrthi4lIGPPz3r39dLx0hsF5s40sZ3Us4Q==}
    engines: {node: '>= 4.4.x'}
    hasBin: true

<<<<<<< HEAD
  next-themes@0.4.4:
    resolution: {integrity: sha512-LDQ2qIOJF0VnuVrrMSMLrWGjRMkq+0mpgl6e0juCLqdJ+oo8Q84JRWT6Wh11VDQKkMMe+dVzDKLWs5n87T+PkQ==}
    peerDependencies:
      react: ^16.8 || ^17 || ^18 || ^19 || ^19.0.0-rc
      react-dom: ^16.8 || ^17 || ^18 || ^19 || ^19.0.0-rc

=======
>>>>>>> 94b15d19
  node-abi@3.71.0:
    resolution: {integrity: sha512-SZ40vRiy/+wRTf21hxkkEjPJZpARzUMVcJoQse2EF8qkUWbbO2z7vd5oA/H6bVH6SZQ5STGcu0KRDS7biNRfxw==}
    engines: {node: '>=10'}

  node-addon-api@4.3.0:
    resolution: {integrity: sha512-73sE9+3UaLYYFmDsFZnqCInzPyh3MqIwZO9cw58yIqAZhONrrabrYyYe3TuIqtIiOuTXVhsGau8hcrhhwSsDIQ==}

  node-addon-api@6.1.0:
    resolution: {integrity: sha512-+eawOlIgy680F0kBzPUNFhMZGtJ1YmqM6l4+Crf4IkImjYrO/mqPwRMh352g23uIaQKFItcQ64I7KMaJxHgAVA==}

  node-addon-api@7.1.1:
    resolution: {integrity: sha512-5m3bsyrjFWE1xf7nz7YXdN4udnVtXK6/Yfgn5qnahL6bCkf2yKt4k3nuTKAtT4r3IG8JNR2ncsIMdZuAzJjHQQ==}

  node-fetch@2.7.0:
    resolution: {integrity: sha512-c4FRfUm/dbcWZ7U+1Wq0AwCyFL+3nt2bEw05wfxSz+DWpWsitgmSgYmy2dQdWyKC1694ELPqMs/YzUSNozLt8A==}
    engines: {node: 4.x || >=6.0.0}
    peerDependencies:
      encoding: ^0.1.0
    peerDependenciesMeta:
      encoding:
        optional: true

  node-gyp-build-optional-packages@5.0.3:
    resolution: {integrity: sha512-k75jcVzk5wnnc/FMxsf4udAoTEUv2jY3ycfdSd3yWu6Cnd1oee6/CfZJApyscA4FJOmdoixWwiwOyf16RzD5JA==}
    hasBin: true

  node-gyp-build-optional-packages@5.0.6:
    resolution: {integrity: sha512-2ZJErHG4du9G3/8IWl/l9Bp5BBFy63rno5GVmjQijvTuUZKsl6g8RB4KH/x3NLcV5ZBb4GsXmAuTYr6dRml3Gw==}
    hasBin: true

  node-gyp-build-optional-packages@5.2.2:
    resolution: {integrity: sha512-s+w+rBWnpTMwSFbaE0UXsRlg7hU4FjekKU4eyAih5T8nJuNZT1nNsskXpxmeqSK9UzkBl6UgRlnKc8hz8IEqOw==}
    hasBin: true

  node-gyp-build@4.8.4:
    resolution: {integrity: sha512-LA4ZjwlnUblHVgq0oBF3Jl/6h/Nvs5fzBLwdEF4nuxnFdsfajde4WfxtJr3CaiH+F6ewcIB/q4jQ4UzPyid+CQ==}
    hasBin: true

  node-object-hash@3.0.0:
    resolution: {integrity: sha512-jLF6tlyletktvSAawuPmH1SReP0YfZQ+tBrDiTCK+Ai7eXPMS9odi5xW/iKC7ZhrWJJ0Z5xYcW/x+1fVMn1Qvw==}
    engines: {node: '>=16', pnpm: '>=8'}

  node-releases@2.0.19:
    resolution: {integrity: sha512-xxOWJsBKtzAq7DY0J+DTzuz58K8e7sJbdgwkbMWQe8UYB6ekmsQ45q0M/tJDsGaZmbC+l7n57UV8Hl5tHxO9uw==}

<<<<<<< HEAD
=======
  node-releases@2.0.19:
    resolution: {integrity: sha512-xxOWJsBKtzAq7DY0J+DTzuz58K8e7sJbdgwkbMWQe8UYB6ekmsQ45q0M/tJDsGaZmbC+l7n57UV8Hl5tHxO9uw==}

>>>>>>> 94b15d19
  nopt@8.0.0:
    resolution: {integrity: sha512-1L/fTJ4UmV/lUxT2Uf006pfZKTvAgCF+chz+0OgBHO8u2Z67pE7AaAUUj7CJy0lXqHmymUvGFt6NE9R3HER0yw==}
    engines: {node: ^18.17.0 || >=20.5.0}
    hasBin: true

  normalize-path@3.0.0:
    resolution: {integrity: sha512-6eZs5Ls3WtCisHWp9S2GUy8dqkpGi4BVSz3GaqiE6ezub0512ESztXUwUB6C6IKbQkY2Pnb/mD4WYojCRwcwLA==}
    engines: {node: '>=0.10.0'}

  normalize-range@0.1.2:
    resolution: {integrity: sha512-bdok/XvKII3nUpklnV6P2hxtMNrCboOjAcyBuQnWEhO665FwrSNRxU+AqpsyvO6LgGYPspN+lu5CLtw4jPRKNA==}
    engines: {node: '>=0.10.0'}

  normalize-url@8.0.1:
    resolution: {integrity: sha512-IO9QvjUMWxPQQhs60oOu10CRkWCiZzSUkzbXGGV9pviYl1fXYcvkzQ5jV9z8Y6un8ARoVRl4EtC6v6jNqbaJ/w==}
    engines: {node: '>=14.16'}

  npm-run-path@4.0.1:
    resolution: {integrity: sha512-S48WzZW777zhNIrn7gxOlISNAqi9ZC/uQFnRdbeIHhZhCA6UqpkOT8T1G7BvfdgP4Er8gF4sUbaS0i7QvIfCWw==}
    engines: {node: '>=8'}

  nth-check@2.1.1:
    resolution: {integrity: sha512-lqjrjmaOoAnWfMmBPL+XNnynZh2+swxiX3WUE0s4yEHI6m+AwrK2UZOimIRl3X/4QctVqS8AiZjFqyOGrMXb/w==}

  nullthrows@1.1.1:
    resolution: {integrity: sha512-2vPPEi+Z7WqML2jZYddDIfy5Dqb0r2fze2zTxNNknZaFpVHU3mFB3R+DWeJWGVx0ecvttSGlJTI+WG+8Z4cDWw==}

  object-assign@4.1.1:
    resolution: {integrity: sha512-rJgTQnkUnH1sFw8yT6VSU3zD3sWmu6sZhIseY8VX+GRu3P6F7Fu+JNDoXfklElbLJSnc3FUQHVe4cU5hj+BcUg==}
    engines: {node: '>=0.10.0'}

  object-hash@3.0.0:
    resolution: {integrity: sha512-RSn9F68PjH9HqtltsSnqYC1XXoWe9Bju5+213R98cNGttag9q9yAOTzdbsqvIa7aNm5WffBZFpWYr2aWrklWAw==}
    engines: {node: '>= 6'}

  once@1.4.0:
    resolution: {integrity: sha512-lNaJgI+2Q5URQBkccEKHTQOPaXdUxnZZElQTZY0MFUAuaEqe1E+Nyvgdz/aIyNi6Z9MzO5dv1H8n58/GELp3+w==}

  onetime@5.1.2:
    resolution: {integrity: sha512-kbpaSSGJTWdAY5KPVeMOKXSrPtr8C8C7wodJbcsd51jRnmD+GZu8Y0VoU6Dm5Z4vWr0Ig/1NKuWRKf7j5aaYSg==}
    engines: {node: '>=6'}

  optionator@0.9.4:
    resolution: {integrity: sha512-6IpQ7mKUxRcZNLIObR0hz7lxsapSSIYNZJwXPGeF0mTVqGKFIXj1DQcMoT22S3ROcLyY/rz0PWaWZ9ayWmad9g==}
    engines: {node: '>= 0.8.0'}

  ora@5.4.1:
    resolution: {integrity: sha512-5b6Y85tPxZZ7QytO+BQzysW31HJku27cRIlkbAXaNx+BdcVi+LlRFmVXzeF6a7JCwJpyw5c4b+YSVImQIrBpuQ==}
    engines: {node: '>=10'}

  ordered-binary@1.5.3:
    resolution: {integrity: sha512-oGFr3T+pYdTGJ+YFEILMpS3es+GiIbs9h/XQrclBXUtd44ey7XwfsMzM31f64I1SQOawDoDr/D823kNCADI8TA==}

  os-tmpdir@1.0.2:
    resolution: {integrity: sha512-D2FR03Vir7FIu45XBY20mTb+/ZSWB00sjU9jdQXt83gDrI4Ztz5Fs7/yy74g2N5SVQY4xY1qDr4rNddwYRVX0g==}
    engines: {node: '>=0.10.0'}

  p-cancelable@3.0.0:
    resolution: {integrity: sha512-mlVgR3PGuzlo0MmTdk4cXqXWlwQDLnONTAg6sm62XkMJEiRxN3GL3SffkYvqwonbkJBcrI7Uvv5Zh9yjvn2iUw==}
    engines: {node: '>=12.20'}

  p-limit@3.1.0:
    resolution: {integrity: sha512-TYOanM3wGwNGsZN2cVTYPArw454xnXj5qmWF1bEoAc4+cU/ol7GVh7odevjp1FNHduHc3KZMcFduxU5Xc6uJRQ==}
    engines: {node: '>=10'}

  p-locate@5.0.0:
    resolution: {integrity: sha512-LaNjtRWUBY++zB5nE/NwcaoMylSPk+S+ZHNB1TzdbMJMny6dynpAGt7X/tl/QYq3TIeE6nxHppbo2LGymrG5Pw==}
    engines: {node: '>=10'}

  package-json-from-dist@1.0.0:
    resolution: {integrity: sha512-dATvCeZN/8wQsGywez1mzHtTlP22H8OEfPrVMLNr4/eGa+ijtLn/6M5f0dY8UKNrC2O9UCU6SSoG3qRKnt7STw==}

  package-json@8.1.1:
    resolution: {integrity: sha512-cbH9IAIJHNj9uXi196JVsRlt7cHKak6u/e6AkL/bkRelZ7rlL3X1YKxsZwa36xipOEKAsdtmaG6aAJoM1fx2zA==}
    engines: {node: '>=14.16'}

  parent-module@1.0.1:
    resolution: {integrity: sha512-GQ2EWRpQV8/o+Aw8YqtfZZPfNRWZYkbidE9k5rpl/hC3vtHHBfGm2Ifi6qWV+coDGkrUKZAxE3Lot5kcsRlh+g==}
    engines: {node: '>=6'}

  parse-json@5.2.0:
    resolution: {integrity: sha512-ayCKvm/phCGxOkYRSCM82iDwct8/EonSEgCSxWxD7ve6jHggsFl4fZVQBPRNgQoKiuV/odhFrGzQXZwbifC8Rg==}
    engines: {node: '>=8'}

  parse-node-version@1.0.1:
    resolution: {integrity: sha512-3YHlOa/JgH6Mnpr05jP9eDG254US9ek25LyIxZlDItp2iJtwyaXQb57lBYLdT3MowkUFYEV2XXNAYIPlESvJlA==}
    engines: {node: '>= 0.10'}

  path-exists@4.0.0:
    resolution: {integrity: sha512-ak9Qy5Q7jYb2Wwcey5Fpvg2KoAc/ZIhLSLOSBmRmygPsGwkVVt0fZa0qrtMz+m6tJTAHfZQ8FnmB4MG4LWy7/w==}
    engines: {node: '>=8'}

  path-is-absolute@1.0.1:
    resolution: {integrity: sha512-AVbw3UJ2e9bq64vSaS9Am0fje1Pa8pbGqTTsmXfaIiMpnr5DlDhfJOuLj9Sf95ZPVDAUerDfEk88MPmPe7UCQg==}
    engines: {node: '>=0.10.0'}

  path-key@3.1.1:
    resolution: {integrity: sha512-ojmeN0qd+y0jszEtoY48r0Peq5dwMEkIlCOu6Q5f41lfkswXuKtYrhgoTpLnyIcHm24Uhqx+5Tqm2InSwLhE6Q==}
    engines: {node: '>=8'}

  path-parse@1.0.7:
    resolution: {integrity: sha512-LDJzPVEEEPR+y48z93A0Ed0yXb8pAByGWo/k5YYdYgpY2/2EsOsksJrq7lOHxryrVOn1ejG6oAp8ahvOIQD8sw==}

  path-scurry@1.11.1:
    resolution: {integrity: sha512-Xa4Nw17FS9ApQFJ9umLiJS4orGjm7ZzwUrwamcGQuHSzDyth9boKDaycYdDcZDuqYATXw4HFXgaqWTctW/v1HA==}
    engines: {node: '>=16 || 14 >=14.18'}

  path-type@4.0.0:
    resolution: {integrity: sha512-gDKb8aZMDeD/tZWs9P6+q0J9Mwkdl6xMV8TjnGP3qJVJ06bdMgkbBlLU8IdfOsIsFz2BW1rNVT3XuNEl8zPAvw==}
    engines: {node: '>=8'}

  periscopic@3.1.0:
    resolution: {integrity: sha512-vKiQ8RRtkl9P+r/+oefh25C3fhybptkHKCZSPlcXiJux2tJF55GnEj3BVn4A5gKfq9NWWXXrxkHBwVPUfH0opw==}

<<<<<<< HEAD
=======
  picocolors@1.0.1:
    resolution: {integrity: sha512-anP1Z8qwhkbmu7MFP5iTt+wQKXgwzf7zTyGlcdzabySa9vd0Xt392U0rVmz9poOaBj0uHJKyyo9/upk0HrEQew==}

>>>>>>> 94b15d19
  picocolors@1.1.1:
    resolution: {integrity: sha512-xceH2snhtb5M9liqDsmEw56le376mTZkEX/jEb/RxNFyegNul7eNslCXP9FDj/Lcu0X8KEyMceP2ntpaHrDEVA==}

  picomatch@2.3.1:
    resolution: {integrity: sha512-JU3teHTNjmE2VCGFzuY8EXzCDVwEqB2a8fsIvwaStHhAWJEeVd1o1QD80CU6+ZdEXXSLbSsuLwJjkCBWqRQUVA==}
    engines: {node: '>=8.6'}

  picomatch@4.0.2:
    resolution: {integrity: sha512-M7BAV6Rlcy5u+m6oPhAPFgJTzAioX/6B0DxyvDlo9l8+T3nLKbrczg2WLUyzd45L8RqfUMyGPzekbMvX2Ldkwg==}
    engines: {node: '>=12'}

  pify@2.3.0:
    resolution: {integrity: sha512-udgsAY+fTnvv7kI7aaxbqwWNb0AHiB0qBO89PZKPkoTmGOgdbrHDKD+0B2X4uTfJ/FT1R09r9gTsjUjNJotuog==}
    engines: {node: '>=0.10.0'}

  pify@4.0.1:
    resolution: {integrity: sha512-uB80kBFb/tfd68bVleG9T5GGsGPjJrLAUpR5PZIrhBnIaRTQRjqdJSsIKkOP6OAIFbj7GOrcudc5pNjZ+geV2g==}
    engines: {node: '>=6'}

  pify@6.1.0:
    resolution: {integrity: sha512-KocF8ve28eFjjuBKKGvzOBGzG8ew2OqOOSxTTZhirkzH7h3BI1vyzqlR0qbfcDBve1Yzo3FVlWUAtCRrbVN8Fw==}
    engines: {node: '>=14.16'}

  pirates@4.0.6:
    resolution: {integrity: sha512-saLsH7WeYYPiD25LDuLRRY/i+6HaPYr6G1OUlN39otzkSTxKnubR9RTxS3/Kk50s1g2JTgFwWQDQyplC5/SHZg==}
    engines: {node: '>= 6'}

  plasmo@0.89.4:
    resolution: {integrity: sha512-vsoMe8ts0tyW27fZxwQLqWR/58NKqRepLFrZMVBH4ceSIyPDryfPpXzVxmBDH43odbiUVFdh8BGAt2ri2vQuGw==}
    hasBin: true

  postcss-import@15.1.0:
    resolution: {integrity: sha512-hpr+J05B2FVYUAXHeK1YyI267J/dDDhMU6B6civm8hSY1jYJnBXxzKDKDswzJmtLHryrjhnDjqqp/49t8FALew==}
    engines: {node: '>=14.0.0'}
    peerDependencies:
      postcss: ^8.0.0

  postcss-js@4.0.1:
    resolution: {integrity: sha512-dDLF8pEO191hJMtlHFPRa8xsizHaM82MLfNkUHdUtVEV3tgTp5oj+8qbEqYM57SLfc74KSbw//4SeJma2LRVIw==}
    engines: {node: ^12 || ^14 || >= 16}
    peerDependencies:
      postcss: ^8.4.21

  postcss-load-config@3.1.4:
    resolution: {integrity: sha512-6DiM4E7v4coTE4uzA8U//WhtPwyhiim3eyjEMFCnUpzbrkK9wJHgKDT2mR+HbtSrd/NubVaYTOpSpjUl8NQeRg==}
    engines: {node: '>= 10'}
    peerDependencies:
      postcss: '>=8.0.9'
      ts-node: '>=9.0.0'
    peerDependenciesMeta:
      postcss:
        optional: true
      ts-node:
        optional: true

  postcss-load-config@4.0.2:
    resolution: {integrity: sha512-bSVhyJGL00wMVoPUzAVAnbEoWyqRxkjv64tUl427SKnPrENtq6hJwUojroMz2VB+Q1edmi4IfrAPpami5VVgMQ==}
    engines: {node: '>= 14'}
    peerDependencies:
      postcss: '>=8.0.9'
      ts-node: '>=9.0.0'
    peerDependenciesMeta:
      postcss:
        optional: true
      ts-node:
        optional: true

  postcss-nested@6.2.0:
    resolution: {integrity: sha512-HQbt28KulC5AJzG+cZtj9kvKB93CFCdLvog1WFLf1D+xmMvPGlBstkpTEZfK5+AN9hfJocyBFCNiqyS48bpgzQ==}
    engines: {node: '>=12.0'}
    peerDependencies:
      postcss: ^8.2.14

  postcss-safe-parser@6.0.0:
    resolution: {integrity: sha512-FARHN8pwH+WiS2OPCxJI8FuRJpTVnn6ZNFiqAM2aeW2LwTHWWmWgIyKC6cUo0L8aeKiF/14MNvnpls6R2PBeMQ==}
    engines: {node: '>=12.0'}
    peerDependencies:
      postcss: ^8.3.3

  postcss-scss@4.0.9:
    resolution: {integrity: sha512-AjKOeiwAitL/MXxQW2DliT28EKukvvbEWx3LBmJIRN8KfBGZbRTxNYW0kSqi1COiTZ57nZ9NW06S6ux//N1c9A==}
    engines: {node: '>=12.0'}
    peerDependencies:
      postcss: ^8.4.29

  postcss-selector-parser@6.1.2:
    resolution: {integrity: sha512-Q8qQfPiZ+THO/3ZrOrO0cJJKfpYCagtMUkXbnEfmgUjwXg6z/WBeOyS9APBBPCTSiDV+s4SwQGu8yFsiMRIudg==}
    engines: {node: '>=4'}

  postcss-value-parser@4.2.0:
    resolution: {integrity: sha512-1NNCs6uurfkVbeXG4S8JFT9t19m45ICnif8zWLd5oPSZ50QnwMfK+H3jv408d4jw/7Bttv5axS5IiHoLaVNHeQ==}

  postcss@8.4.49:
    resolution: {integrity: sha512-OCVPnIObs4N29kxTjzLfUryOkvZEq+pf8jTF0lg8E7uETuWHA+v7j3c/xJmiqpX450191LlmZfUKkXxkTry7nA==}
    engines: {node: ^10 || ^12 || >=14}

  posthtml-parser@0.10.2:
    resolution: {integrity: sha512-PId6zZ/2lyJi9LiKfe+i2xv57oEjJgWbsHGGANwos5AvdQp98i6AtamAl8gzSVFGfQ43Glb5D614cvZf012VKg==}
    engines: {node: '>=12'}

  posthtml-parser@0.11.0:
    resolution: {integrity: sha512-QecJtfLekJbWVo/dMAA+OSwY79wpRmbqS5TeXvXSX+f0c6pW4/SE6inzZ2qkU7oAMCPqIDkZDvd/bQsSFUnKyw==}
    engines: {node: '>=12'}

  posthtml-render@3.0.0:
    resolution: {integrity: sha512-z+16RoxK3fUPgwaIgH9NGnK1HKY9XIDpydky5eQGgAFVXTCSezalv9U2jQuNV+Z9qV1fDWNzldcw4eK0SSbqKA==}
    engines: {node: '>=12'}

  posthtml@0.16.6:
    resolution: {integrity: sha512-JcEmHlyLK/o0uGAlj65vgg+7LIms0xKXe60lcDOTU7oVX/3LuEuLwrQpW3VJ7de5TaFKiW4kWkaIpJL42FEgxQ==}
    engines: {node: '>=12.0.0'}

  prebuild-install@7.1.2:
    resolution: {integrity: sha512-UnNke3IQb6sgarcZIDU3gbMeTp/9SSU1DAIkil7PrqG1vZlBtY5msYccSKSHDqa3hNg436IXK+SNImReuA1wEQ==}
    engines: {node: '>=10'}
    hasBin: true

  prelude-ls@1.2.1:
    resolution: {integrity: sha512-vkcDPrRZo1QZLbn5RLGPpg/WmIQ65qoWWhcGKf/b5eplkkarX0m9z8ppCat4mlOqUsWpyNuYgO3VRyrYHSzX5g==}
    engines: {node: '>= 0.8.0'}

  prettier-plugin-svelte@3.3.2:
    resolution: {integrity: sha512-kRPjH8wSj2iu+dO+XaUv4vD8qr5mdDmlak3IT/7AOgGIMRG86z/EHOLauFcClKEnOUf4A4nOA7sre5KrJD4Raw==}
    peerDependencies:
      prettier: ^3.0.0
      svelte: ^3.2.0 || ^4.0.0-next.0 || ^5.0.0-next.0

  prettier@3.4.2:
    resolution: {integrity: sha512-e9MewbtFo+Fevyuxn/4rrcDAaq0IYxPGLvObpQjiZBMAzB9IGmzlnG9RZy3FFas+eBMu2vA0CszMeduow5dIuQ==}
    engines: {node: '>=14'}
    hasBin: true

  process@0.11.10:
    resolution: {integrity: sha512-cdGef/drWFoydD1JsMzuFf8100nZl+GT+yacc2bEced5f9Rjk4z+WtFUTBu9PhOi9j/jfmBPu0mMEY4wIdAF8A==}
    engines: {node: '>= 0.6.0'}

  proto-list@1.2.4:
    resolution: {integrity: sha512-vtK/94akxsTMhe0/cbfpR+syPuszcuwhqVjJq26CuNDgFGj682oRBXOP5MJpv2r7JtE8MsiepGIqvvOTBwn2vA==}

  prr@1.0.1:
    resolution: {integrity: sha512-yPw4Sng1gWghHQWj0B3ZggWUm4qVbPwPFcRG8KyxiU7J2OHFSoEHKS+EZ3fv5l1t9CyCiop6l/ZYeWbrgoQejw==}

  pump@3.0.2:
    resolution: {integrity: sha512-tUPXtzlGM8FE3P0ZL6DVs/3P58k9nk8/jZeQCurTJylQA8qFYzHFfhBJkuqyE0FifOsQ0uKWekiZ5g8wtr28cw==}

  punycode@2.3.1:
    resolution: {integrity: sha512-vYt7UD1U9Wg6138shLtLOvdAu+8DsC/ilFtEVHcH+wydcSpNE20AfSOduf6MkRFahL5FY7X1oU7nKVZFtfq8Fg==}
    engines: {node: '>=6'}

  queue-microtask@1.2.3:
    resolution: {integrity: sha512-NuaNSa6flKT5JaSYQzJok04JzTL1CA6aGhv5rfLW3PgqA+M2ChpZQnAC8h8i4ZFkBS8X5RqkDBHA7r4hej3K9A==}

  queue-tick@1.0.1:
    resolution: {integrity: sha512-kJt5qhMxoszgU/62PLP1CJytzd2NKetjSRnyuj31fDd3Rlcz3fzlFdFLD1SItunPwyqEOkca6GbV612BWfaBag==}

  quick-lru@5.1.1:
    resolution: {integrity: sha512-WuyALRjWPDGtt/wzJiadO5AXY+8hZ80hVpe6MyivgraREW751X3SbhRvG3eLKOYN+8VEvqLcf3wdnt44Z4S4SA==}
    engines: {node: '>=10'}

  rc@1.2.8:
    resolution: {integrity: sha512-y3bGgqKj3QBdxLbLkomlohkvsA8gdAiUQlSBJnBhfn+BPxg4bc62d8TcBW15wavDfgexCgccckhcZvywyQYPOw==}
    hasBin: true

  react-dom@18.3.1:
    resolution: {integrity: sha512-5m4nQKp+rZRb09LNH59GM4BxTh9251/ylbKIbpe7TpGxfJ+9kv6BLkLBXIjjspbgbnIBNqlI23tRnTWT0snUIw==}
    peerDependencies:
      react: ^18.3.1

  react-error-overlay@6.0.9:
    resolution: {integrity: sha512-nQTTcUu+ATDbrSD1BZHr5kgSD4oF8OFjxun8uAaL8RwPBacGBNPf/yAuVVdx17N8XNzRDMrZ9XcKZHCjPW+9ew==}

  react-refresh@0.14.0:
    resolution: {integrity: sha512-wViHqhAd8OHeLS/IRMJjTSDHF3U9eWi62F/MledQGPdJGDhodXJ9PBLNGr6WWL7qlH12Mt3TyTpbS+hGXMjCzQ==}
    engines: {node: '>=0.10.0'}

  react-refresh@0.9.0:
    resolution: {integrity: sha512-Gvzk7OZpiqKSkxsQvO/mbTN1poglhmAV7gR/DdIrRrSMXraRQQlfikRJOr3Nb9GTMPC5kof948Zy6jJZIFtDvQ==}
    engines: {node: '>=0.10.0'}

  react-remove-scroll-bar@2.3.8:
    resolution: {integrity: sha512-9r+yi9+mgU33AKcj6IbT9oRCO78WriSj6t/cF8DWBZJ9aOGPOTEDvdUDz1FwKim7QXWwmHqtdHnRJfhAxEG46Q==}
    engines: {node: '>=10'}
    peerDependencies:
      '@types/react': '*'
      react: ^16.8.0 || ^17.0.0 || ^18.0.0 || ^19.0.0
    peerDependenciesMeta:
      '@types/react':
        optional: true

  react-remove-scroll@2.6.2:
    resolution: {integrity: sha512-KmONPx5fnlXYJQqC62Q+lwIeAk64ws/cUw6omIumRzMRPqgnYqhSSti99nbj0Ry13bv7dF+BKn7NB+OqkdZGTw==}
    engines: {node: '>=10'}
    peerDependencies:
      '@types/react': '*'
      react: ^16.8.0 || ^17.0.0 || ^18.0.0 || ^19.0.0 || ^19.0.0-rc
    peerDependenciesMeta:
      '@types/react':
        optional: true

  react-style-singleton@2.2.3:
    resolution: {integrity: sha512-b6jSvxvVnyptAiLjbkWLE/lOnR4lfTtDAl+eUC7RZy+QQWc6wRzIV2CE6xBuMmDxc2qIihtDCZD5NPOFl7fRBQ==}
    engines: {node: '>=10'}
    peerDependencies:
      '@types/react': '*'
      react: ^16.8.0 || ^17.0.0 || ^18.0.0 || ^19.0.0 || ^19.0.0-rc
    peerDependenciesMeta:
      '@types/react':
        optional: true

  react@18.3.1:
    resolution: {integrity: sha512-wS+hAgJShR0KhEvPJArfuPVN1+Hz1t0Y6n5jLrGQbkb4urgPE/0Rve+1kMB1v/oWgHgm4WIcV+i7F2pTVj+2iQ==}
    engines: {node: '>=0.10.0'}

  read-cache@1.0.0:
    resolution: {integrity: sha512-Owdv/Ft7IjOgm/i0xvNDZ1LrRANRfew4b2prF3OWMQLxLfu3bS8FVhCsrSCMK4lR56Y9ya+AThoTpDCTxCmpRA==}

  readable-stream@3.6.2:
    resolution: {integrity: sha512-9u/sniCrY3D5WdsERHzHE4G2YCXqoG5FTHUiCC4SIbr6XcLZBY05ya9EKjYek9O5xOAwjGq+1JdGBAS7Q9ScoA==}
    engines: {node: '>= 6'}

  readdirp@3.6.0:
    resolution: {integrity: sha512-hOS089on8RduqdbhvQ5Z37A0ESjsqz6qnRcffsMU3495FuTdqSm+7bhJ29JvIOsBDEEnan5DPu9t3To9VRlMzA==}
    engines: {node: '>=8.10.0'}

  readdirp@4.0.2:
    resolution: {integrity: sha512-yDMz9g+VaZkqBYS/ozoBJwaBhTbZo3UNYQHNRw1D3UFQB8oHB4uS/tAODO+ZLjGWmUbKnIlOWO+aaIiAxrUWHA==}
    engines: {node: '>= 14.16.0'}

  regenerator-runtime@0.13.11:
    resolution: {integrity: sha512-kY1AZVr2Ra+t+piVaJ4gxaFaReZVH40AKNo7UCX6W+dEwBo/2oZJzqfuN1qLq1oL45o56cPaTXELwrTh8Fpggg==}

  regenerator-runtime@0.14.1:
    resolution: {integrity: sha512-dYnhHh0nJoMfnkZs6GmmhFknAGRrLznOu5nc9ML+EJxGvrx6H7teuevqVqCuPcPK//3eDrrjQhehXVx9cnkGdw==}

  registry-auth-token@5.0.3:
    resolution: {integrity: sha512-1bpc9IyC+e+CNFRaWyn77tk4xGG4PPUyfakSmA6F6cvUDjrm58dfyJ3II+9yb10EDkHoy1LaPSmHaWLOH3m6HA==}
    engines: {node: '>=14'}

  registry-url@6.0.1:
    resolution: {integrity: sha512-+crtS5QjFRqFCoQmvGduwYWEBng99ZvmFvF+cUJkGYF1L1BfU8C6Zp9T7f5vPAwyLkUExpvK+ANVZmGU49qi4Q==}
    engines: {node: '>=12'}

  require-directory@2.1.1:
    resolution: {integrity: sha512-fGxEI7+wsG9xrvdjsrlmL22OMTTiHRwAMroiEeMgq8gzoLC/PQr7RsRDSTLUg/bZAZtF+TVIkHc6/4RIKrui+Q==}
    engines: {node: '>=0.10.0'}

  resolve-alpn@1.2.1:
    resolution: {integrity: sha512-0a1F4l73/ZFZOakJnQ3FvkJ2+gSTQWz/r2KE5OdDY0TxPm5h4GkqkWWfM47T7HsbnOtcJVEF4epCVy6u7Q3K+g==}

  resolve-from@4.0.0:
    resolution: {integrity: sha512-pb/MYmXstAkysRFx8piNI1tGFNQIFA3vkE3Gq4EuA1dF6gHp/+vgZqsCGJapvy8N3Q+4o7FwvquPJcnZ7RYy4g==}
    engines: {node: '>=4'}

  resolve-from@5.0.0:
    resolution: {integrity: sha512-qYg9KP24dD5qka9J47d0aVky0N+b4fTU89LN9iDnjB5waksiC49rvMB0PrUJQGoTmH50XPiqOvAjDfaijGxYZw==}
    engines: {node: '>=8'}

  resolve@1.22.8:
    resolution: {integrity: sha512-oKWePCxqpd6FlLvGV1VU0x7bkPmmCNolxzjMf4NczoDnQcIWrAF+cPtZn5i6n+RfD2d9i0tzpKnG6Yk168yIyw==}
    hasBin: true

  responselike@3.0.0:
    resolution: {integrity: sha512-40yHxbNcl2+rzXvZuVkrYohathsSJlMTXKryG5y8uciHv1+xDLHQpgjG64JUO9nrEq2jGLH6IZ8BcZyw3wrweg==}
    engines: {node: '>=14.16'}

  restore-cursor@3.1.0:
    resolution: {integrity: sha512-l+sSefzHpj5qimhFSE5a8nufZYAM3sBSVMAPtYkmC+4EH2anSGaEMXSD0izRQbu9nfyQ9y5JrVmp7E8oZrUjvA==}
    engines: {node: '>=8'}

  reusify@1.0.4:
    resolution: {integrity: sha512-U9nH88a3fc/ekCF1l0/UP1IosiuIjyTh7hBvXVMHYgVcfGvt897Xguj2UOLDeI5BG2m7/uwyaLVT6fbtCwTyzw==}
    engines: {iojs: '>=1.0.0', node: '>=0.10.0'}

  rimraf@5.0.10:
    resolution: {integrity: sha512-l0OE8wL34P4nJH/H2ffoaniAokM2qSmrtXHmlpvYr5AVVX8msAyW0l8NVJFDxlSK4u3Uh/f41cQheDVdnYijwQ==}
    hasBin: true

  rollup@3.29.5:
    resolution: {integrity: sha512-GVsDdsbJzzy4S/v3dqWPJ7EfvZJfCHiDqe80IyrF59LYuP+e6U1LJoUqeuqRbwAWoMNoXivMNeNAOf5E22VA1w==}
    engines: {node: '>=14.18.0', npm: '>=8.0.0'}
    hasBin: true

  rollup@4.28.1:
    resolution: {integrity: sha512-61fXYl/qNVinKmGSTHAZ6Yy8I3YIJC/r2m9feHo6SwVAVcLT5MPwOUFe7EuURA/4m0NR8lXG4BBXuo/IZEsjMg==}
    engines: {node: '>=18.0.0', npm: '>=8.0.0'}
    hasBin: true

  run-async@3.0.0:
    resolution: {integrity: sha512-540WwVDOMxA6dN6We19EcT9sc3hkXPw5mzRNGM3FkdN/vtE9NFvj5lFAPNwUDmJjXidm3v7TC1cTE7t17Ulm1Q==}
    engines: {node: '>=0.12.0'}

  run-parallel@1.2.0:
    resolution: {integrity: sha512-5l4VyZR86LZ/lDxZTR6jqL8AFE2S0IFLMP26AbjsLVADxHdhB/c0GUsH+y39UfCi3dzz8OlQuPmnaJOMoDHQBA==}

  runed@0.15.4:
    resolution: {integrity: sha512-kmbpstUd7v2FdlBM+MT78IyuOVd38tq/e7MHvVb0fnVCsPSPMD/m2Xh+wUhzg9qCJgxRjBbIKu68DlH/x5VXJA==}
    peerDependencies:
      svelte: ^5.0.0-next.1

  rxjs@7.8.1:
    resolution: {integrity: sha512-AA3TVj+0A2iuIoQkWEK/tqFjBq2j+6PO6Y0zJcvzLAFhEFIO3HL0vls9hWLncZbAAbK0mar7oZ4V079I/qPMxg==}

  sade@1.8.1:
    resolution: {integrity: sha512-xal3CZX1Xlo/k4ApwCFrHVACi9fBqJ7V+mwhBsuf/1IOKbBy098Fex+Wa/5QMubw09pSZ/u8EY8PWgevJsXp1A==}
    engines: {node: '>=6'}

  safe-buffer@5.2.1:
    resolution: {integrity: sha512-rp3So07KcdmmKbGvgaNxQSJr7bGVSVk5S9Eq1F+ppbRo70+YeaDxkw5Dd8NPN+GD6bjnYm2VuPuCXmpuYvmCXQ==}

  safer-buffer@2.1.2:
    resolution: {integrity: sha512-YZo3K82SD7Riyi0E1EQPojLz7kpepnSQI9IyPbHHg1XXXevb5dJI7tpyN2ADxGcQbHG7vcyRHk0cbwqcQriUtg==}

  sass@1.83.0:
    resolution: {integrity: sha512-qsSxlayzoOjdvXMVLkzF84DJFc2HZEL/rFyGIKbbilYtAvlCxyuzUeff9LawTn4btVnLKg75Z8MMr1lxU1lfGw==}
    engines: {node: '>=14.0.0'}
    hasBin: true

  sax@1.4.1:
    resolution: {integrity: sha512-+aWOz7yVScEGoKNd4PA10LZ8sk0A/z5+nXQG5giUO5rprX9jgYsTdov9qCchZiPIZezbZH+jRut8nPodFAX4Jg==}

  scheduler@0.23.2:
    resolution: {integrity: sha512-UOShsPwz7NrMUqhR6t0hWjFduvOzbtv7toDH1/hIrfRNIDBnnBWd0CwJTGvTpngVlmwGCdP9/Zl/tVrDqcuYzQ==}

  semver@5.7.2:
    resolution: {integrity: sha512-cBznnQ9KjJqU67B52RMC65CMarK2600WFnbkcaiwWq3xy/5haFJlshgnpjovMVJ+Hff49d8GEn0b87C5pDQ10g==}
    hasBin: true

  semver@6.3.1:
    resolution: {integrity: sha512-BR7VvDCVHO+q2xBEWskxS6DJE1qRnb7DxzUrogb71CWoSficBxYsiAGd+Kl0mmq/MprG9yArRkyrQxTO6XjMzA==}
    hasBin: true

  semver@7.5.4:
    resolution: {integrity: sha512-1bCSESV6Pv+i21Hvpxp3Dx+pSD8lIPt8uVjRrxAUt/nbswYc+tK6Y2btiULjd4+fnq15PX+nqQDC7Oft7WkwcA==}
    engines: {node: '>=10'}
    hasBin: true

  semver@7.6.3:
    resolution: {integrity: sha512-oVekP1cKtI+CTDvHWYFUcMtsK/00wmAEfyqKfNdARm8u1wNVhSgaX7A8d4UuIlUI5e84iEwOhs7ZPYRmzU9U6A==}
    engines: {node: '>=10'}
    hasBin: true

  set-cookie-parser@2.7.0:
    resolution: {integrity: sha512-lXLOiqpkUumhRdFF3k1osNXCy9akgx/dyPZ5p8qAg9seJzXr5ZrlqZuWIMuY6ejOsVLE6flJ5/h3lsn57fQ/PQ==}

  set-function-length@1.2.2:
    resolution: {integrity: sha512-pgRc4hJ4/sNjWCSS9AmnS40x3bNMDTknHgL5UaMBTMyJnU90EgWh1Rz+MC9eFu4BuN/UwZjKQuY/1v3rM7HMfg==}
    engines: {node: '>= 0.4'}

  sharp@0.32.6:
    resolution: {integrity: sha512-KyLTWwgcR9Oe4d9HwCwNM2l7+J0dUQwn/yf7S0EnTtb0eVS4RxO0eUSvxPtzT4F3SY+C4K6fqdv/DO27sJ/v/w==}
    engines: {node: '>=14.15.0'}

  shebang-command@2.0.0:
    resolution: {integrity: sha512-kHxr2zZpYtdmrN1qDjrrX/Z1rR1kG8Dx+gkpK1G4eXmvXswmcE1hTWBWYUzlraYw1/yZp6YuDY77YtvbN0dmDA==}
    engines: {node: '>=8'}

  shebang-regex@3.0.0:
    resolution: {integrity: sha512-7++dFhtcx3353uBaq8DDR4NuxBetBzC7ZQOhmTQInHEd6bSrXdiEyzCvG07Z44UYdLShWUyXt5M/yhz8ekcb1A==}
    engines: {node: '>=8'}

  shell-quote@1.8.2:
    resolution: {integrity: sha512-AzqKpGKjrj7EM6rKVQEPpB288oCfnrEIuyoT9cyF4nmGa7V8Zk6f7RRqYisX8X9m+Q7bd632aZW4ky7EhbQztA==}
    engines: {node: '>= 0.4'}

  signal-exit@3.0.7:
    resolution: {integrity: sha512-wnD2ZE+l+SPC/uoS0vXeE9L1+0wuaMqKlfz9AMUo38JsyLSBWSFcHR1Rri62LZc12vLr1gb3jl7iwQhgwpAbGQ==}

  signal-exit@4.1.0:
    resolution: {integrity: sha512-bzyZ1e88w9O1iNJbKnOlvYTrWPDl46O1bG0D3XInv+9tkPrxrN8jUUTiFlDkkmKWgn1M6CfIA13SuGqOa9Korw==}
    engines: {node: '>=14'}

  simple-concat@1.0.1:
    resolution: {integrity: sha512-cSFtAPtRhljv69IK0hTVZQ+OfE9nePi/rtJmw5UjHeVyVroEqJXP1sFztKUy1qU+xvz3u/sfYJLa947b7nAN2Q==}

  simple-get@4.0.1:
    resolution: {integrity: sha512-brv7p5WgH0jmQJr1ZDDfKDOSeWWg+OVypG99A/5vYGPqJ6pxiaHLy8nxtFjBA7oMa01ebA9gfh1uMCFqOuXxvA==}

  simple-swizzle@0.2.2:
    resolution: {integrity: sha512-JA//kQgZtbuY83m+xT+tXJkmJncGMTFT+C+g2h2R9uxkYIrE2yy9sgmcLhCnw57/WSD+Eh3J97FPEDFnbXnDUg==}

  sirv@3.0.0:
    resolution: {integrity: sha512-BPwJGUeDaDCHihkORDchNyyTvWFhcusy1XMmhEVTQTwGeybFbp8YEmB+njbPnth1FibULBSBVwCQni25XlCUDg==}
    engines: {node: '>=18'}

  slash@3.0.0:
    resolution: {integrity: sha512-g9Q1haeby36OSStwb4ntCGGGaKsaVSjQ68fBxoQcutl5fS1vuY18H3wSt3jFyFtrkx+Kz0V1G85A4MyAdDMi2Q==}
    engines: {node: '>=8'}

<<<<<<< HEAD
  sonner@1.7.1:
    resolution: {integrity: sha512-b6LHBfH32SoVasRFECrdY8p8s7hXPDn3OHUFbZZbiB1ctLS9Gdh6rpX2dVrpQA0kiL5jcRzDDldwwLkSKk3+QQ==}
    peerDependencies:
      react: ^18.0.0 || ^19.0.0 || ^19.0.0-rc
      react-dom: ^18.0.0 || ^19.0.0 || ^19.0.0-rc

=======
>>>>>>> 94b15d19
  source-map-js@1.2.1:
    resolution: {integrity: sha512-UXWMKhLOwVKb728IUtQPXxfYU+usdybtUrK/8uGE8CQMvrhOpwvzDBwj0QhSL7MQc7vIsISBG8VQ8+IDQxpfQA==}
    engines: {node: '>=0.10.0'}

  source-map@0.6.1:
    resolution: {integrity: sha512-UjgapumWlbMhkBgzT7Ykc5YXUT46F0iKu8SGXq0bcwP5dz/h0Plj6enJqjz1Zbq2l5WaqYnrVbwWOWMyF3F47g==}
    engines: {node: '>=0.10.0'}

  source-map@0.8.0-beta.0:
    resolution: {integrity: sha512-2ymg6oRBpebeZi9UUNsgQ89bhx01TcTkmNTGnNO88imTmbSgy4nfujrgVEFKWpMTEGA11EDkTt7mqObTPdigIA==}
    engines: {node: '>= 8'}

  srcset@4.0.0:
    resolution: {integrity: sha512-wvLeHgcVHKO8Sc/H/5lkGreJQVeYMm9rlmt8PuR1xE31rIuXhuzznUUqAt8MqLhB3MqJdFzlNAfpcWnxiFUcPw==}
    engines: {node: '>=12'}

  stable@0.1.8:
    resolution: {integrity: sha512-ji9qxRnOVfcuLDySj9qzhGSEFVobyt1kIOSkj1qZzYLzq7Tos/oUUWvotUPQLlrsidqsK6tBH89Bc9kL5zHA6w==}
    deprecated: 'Modern JS already guarantees Array#sort() is a stable sort, so this library is deprecated. See the compatibility table on MDN: https://developer.mozilla.org/en-US/docs/Web/JavaScript/Reference/Global_Objects/Array/sort#browser_compatibility'

  streamx@2.21.1:
    resolution: {integrity: sha512-PhP9wUnFLa+91CPy3N6tiQsK+gnYyUNuk15S3YG/zjYE7RuPeCjJngqnzpC31ow0lzBHQ+QGO4cNJnd0djYUsw==}

  string-width@4.2.3:
    resolution: {integrity: sha512-wKyQRQpjJ0sIp62ErSZdGsjMJWsap5oRNihHhu6G7JVO/9jIB6UyevL+tXuOqrng8j/cxKTWyWUwvSTriiZz/g==}
    engines: {node: '>=8'}

  string-width@5.1.2:
    resolution: {integrity: sha512-HnLOCR3vjcY8beoNLtcjZ5/nxn2afmME6lhrDrebokqMap+XbeW8n9TXpPDOqdGK5qcI3oT0GKTW6wC7EMiVqA==}
    engines: {node: '>=12'}

  string_decoder@1.3.0:
    resolution: {integrity: sha512-hkRX8U1WjJFd8LsDJ2yQ/wWWxaopEsABU1XfkM8A+j0+85JAGppt16cr1Whg6KIbb4okU6Mql6BOj+uup/wKeA==}

  strip-ansi@6.0.1:
    resolution: {integrity: sha512-Y38VPSHcqkFrCpFnQ9vuSXmquuv5oXOKpGeT6aGrr3o3Gc9AlVa6JBfUSOCnbxGGZF+/0ooI7KrPuUSztUdU5A==}
    engines: {node: '>=8'}

  strip-ansi@7.1.0:
    resolution: {integrity: sha512-iq6eVVI64nQQTRYq2KtEg2d2uU7LElhTJwsH4YzIHZshxlgZms/wIc4VoDQTlG/IvVIrBKG06CrZnp0qv7hkcQ==}
    engines: {node: '>=12'}

  strip-final-newline@2.0.0:
    resolution: {integrity: sha512-BrpvfNAE3dcvq7ll3xVumzjKjZQ5tI1sEUIKr3Uoks0XUl45St3FlatVqef9prk4jRDzhW6WZg+3bk93y6pLjA==}
    engines: {node: '>=6'}

  strip-json-comments@2.0.1:
    resolution: {integrity: sha512-4gB8na07fecVVkOI6Rs4e7T6NOTki5EmL7TUduTs6bu3EdnSycntVJ4re8kgZA+wx9IueI2Y11bfbgwtzuE0KQ==}
    engines: {node: '>=0.10.0'}

  strip-json-comments@3.1.1:
    resolution: {integrity: sha512-6fPc+R4ihwqP6N/aIv2f1gMH8lOVtWQHoqC4yK6oSDVVocumAsfCqjkXnqiYMhmMwS/mEHLp7Vehlt3ql6lEig==}
    engines: {node: '>=8'}

  style-to-object@1.0.8:
    resolution: {integrity: sha512-xT47I/Eo0rwJmaXC4oilDGDWLohVhR6o/xAQcPQN8q6QBuZVL8qMYL85kLmST5cPjAorwvqIA4qXTRQoYHaL6g==}

  sucrase@3.35.0:
    resolution: {integrity: sha512-8EbVDiu9iN/nESwxeSxDKe0dunta1GOlHufmSSXxMD2z2/tMZpDMpvXQGsc+ajGo8y2uYUmixaSRUc/QPoQ0GA==}
    engines: {node: '>=16 || 14 >=14.17'}
    hasBin: true

  supports-color@7.2.0:
    resolution: {integrity: sha512-qpCAvRl9stuOHveKsn7HncJRvv501qIacKzQlO/+Lwxc9+0q2wLyv4Dfvt80/DPn2pqOBsJdDiogXGR9+OvwRw==}
    engines: {node: '>=8'}

  supports-color@8.1.1:
    resolution: {integrity: sha512-MpUEN2OodtUzxvKQl72cUF7RQ5EiHsGvSsVG0ia9c5RbWGL2CI4C7EpPS8UTBIplnlzZiNuV56w+FuNxy3ty2Q==}
    engines: {node: '>=10'}

  supports-preserve-symlinks-flag@1.0.0:
    resolution: {integrity: sha512-ot0WnXS9fgdkgIcePe6RHNk1WA8+muPa6cSjeR3V8K27q9BB1rTE3R1p7Hv0z1ZyAc8s6Vvv8DIyWf681MAt0w==}
    engines: {node: '>= 0.4'}

  svelte-check@4.1.1:
    resolution: {integrity: sha512-NfaX+6Qtc8W/CyVGS/F7/XdiSSyXz+WGYA9ZWV3z8tso14V2vzjfXviKaTFEzB7g8TqfgO2FOzP6XT4ApSTUTw==}
    engines: {node: '>= 18.0.0'}
    hasBin: true
    peerDependencies:
      svelte: ^4.0.0 || ^5.0.0-next.0
      typescript: '>=5.0.0'

  svelte-eslint-parser@0.43.0:
    resolution: {integrity: sha512-GpU52uPKKcVnh8tKN5P4UZpJ/fUDndmq7wfsvoVXsyP+aY0anol7Yqo01fyrlaWGMFfm4av5DyrjlaXdLRJvGA==}
    engines: {node: ^12.22.0 || ^14.17.0 || >=16.0.0}
    peerDependencies:
      svelte: ^3.37.0 || ^4.0.0 || ^5.0.0
    peerDependenciesMeta:
      svelte:
        optional: true

  svelte-sonner@0.3.28:
    resolution: {integrity: sha512-K3AmlySeFifF/cKgsYNv5uXqMVNln0NBAacOYgmkQStLa/UoU0LhfAACU6Gr+YYC8bOCHdVmFNoKuDbMEsppJg==}
    peerDependencies:
      svelte: ^3.0.0 || ^4.0.0 || ^5.0.0-next.1

  svelte-toolbelt@0.4.6:
    resolution: {integrity: sha512-k8OUvXBUifHZcAlWeY/HLg/4J0v5m2iOfOhn8fDmjt4AP8ZluaDh9eBFus9lFiLX6O5l6vKqI1dKL5wy7090NQ==}
    engines: {node: '>=18', pnpm: '>=8.7.0'}
    peerDependencies:
      svelte: ^5.0.0-next.126

  svelte@4.2.2:
    resolution: {integrity: sha512-My2tytF2e2NnHSpn2M7/3VdXT4JdTglYVUuSuK/mXL2XtulPYbeBfl8Dm1QiaKRn0zoULRnL+EtfZHHP0k4H3A==}
    engines: {node: '>=16'}

  svelte@5.14.3:
    resolution: {integrity: sha512-k9l8cuDuzvx/4IjWg2cVHLvkoPQUJUpOz6YtJbfdkqaBMxixxR3PSmkJKC0i+Oq59iPUj5UoHkskp3/OQFiN2g==}
    engines: {node: '>=18'}

  svg-parser@2.0.4:
    resolution: {integrity: sha512-e4hG1hRwoOdRb37cIMSgzNsxyzKfayW6VOflrwvR+/bzrkyxY/31WkbgnQpgtrNp1SdpJvpUAGTa/ZoiPNDuRQ==}

  svgo@2.8.0:
    resolution: {integrity: sha512-+N/Q9kV1+F+UeWYoSiULYo4xYSDQlTgb+ayMobAXPwMnLvop7oxKMo9OzIrX5x3eS4L4f2UHhc9axXwY8DpChg==}
    engines: {node: '>=10.13.0'}
    hasBin: true

  tailwind-merge@2.5.5:
    resolution: {integrity: sha512-0LXunzzAZzo0tEPxV3I297ffKZPlKDrjj7NXphC8V5ak9yHC5zRmxnOe2m/Rd/7ivsOMJe3JZ2JVocoDdQTRBA==}

  tailwind-variants@0.3.0:
    resolution: {integrity: sha512-ho2k5kn+LB1fT5XdNS3Clb96zieWxbStE9wNLK7D0AV64kdZMaYzAKo0fWl6fXLPY99ffF9oBJnIj5escEl/8A==}
    engines: {node: '>=16.x', pnpm: '>=7.x'}
    peerDependencies:
      tailwindcss: '*'

  tailwindcss-animate@1.0.7:
    resolution: {integrity: sha512-bl6mpH3T7I3UFxuvDEXLxy/VuFxBk5bbzplh7tXI68mwMokNYd1t9qPBHlnyTwfa4JGC4zP516I1hYYtQ/vspA==}
    peerDependencies:
      tailwindcss: '>=3.0.0 || insiders'

  tailwindcss@3.4.17:
    resolution: {integrity: sha512-w33E2aCvSDP0tW9RZuNXadXlkHXqFzSkQew/aIa2i/Sj8fThxwovwlXHSPXTbAHwEIhBFXAedUhP2tueAKP8Og==}
    engines: {node: '>=14.0.0'}
    hasBin: true

  tar-fs@2.1.1:
    resolution: {integrity: sha512-V0r2Y9scmbDRLCNex/+hYzvp/zyYjvFbHPNgVTKfQvVrb6guiE/fxP+XblDNR011utopbkex2nM4dHNV6GDsng==}

  tar-fs@3.0.6:
    resolution: {integrity: sha512-iokBDQQkUyeXhgPYaZxmczGPhnhXZ0CmrqI+MOb/WFGS9DW5wnfrLgtjUJBvz50vQ3qfRwJ62QVoCFu8mPVu5w==}

  tar-stream@2.2.0:
    resolution: {integrity: sha512-ujeqbceABgwMZxEJnk2HDY2DlnUZ+9oEcb1KzTVfYHio0UE6dG71n60d8D2I4qNvleWrrXpmjpt7vZeF1LnMZQ==}
    engines: {node: '>=6'}

  tar-stream@3.1.7:
    resolution: {integrity: sha512-qJj60CXt7IU1Ffyc3NJMjh6EkuCFej46zUqJ4J7pqYlThyd9bO0XBTmcOIhSzZJVWfsLks0+nle/j538YAW9RQ==}

  tar@7.4.3:
    resolution: {integrity: sha512-5S7Va8hKfV7W5U6g3aYxXmlPoZVAwUMy9AOKyF2fVuZa2UD3qZjg578OrLRt8PcNN1PleVaL/5/yYATNL0ICUw==}
    engines: {node: '>=18'}

  temp-dir@3.0.0:
    resolution: {integrity: sha512-nHc6S/bwIilKHNRgK/3jlhDoIHcp45YgyiwcAk46Tr0LfEqGBVpmiAyuiuxeVE44m3mXnEeVhaipLOEWmH+Njw==}
    engines: {node: '>=14.16'}

  tempy@3.1.0:
    resolution: {integrity: sha512-7jDLIdD2Zp0bDe5r3D2qtkd1QOCacylBuL7oa4udvN6v2pqr4+LcCr67C8DR1zkpaZ8XosF5m1yQSabKAW6f2g==}
    engines: {node: '>=14.16'}

  text-decoder@1.2.3:
    resolution: {integrity: sha512-3/o9z3X0X0fTupwsYvR03pJ/DjWuqqrfwBgTQzdWDiQSm9KitAyz/9WqsT2JQW7KV2m+bC2ol/zqpW37NHxLaA==}

  thenify-all@1.6.0:
    resolution: {integrity: sha512-RNxQH/qI8/t3thXJDwcstUO4zeqo64+Uy/+sNVRBx4Xn2OX+OZ9oP+iJnNFqplFra2ZUVeKCSa2oVWi3T4uVmA==}
    engines: {node: '>=0.8'}

  thenify@3.3.1:
    resolution: {integrity: sha512-RVZSIV5IG10Hk3enotrhvz0T9em6cyHBLkH/YAZuKqd8hRkKhSfCGIcP2KUY0EPxndzANBmNllzWPwak+bheSw==}

  timsort@0.3.0:
    resolution: {integrity: sha512-qsdtZH+vMoCARQtyod4imc2nIJwg9Cc7lPRrw9CzF8ZKR0khdr8+2nX80PBhET3tcyTtJDxAffGh2rXH4tyU8A==}

  tiny-glob@0.2.9:
    resolution: {integrity: sha512-g/55ssRPUjShh+xkfx9UPDXqhckHEsHr4Vd9zX55oSdGZc/MD0m3sferOkwWtp98bv+kcVfEHtRJgBVJzelrzg==}

  tmp@0.0.33:
    resolution: {integrity: sha512-jRCJlojKnZ3addtTOjdIqoRuPEKBvNXcGYqzO6zWZX8KfKEpnGY5jfggJQ3EjKuu8D4bJRr0y+cYJFmYbImXGw==}
    engines: {node: '>=0.6.0'}

  to-regex-range@5.0.1:
    resolution: {integrity: sha512-65P7iz6X5yEr1cwcgvQxbbIw7Uk3gOy5dIdtZ4rDveLqhrdJP+Li/Hx6tyK0NEb+2GCyneCMJiGqrADCSNk8sQ==}
    engines: {node: '>=8.0'}

  totalist@3.0.1:
    resolution: {integrity: sha512-sf4i37nQ2LBx4m3wB74y+ubopq6W/dIzXg0FDGjsYnZHVa1Da8FH853wlL2gtUhg+xJXjfk3kUZS3BRoQeoQBQ==}
    engines: {node: '>=6'}

  tr46@0.0.3:
    resolution: {integrity: sha512-N3WMsuqV66lT30CrXNbEjx4GEwlow3v6rr4mCcv6prnfwhS01rkgyFdjPNBYd9br7LpXV1+Emh01fHnq2Gdgrw==}

  tr46@1.0.1:
    resolution: {integrity: sha512-dTpowEjclQ7Kgx5SdBkqRzVhERQXov8/l9Ft9dVM9fmg0W0KQSVaXX9T4i6twCPNtYiZM53lpSSUAwJbFPOHxA==}

  tree-kill@1.2.2:
    resolution: {integrity: sha512-L0Orpi8qGpRG//Nd+H90vFB+3iHnue1zSSGmNOOCh1GLJ7rUKVwV2HvijphGQS2UmhUZewS9VgvxYIdgr+fG1A==}
    hasBin: true

  ts-algebra@1.2.2:
    resolution: {integrity: sha512-kloPhf1hq3JbCPOTYoOWDKxebWjNb2o/LKnNfkWhxVVisFFmMJPPdJeGoGmM+iRLyoXAR61e08Pb+vUXINg8aA==}

  ts-api-utils@1.4.3:
    resolution: {integrity: sha512-i3eMG77UTMD0hZhgRS562pv83RC6ukSAC2GMNWc+9dieh/+jDM5u5YG+NHX6VNDRHQcHwmsTHctP9LhbC3WxVw==}
    engines: {node: '>=16'}
    peerDependencies:
      typescript: '>=4.2.0'

  ts-interface-checker@0.1.13:
    resolution: {integrity: sha512-Y/arvbn+rrz3JCKl9C4kVNfTfSm2/mEp5FSz5EsZSANGPSlQrpRI5M4PKF+mJnE52jOO90PnPSc3Ur3bTQw0gA==}

  tslib@2.8.1:
    resolution: {integrity: sha512-oJFu94HQb+KVduSUQL7wnpmqnfmLsOA/nAh6b6EH0wCEoK0/mPeXU6c3wKDV83MkOuHPRHtSXKKU99IBazS/2w==}

  tslib@2.8.1:
    resolution: {integrity: sha512-oJFu94HQb+KVduSUQL7wnpmqnfmLsOA/nAh6b6EH0wCEoK0/mPeXU6c3wKDV83MkOuHPRHtSXKKU99IBazS/2w==}

  tsup@7.2.0:
    resolution: {integrity: sha512-vDHlczXbgUvY3rWvqFEbSqmC1L7woozbzngMqTtL2PGBODTtWlRwGDDawhvWzr5c1QjKe4OAKqJGfE1xeXUvtQ==}
    engines: {node: '>=16.14'}
    hasBin: true
    peerDependencies:
      '@swc/core': ^1
      postcss: ^8.4.12
      typescript: '>=4.1.0'
    peerDependenciesMeta:
      '@swc/core':
        optional: true
      postcss:
        optional: true
      typescript:
        optional: true

  tunnel-agent@0.6.0:
    resolution: {integrity: sha512-McnNiV1l8RYeY8tBgEpuodCC1mLUdbSN+CYBL7kJsJNInOP8UjDDEwdk6Mw60vdLLrr5NHKZhMAOSrR2NZuQ+w==}

  turbo-darwin-64@2.3.3:
    resolution: {integrity: sha512-bxX82xe6du/3rPmm4aCC5RdEilIN99VUld4HkFQuw+mvFg6darNBuQxyWSHZTtc25XgYjQrjsV05888w1grpaA==}
    cpu: [x64]
    os: [darwin]

  turbo-darwin-arm64@2.3.3:
    resolution: {integrity: sha512-DYbQwa3NsAuWkCUYVzfOUBbSUBVQzH5HWUFy2Kgi3fGjIWVZOFk86ss+xsWu//rlEAfYwEmopigsPYSmW4X15A==}
    cpu: [arm64]
    os: [darwin]

  turbo-linux-64@2.3.3:
    resolution: {integrity: sha512-eHj9OIB0dFaP6BxB88jSuaCLsOQSYWBgmhy2ErCu6D2GG6xW3b6e2UWHl/1Ho9FsTg4uVgo4DB9wGsKa5erjUA==}
    cpu: [x64]
    os: [linux]

  turbo-linux-arm64@2.3.3:
    resolution: {integrity: sha512-NmDE/NjZoDj1UWBhMtOPmqFLEBKhzGS61KObfrDEbXvU3lekwHeoPvAMfcovzswzch+kN2DrtbNIlz+/rp8OCg==}
    cpu: [arm64]
    os: [linux]

  turbo-windows-64@2.3.3:
    resolution: {integrity: sha512-O2+BS4QqjK3dOERscXqv7N2GXNcqHr9hXumkMxDj/oGx9oCatIwnnwx34UmzodloSnJpgSqjl8iRWiY65SmYoQ==}
    cpu: [x64]
    os: [win32]

  turbo-windows-arm64@2.3.3:
    resolution: {integrity: sha512-dW4ZK1r6XLPNYLIKjC4o87HxYidtRRcBeo/hZ9Wng2XM/MqqYkAyzJXJGgRMsc0MMEN9z4+ZIfnSNBrA0b08ag==}
    cpu: [arm64]
    os: [win32]

  turbo@2.3.3:
    resolution: {integrity: sha512-DUHWQAcC8BTiUZDRzAYGvpSpGLiaOQPfYXlCieQbwUvmml/LRGIe3raKdrOPOoiX0DYlzxs2nH6BoWJoZrj8hA==}
    hasBin: true

  type-check@0.4.0:
    resolution: {integrity: sha512-XleUoc9uwGXqjWwXaUTZAmzMcFZ5858QA2vvx1Ur5xIcixXIP+8LnFDgRplU30us6teqdlskFfu+ae4K79Ooew==}
    engines: {node: '>= 0.8.0'}

  type-fest@0.20.2:
    resolution: {integrity: sha512-Ne+eE4r0/iWnpAxD852z3A+N0Bt5RN//NjJwRd2VFHEmrywxf5vsZlh4R6lixl6B+wz/8d+maTSAkN1FIkI3LQ==}
    engines: {node: '>=10'}

  type-fest@0.21.3:
    resolution: {integrity: sha512-t0rzBq87m3fVcduHDUFhKmyyX+9eo6WQjZvf51Ea/M0Q7+T374Jp1aUiyUl0GKxp8M/OETVHSDvmkyPgvX+X2w==}
    engines: {node: '>=10'}

  type-fest@1.4.0:
    resolution: {integrity: sha512-yGSza74xk0UG8k+pLh5oeoYirvIiWo5t0/o3zHHAO2tRDiZcxWP7fywNlXhqb6/r6sWvwi+RsyQMWhVLe4BVuA==}
    engines: {node: '>=10'}

  type-fest@2.19.0:
    resolution: {integrity: sha512-RAH822pAdBgcNMAfWnCBU3CFZcfZ/i1eZjwFU/dsLKumyuuP3niueg2UAukXYF0E2AAoc82ZSSf9J0WQBinzHA==}
    engines: {node: '>=12.20'}

  typescript-eslint@8.18.1:
    resolution: {integrity: sha512-Mlaw6yxuaDEPQvb/2Qwu3/TfgeBHy9iTJ3mTwe7OvpPmF6KPQjVOfGyEJpPv6Ez2C34OODChhXrzYw/9phI0MQ==}
    engines: {node: ^18.18.0 || ^20.9.0 || >=21.1.0}
    peerDependencies:
      eslint: ^8.57.0 || ^9.0.0
      typescript: '>=4.8.4 <5.8.0'

  typescript@5.2.2:
    resolution: {integrity: sha512-mI4WrpHsbCIcwT9cF4FZvr80QUeKvsUsUvKDoR+X/7XHQH98xYD8YHZg7ANtz2GtZt/CBq2QJ0thkGJMHfqc1w==}
    engines: {node: '>=14.17'}
    hasBin: true

  typescript@5.7.2:
    resolution: {integrity: sha512-i5t66RHxDvVN40HfDd1PsEThGNnlMCMT3jMUuoh9/0TaqWevNontacunWyN02LA9/fIbEWlcHZcgTKb9QoaLfg==}
    engines: {node: '>=14.17'}
    hasBin: true

  undici-types@6.20.0:
    resolution: {integrity: sha512-Ny6QZ2Nju20vw1SRHe3d9jVu6gJ+4e3+MMpqu7pqE5HT6WsTSlce++GQmK5UXS8mzV8DSYHrQH+Xrf2jVcuKNg==}

  unique-string@3.0.0:
    resolution: {integrity: sha512-VGXBUVwxKMBUznyffQweQABPRRW1vHZAbadFZud4pLFAqRGvv/96vafgjWFqzourzr8YonlQiPgH0YCJfawoGQ==}
    engines: {node: '>=12'}

  universalify@2.0.1:
    resolution: {integrity: sha512-gptHNQghINnc/vTGIk0SOFGFNXw7JVrlRUtConJRlvaw6DuX0wO5Jeko9sWrMBhh+PsYAZ7oXAiOnf/UKogyiw==}
    engines: {node: '>= 10.0.0'}

  update-browserslist-db@1.1.1:
    resolution: {integrity: sha512-R8UzCaa9Az+38REPiJ1tXlImTJXlVfgHZsglwBD/k6nj76ctsH1E3q4doGrukiLQd3sGQYu56r5+lo5r94l29A==}
    hasBin: true
    peerDependencies:
      browserslist: '>= 4.21.0'

<<<<<<< HEAD
=======
  update-browserslist-db@1.1.1:
    resolution: {integrity: sha512-R8UzCaa9Az+38REPiJ1tXlImTJXlVfgHZsglwBD/k6nj76ctsH1E3q4doGrukiLQd3sGQYu56r5+lo5r94l29A==}
    hasBin: true
    peerDependencies:
      browserslist: '>= 4.21.0'

>>>>>>> 94b15d19
  uri-js@4.4.1:
    resolution: {integrity: sha512-7rKUyy33Q1yc98pQ1DAmLtwX109F7TIfWlW1Ydo8Wl1ii1SeHieeh0HHfPeL2fMXK6z0s8ecKs9frCuLJvndBg==}

  use-callback-ref@1.3.3:
    resolution: {integrity: sha512-jQL3lRnocaFtu3V00JToYz/4QkNWswxijDaCVNZRiRTO3HQDLsdu1ZtmIUvV4yPp+rvWm5j0y0TG/S61cuijTg==}
    engines: {node: '>=10'}
    peerDependencies:
      '@types/react': '*'
      react: ^16.8.0 || ^17.0.0 || ^18.0.0 || ^19.0.0 || ^19.0.0-rc
    peerDependenciesMeta:
      '@types/react':
        optional: true

  use-sidecar@1.1.3:
    resolution: {integrity: sha512-Fedw0aZvkhynoPYlA5WXrMCAMm+nSWdZt6lzJQ7Ok8S6Q+VsHmHpRWndVRJ8Be0ZbkfPc5LRYH+5XrzXcEeLRQ==}
    engines: {node: '>=10'}
    peerDependencies:
      '@types/react': '*'
      react: ^16.8.0 || ^17.0.0 || ^18.0.0 || ^19.0.0 || ^19.0.0-rc
    peerDependenciesMeta:
      '@types/react':
        optional: true

  util-deprecate@1.0.2:
    resolution: {integrity: sha512-EPD5q1uXyFxJpCrLnCc1nHnq3gOa6DZBocAIiI2TaSCA7VCJ1UJDMagCzIkXNsUYfD1daK//LTEQ8xiIbrHtcw==}

  utility-types@3.11.0:
    resolution: {integrity: sha512-6Z7Ma2aVEWisaL6TvBCy7P8rm2LQoPv6dJ7ecIaIixHcwfbJ0x7mWdbcwlIM5IGQxPZSFYeqRCqlOOeKoJYMkw==}
    engines: {node: '>= 4'}

  vite@6.0.3:
    resolution: {integrity: sha512-Cmuo5P0ENTN6HxLSo6IHsjCLn/81Vgrp81oaiFFMRa8gGDj5xEjIcEpf2ZymZtZR8oU0P2JX5WuUp/rlXcHkAw==}
    engines: {node: ^18.0.0 || ^20.0.0 || >=22.0.0}
    hasBin: true
    peerDependencies:
      '@types/node': ^18.0.0 || ^20.0.0 || >=22.0.0
      jiti: '>=1.21.0'
      less: '*'
      lightningcss: ^1.21.0
      sass: '*'
      sass-embedded: '*'
      stylus: '*'
      sugarss: '*'
      terser: ^5.16.0
      tsx: ^4.8.1
      yaml: ^2.4.2
    peerDependenciesMeta:
      '@types/node':
        optional: true
      jiti:
        optional: true
      less:
        optional: true
      lightningcss:
        optional: true
      sass:
        optional: true
      sass-embedded:
        optional: true
      stylus:
        optional: true
      sugarss:
        optional: true
      terser:
        optional: true
      tsx:
        optional: true
      yaml:
        optional: true

  vitefu@1.0.4:
    resolution: {integrity: sha512-y6zEE3PQf6uu/Mt6DTJ9ih+kyJLr4XcSgHR2zUkM8SWDhuixEJxfJ6CZGMHh1Ec3vPLoEA0IHU5oWzVqw8ulow==}
    peerDependencies:
      vite: ^3.0.0 || ^4.0.0 || ^5.0.0 || ^6.0.0
    peerDependenciesMeta:
      vite:
        optional: true

  vue@3.3.4:
    resolution: {integrity: sha512-VTyEYn3yvIeY1Py0WaYGZsXnz3y5UnGi62GjVEqvEGPl6nxbOrCXbVOTQWBEJUqAyTUk2uJ5JLVnYJ6ZzGbrSw==}

  wcwidth@1.0.1:
    resolution: {integrity: sha512-XHPEwS0q6TaxcvG85+8EYkbiCux2XtWG2mkc47Ng2A77BQu9+DqIOJldST4HgPkuea7dvKSj5VgX3P1d4rW8Tg==}

  weak-lru-cache@1.2.2:
    resolution: {integrity: sha512-DEAoo25RfSYMuTGc9vPJzZcZullwIqRDSI9LOy+fkCJPi6hykCnfKaXTuPBDuXAUcqHXyOgFtHNp/kB2FjYHbw==}

  webidl-conversions@3.0.1:
    resolution: {integrity: sha512-2JAn3z8AR6rjK8Sm8orRC0h/bcl/DqL7tRPdGZ4I1CjdF+EaMLmYxBHyXuKL849eucPFhvBoxMsflfOb8kxaeQ==}

  webidl-conversions@4.0.2:
    resolution: {integrity: sha512-YQ+BmxuTgd6UXZW3+ICGfyqRyHXVlD5GtQr5+qjiNW7bF0cqrzX500HVXPBOvgXb5YnzDd+h0zqyv61KUD7+Sg==}

  whatwg-url@5.0.0:
    resolution: {integrity: sha512-saE57nupxk6v3HY35+jzBwYa0rKSy0XR8JSxZPwgLr7ys0IBzhGviA1/TUGJLmSVqs8pb9AnvICXEuOHLprYTw==}

  whatwg-url@7.1.0:
    resolution: {integrity: sha512-WUu7Rg1DroM7oQvGWfOiAK21n74Gg+T4elXEQYkOhtyLeWiJFoOGLXPKI/9gzIie9CtwVLm8wtw6YJdKyxSjeg==}

  which@2.0.2:
    resolution: {integrity: sha512-BLI3Tl1TW3Pvl70l3yq3Y64i+awpwXqsGBYWkkqMtnbXgrMD+yj7rhW0kuEDxzJaYXGjEW5ogapKNMEKNMjibA==}
    engines: {node: '>= 8'}
    hasBin: true

  word-wrap@1.2.5:
    resolution: {integrity: sha512-BN22B5eaMMI9UMtjrGd5g5eCYPpCPDUy0FJXbYsaT5zYxjFOckS53SQDE3pWkVoWpHXVb3BrYcEN4Twa55B5cA==}
    engines: {node: '>=0.10.0'}

  wrap-ansi@6.2.0:
    resolution: {integrity: sha512-r6lPcBGxZXlIcymEu7InxDMhdW0KDxpLgoFLcguasxCaJ/SOIZwINatK9KY/tf+ZrlywOKU0UDj3ATXUBfxJXA==}
    engines: {node: '>=8'}

  wrap-ansi@7.0.0:
    resolution: {integrity: sha512-YVGIj2kamLSTxw6NsZjoBxfSwsn0ycdesmc4p+Q21c5zPuZ1pl+NfxVdxPtdHvmNVOQ6XSYG4AUtyt/Fi7D16Q==}
    engines: {node: '>=10'}

  wrap-ansi@8.1.0:
    resolution: {integrity: sha512-si7QWI6zUMq56bESFvagtmzMdGOtoxfR+Sez11Mobfc7tm+VkUckk9bW2UeffTGVUbOksxmSw0AA2gs8g71NCQ==}
    engines: {node: '>=12'}

  wrappy@1.0.2:
    resolution: {integrity: sha512-l4Sp/DRseor9wL6EvV2+TuQn63dMkPjZ/sp9XkghTEbV9KlPS1xUsZ3u7/IQO4wxtcFB4bgpQPRcR3QCvezPcQ==}

  xxhash-wasm@0.4.2:
    resolution: {integrity: sha512-/eyHVRJQCirEkSZ1agRSCwriMhwlyUcFkXD5TPVSLP+IPzjsqMVzZwdoczLp1SoQU0R3dxz1RpIK+4YNQbCVOA==}

  y18n@5.0.8:
    resolution: {integrity: sha512-0pfFzegeDWJHJIAmTLRP2DwHjdF5s7jo9tuztdQxAhINCdvS+3nGINqPd00AphqJR/0LhANUS6/+7SCb98YOfA==}
    engines: {node: '>=10'}

  yallist@3.1.1:
    resolution: {integrity: sha512-a4UGQaWPH59mOXUYnAG2ewncQS4i4F43Tv3JoAM+s2VDAmS9NsK8GpDMLrCHPksFT7h3K6TOoUNn2pb7RoXx4g==}

  yallist@4.0.0:
    resolution: {integrity: sha512-3wdGidZyq5PB084XLES5TpOSRA3wjXAlIWMhum2kRcv/41Sn2emQ0dycQW4uZXLejwKvg6EsvbdlVL+FYEct7A==}

  yallist@5.0.0:
    resolution: {integrity: sha512-YgvUTfwqyc7UXVMrB+SImsVYSmTS8X/tSrtdNZMImM+n7+QTriRXyXim0mBrTXNeqzVF0KWGgHPeiyViFFrNDw==}
    engines: {node: '>=18'}

  yaml@1.10.2:
    resolution: {integrity: sha512-r3vXyErRCYJ7wg28yvBY5VSoAF8ZvlcW9/BwUzEtUsjvX/DKs24dIkuwjtuprwJJHsbyUbLApepYTR1BN4uHrg==}
    engines: {node: '>= 6'}

  yaml@2.5.0:
    resolution: {integrity: sha512-2wWLbGbYDiSqqIKoPjar3MPgB94ErzCtrNE1FdqGuaO0pi2JGjmE8aW8TDZwzU7vuxcGRdL/4gPQwQ7hD5AMSw==}
    engines: {node: '>= 14'}
    hasBin: true

  yargs-parser@21.1.1:
    resolution: {integrity: sha512-tVpsJW7DdjecAiFpbIB1e3qxIQsE6NoPc5/eTdrbbIC4h0LVsWhnoa3g+m2HclBIujHzsxZ4VJVA+GUuc2/LBw==}
    engines: {node: '>=12'}

  yargs@17.7.2:
    resolution: {integrity: sha512-7dSzzRQ++CKnNI/krKnYRV7JKKPUXMEh61soaHKg9mrWEhzFWhFnxPxGl+69cD1Ou63C13NUPCnmIcrvqCuM6w==}
    engines: {node: '>=12'}

  yocto-queue@0.1.0:
    resolution: {integrity: sha512-rVksvsnNCdJ/ohGc6xgPwyN8eheCxsiLM8mxuE/t/mOVqJewPuO1miLpTHQiRgTKCLexL4MeAFVagts7HmNZ2Q==}
    engines: {node: '>=10'}

  zimmerframe@1.1.2:
    resolution: {integrity: sha512-rAbqEGa8ovJy4pyBxZM70hg4pE6gDgaQ0Sl9M3enG3I0d6H4XSAM3GeNGLKnsBpuijUow064sf7ww1nutC5/3w==}

  zod@3.24.1:
    resolution: {integrity: sha512-muH7gBL9sI1nciMZV67X5fTKKBLtwpZ5VBp1vsOQzj1MhrBZ4wlVCm3gedKZWLp0Oyel8sIGfeiz54Su+OVT+A==}

snapshots:

  '@alloc/quick-lru@5.2.0': {}

  '@ampproject/remapping@2.3.0':
    dependencies:
      '@jridgewell/gen-mapping': 0.3.8
      '@jridgewell/trace-mapping': 0.3.25

  '@babel/code-frame@7.26.2':
    dependencies:
      '@babel/helper-validator-identifier': 7.25.9
      js-tokens: 4.0.0
      picocolors: 1.1.1

  '@babel/compat-data@7.26.3': {}

  '@babel/core@7.26.0':
    dependencies:
      '@ampproject/remapping': 2.3.0
      '@babel/code-frame': 7.26.2
      '@babel/generator': 7.26.3
      '@babel/helper-compilation-targets': 7.25.9
      '@babel/helper-module-transforms': 7.26.0(@babel/core@7.26.0)
      '@babel/helpers': 7.26.0
      '@babel/parser': 7.26.3
      '@babel/template': 7.25.9
      '@babel/traverse': 7.26.4
      '@babel/types': 7.26.3
      convert-source-map: 2.0.0
      debug: 4.4.0
      gensync: 1.0.0-beta.2
      json5: 2.2.3
      semver: 6.3.1
    transitivePeerDependencies:
      - supports-color

  '@babel/generator@7.26.3':
    dependencies:
      '@babel/parser': 7.26.3
      '@babel/types': 7.26.3
      '@jridgewell/gen-mapping': 0.3.8
      '@jridgewell/trace-mapping': 0.3.25
      jsesc: 3.1.0

  '@babel/helper-compilation-targets@7.25.9':
    dependencies:
      '@babel/compat-data': 7.26.3
      '@babel/helper-validator-option': 7.25.9
      browserslist: 4.24.3
      lru-cache: 5.1.1
      semver: 6.3.1

  '@babel/helper-module-imports@7.25.9':
    dependencies:
      '@babel/traverse': 7.26.4
      '@babel/types': 7.26.3
    transitivePeerDependencies:
      - supports-color

  '@babel/helper-module-transforms@7.26.0(@babel/core@7.26.0)':
    dependencies:
      '@babel/core': 7.26.0
      '@babel/helper-module-imports': 7.25.9
      '@babel/helper-validator-identifier': 7.25.9
      '@babel/traverse': 7.26.4
    transitivePeerDependencies:
      - supports-color

  '@babel/helper-string-parser@7.25.9': {}
<<<<<<< HEAD

  '@babel/helper-validator-identifier@7.25.9': {}

=======

  '@babel/helper-validator-identifier@7.25.9': {}

>>>>>>> 94b15d19
  '@babel/helper-validator-option@7.25.9': {}

  '@babel/helpers@7.26.0':
    dependencies:
      '@babel/template': 7.25.9
      '@babel/types': 7.26.3

  '@babel/parser@7.26.3':
    dependencies:
      '@babel/types': 7.26.3

  '@babel/runtime@7.26.0':
    dependencies:
      regenerator-runtime: 0.14.1

  '@babel/template@7.25.9':
    dependencies:
      '@babel/code-frame': 7.26.2
      '@babel/parser': 7.26.3
      '@babel/types': 7.26.3

  '@babel/traverse@7.26.4':
    dependencies:
      '@babel/code-frame': 7.26.2
      '@babel/generator': 7.26.3
      '@babel/parser': 7.26.3
      '@babel/template': 7.25.9
      '@babel/types': 7.26.3
      debug: 4.4.0
      globals: 11.12.0
    transitivePeerDependencies:
      - supports-color

  '@babel/types@7.26.3':
    dependencies:
      '@babel/helper-string-parser': 7.25.9
      '@babel/helper-validator-identifier': 7.25.9

  '@biomejs/biome@1.9.4':
    optionalDependencies:
      '@biomejs/cli-darwin-arm64': 1.9.4
      '@biomejs/cli-darwin-x64': 1.9.4
      '@biomejs/cli-linux-arm64': 1.9.4
      '@biomejs/cli-linux-arm64-musl': 1.9.4
      '@biomejs/cli-linux-x64': 1.9.4
      '@biomejs/cli-linux-x64-musl': 1.9.4
      '@biomejs/cli-win32-arm64': 1.9.4
      '@biomejs/cli-win32-x64': 1.9.4

  '@biomejs/cli-darwin-arm64@1.9.4':
    optional: true

  '@biomejs/cli-darwin-x64@1.9.4':
    optional: true

  '@biomejs/cli-linux-arm64-musl@1.9.4':
    optional: true

  '@biomejs/cli-linux-arm64@1.9.4':
    optional: true

  '@biomejs/cli-linux-x64-musl@1.9.4':
    optional: true

  '@biomejs/cli-linux-x64@1.9.4':
    optional: true

  '@biomejs/cli-win32-arm64@1.9.4':
    optional: true

  '@biomejs/cli-win32-x64@1.9.4':
    optional: true

  '@epicenterhq/result@0.1.1': {}

  '@esbuild/aix-ppc64@0.24.0':
    optional: true

  '@esbuild/android-arm64@0.18.20':
    optional: true

  '@esbuild/android-arm64@0.24.0':
    optional: true

  '@esbuild/android-arm@0.18.20':
    optional: true

  '@esbuild/android-arm@0.24.0':
    optional: true

  '@esbuild/android-x64@0.18.20':
    optional: true

  '@esbuild/android-x64@0.24.0':
    optional: true

  '@esbuild/darwin-arm64@0.18.20':
    optional: true

  '@esbuild/darwin-arm64@0.24.0':
    optional: true

  '@esbuild/darwin-x64@0.18.20':
    optional: true

  '@esbuild/darwin-x64@0.24.0':
    optional: true

  '@esbuild/freebsd-arm64@0.18.20':
    optional: true

  '@esbuild/freebsd-arm64@0.24.0':
    optional: true

  '@esbuild/freebsd-x64@0.18.20':
    optional: true

  '@esbuild/freebsd-x64@0.24.0':
    optional: true

  '@esbuild/linux-arm64@0.18.20':
    optional: true

  '@esbuild/linux-arm64@0.24.0':
    optional: true

  '@esbuild/linux-arm@0.18.20':
    optional: true

  '@esbuild/linux-arm@0.24.0':
    optional: true

  '@esbuild/linux-ia32@0.18.20':
    optional: true

  '@esbuild/linux-ia32@0.24.0':
    optional: true

  '@esbuild/linux-loong64@0.18.20':
    optional: true

  '@esbuild/linux-loong64@0.24.0':
    optional: true

  '@esbuild/linux-mips64el@0.18.20':
    optional: true

  '@esbuild/linux-mips64el@0.24.0':
    optional: true

  '@esbuild/linux-ppc64@0.18.20':
    optional: true

  '@esbuild/linux-ppc64@0.24.0':
    optional: true

  '@esbuild/linux-riscv64@0.18.20':
    optional: true

  '@esbuild/linux-riscv64@0.24.0':
    optional: true

  '@esbuild/linux-s390x@0.18.20':
    optional: true

  '@esbuild/linux-s390x@0.24.0':
    optional: true

  '@esbuild/linux-x64@0.18.20':
    optional: true

  '@esbuild/linux-x64@0.24.0':
    optional: true

  '@esbuild/netbsd-x64@0.18.20':
    optional: true

  '@esbuild/netbsd-x64@0.24.0':
    optional: true

  '@esbuild/openbsd-arm64@0.24.0':
    optional: true

  '@esbuild/openbsd-x64@0.18.20':
    optional: true

  '@esbuild/openbsd-x64@0.24.0':
    optional: true

  '@esbuild/sunos-x64@0.18.20':
    optional: true

  '@esbuild/sunos-x64@0.24.0':
    optional: true

  '@esbuild/win32-arm64@0.18.20':
    optional: true

  '@esbuild/win32-arm64@0.24.0':
    optional: true

  '@esbuild/win32-ia32@0.18.20':
    optional: true

  '@esbuild/win32-ia32@0.24.0':
    optional: true

  '@esbuild/win32-x64@0.18.20':
    optional: true

  '@esbuild/win32-x64@0.24.0':
    optional: true

  '@eslint-community/eslint-utils@4.4.1(eslint@9.17.0(jiti@1.21.6))':
    dependencies:
      eslint: 9.17.0(jiti@1.21.6)
      eslint-visitor-keys: 3.4.3

  '@eslint-community/regexpp@4.12.1': {}

  '@eslint/compat@1.2.4(eslint@9.17.0(jiti@1.21.6))':
    optionalDependencies:
      eslint: 9.17.0(jiti@1.21.6)

  '@eslint/config-array@0.19.1':
    dependencies:
      '@eslint/object-schema': 2.1.5
      debug: 4.4.0
      minimatch: 3.1.2
    transitivePeerDependencies:
      - supports-color

  '@eslint/core@0.9.1':
    dependencies:
      '@types/json-schema': 7.0.15

  '@eslint/eslintrc@3.2.0':
    dependencies:
      ajv: 6.12.6
      debug: 4.4.0
      espree: 10.3.0
      globals: 14.0.0
      ignore: 5.3.2
      import-fresh: 3.3.0
      js-yaml: 4.1.0
      minimatch: 3.1.2
      strip-json-comments: 3.1.1
    transitivePeerDependencies:
      - supports-color

  '@eslint/js@9.17.0': {}

  '@eslint/object-schema@2.1.5': {}

  '@eslint/plugin-kit@0.2.4':
    dependencies:
      levn: 0.4.1

  '@expo/spawn-async@1.7.2':
    dependencies:
      cross-spawn: 7.0.6

  '@floating-ui/core@1.6.8':
    dependencies:
      '@floating-ui/utils': 0.2.8

  '@floating-ui/dom@1.6.12':
    dependencies:
      '@floating-ui/core': 1.6.8
      '@floating-ui/utils': 0.2.8

  '@floating-ui/react-dom@2.1.2(react-dom@18.3.1(react@18.3.1))(react@18.3.1)':
    dependencies:
      '@floating-ui/dom': 1.6.12
      react: 18.3.1
      react-dom: 18.3.1(react@18.3.1)

  '@floating-ui/utils@0.2.8': {}

  '@humanfs/core@0.19.1': {}
<<<<<<< HEAD

  '@humanfs/node@0.16.6':
    dependencies:
      '@humanfs/core': 0.19.1
      '@humanwhocodes/retry': 0.3.1

  '@humanwhocodes/module-importer@1.0.1': {}

  '@humanwhocodes/retry@0.3.1': {}

  '@humanwhocodes/retry@0.4.1': {}

  '@internationalized/date@3.6.0':
    dependencies:
=======

  '@humanfs/node@0.16.6':
    dependencies:
      '@humanfs/core': 0.19.1
      '@humanwhocodes/retry': 0.3.1

  '@humanwhocodes/module-importer@1.0.1': {}

  '@humanwhocodes/retry@0.3.1': {}

  '@humanwhocodes/retry@0.4.1': {}

  '@internationalized/date@3.6.0':
    dependencies:
>>>>>>> 94b15d19
      '@swc/helpers': 0.5.15

  '@isaacs/cliui@8.0.2':
    dependencies:
      string-width: 5.1.2
      string-width-cjs: string-width@4.2.3
      strip-ansi: 7.1.0
      strip-ansi-cjs: strip-ansi@6.0.1
      wrap-ansi: 8.1.0
      wrap-ansi-cjs: wrap-ansi@7.0.0

  '@isaacs/fs-minipass@4.0.1':
    dependencies:
      minipass: 7.1.2

  '@jridgewell/gen-mapping@0.3.8':
    dependencies:
      '@jridgewell/set-array': 1.2.1
      '@jridgewell/sourcemap-codec': 1.5.0
      '@jridgewell/trace-mapping': 0.3.25

  '@jridgewell/resolve-uri@3.1.2': {}

  '@jridgewell/set-array@1.2.1': {}

  '@jridgewell/sourcemap-codec@1.5.0': {}

  '@jridgewell/trace-mapping@0.3.25':
    dependencies:
      '@jridgewell/resolve-uri': 3.1.2
      '@jridgewell/sourcemap-codec': 1.5.0

  '@lezer/common@0.15.12': {}

  '@lezer/common@1.2.3': {}

  '@lezer/lr@0.15.8':
    dependencies:
      '@lezer/common': 0.15.12

  '@lezer/lr@1.4.2':
    dependencies:
      '@lezer/common': 1.2.3

  '@ljharb/through@2.3.13':
    dependencies:
      call-bind: 1.0.8

  '@lmdb/lmdb-darwin-arm64@2.5.2':
    optional: true

  '@lmdb/lmdb-darwin-arm64@2.7.11':
    optional: true

  '@lmdb/lmdb-darwin-x64@2.5.2':
    optional: true

  '@lmdb/lmdb-darwin-x64@2.7.11':
    optional: true

  '@lmdb/lmdb-linux-arm64@2.5.2':
    optional: true

  '@lmdb/lmdb-linux-arm64@2.7.11':
    optional: true

  '@lmdb/lmdb-linux-arm@2.5.2':
    optional: true

  '@lmdb/lmdb-linux-arm@2.7.11':
    optional: true

  '@lmdb/lmdb-linux-x64@2.5.2':
    optional: true

  '@lmdb/lmdb-linux-x64@2.7.11':
    optional: true

  '@lmdb/lmdb-win32-x64@2.5.2':
    optional: true

  '@lmdb/lmdb-win32-x64@2.7.11':
    optional: true

  '@mapbox/node-pre-gyp@2.0.0-rc.0':
    dependencies:
      consola: 3.2.3
      detect-libc: 2.0.3
      https-proxy-agent: 7.0.6
      node-fetch: 2.7.0
      nopt: 8.0.0
      semver: 7.6.3
      tar: 7.4.3
    transitivePeerDependencies:
      - encoding
      - supports-color

  '@mischnic/json-sourcemap@0.1.0':
    dependencies:
      '@lezer/common': 0.15.12
      '@lezer/lr': 0.15.8
      json5: 2.2.3

  '@mischnic/json-sourcemap@0.1.1':
    dependencies:
      '@lezer/common': 1.2.3
      '@lezer/lr': 1.4.2
      json5: 2.2.3

  '@msgpackr-extract/msgpackr-extract-darwin-arm64@3.0.3':
    optional: true

  '@msgpackr-extract/msgpackr-extract-darwin-x64@3.0.3':
    optional: true

  '@msgpackr-extract/msgpackr-extract-linux-arm64@3.0.3':
    optional: true

  '@msgpackr-extract/msgpackr-extract-linux-arm@3.0.3':
    optional: true

  '@msgpackr-extract/msgpackr-extract-linux-x64@3.0.3':
    optional: true

  '@msgpackr-extract/msgpackr-extract-win32-x64@3.0.3':
    optional: true

  '@nodelib/fs.scandir@2.1.5':
    dependencies:
      '@nodelib/fs.stat': 2.0.5
      run-parallel: 1.2.0

  '@nodelib/fs.stat@2.0.5': {}

  '@nodelib/fs.walk@1.2.8':
    dependencies:
      '@nodelib/fs.scandir': 2.1.5
      fastq: 1.17.1

  '@parcel/bundler-default@2.9.3(@parcel/core@2.9.3)':
    dependencies:
      '@parcel/diagnostic': 2.9.3
      '@parcel/graph': 2.9.3
      '@parcel/hash': 2.9.3
      '@parcel/plugin': 2.9.3(@parcel/core@2.9.3)
      '@parcel/utils': 2.9.3
      nullthrows: 1.1.1
    transitivePeerDependencies:
      - '@parcel/core'

  '@parcel/cache@2.8.3(@parcel/core@2.9.3)':
    dependencies:
      '@parcel/core': 2.9.3
      '@parcel/fs': 2.8.3(@parcel/core@2.9.3)
      '@parcel/logger': 2.8.3
      '@parcel/utils': 2.8.3
      lmdb: 2.5.2

  '@parcel/cache@2.9.3(@parcel/core@2.9.3)':
    dependencies:
      '@parcel/core': 2.9.3
      '@parcel/fs': 2.9.3(@parcel/core@2.9.3)
      '@parcel/logger': 2.9.3
      '@parcel/utils': 2.9.3
      lmdb: 2.7.11

  '@parcel/codeframe@2.8.3':
    dependencies:
      chalk: 4.1.2

  '@parcel/codeframe@2.9.3':
    dependencies:
      chalk: 4.1.2

  '@parcel/compressor-raw@2.9.3(@parcel/core@2.9.3)':
    dependencies:
      '@parcel/plugin': 2.9.3(@parcel/core@2.9.3)
    transitivePeerDependencies:
      - '@parcel/core'

  '@parcel/config-default@2.9.3(@parcel/core@2.9.3)(@swc/helpers@0.5.15)(postcss@8.4.49)(typescript@5.2.2)':
    dependencies:
      '@parcel/bundler-default': 2.9.3(@parcel/core@2.9.3)
      '@parcel/compressor-raw': 2.9.3(@parcel/core@2.9.3)
      '@parcel/core': 2.9.3
      '@parcel/namer-default': 2.9.3(@parcel/core@2.9.3)
      '@parcel/optimizer-css': 2.9.3(@parcel/core@2.9.3)
      '@parcel/optimizer-htmlnano': 2.9.3(@parcel/core@2.9.3)(postcss@8.4.49)(typescript@5.2.2)
      '@parcel/optimizer-image': 2.9.3(@parcel/core@2.9.3)
      '@parcel/optimizer-svgo': 2.9.3(@parcel/core@2.9.3)
      '@parcel/optimizer-swc': 2.9.3(@parcel/core@2.9.3)(@swc/helpers@0.5.15)
      '@parcel/packager-css': 2.9.3(@parcel/core@2.9.3)
      '@parcel/packager-html': 2.9.3(@parcel/core@2.9.3)
      '@parcel/packager-js': 2.9.3(@parcel/core@2.9.3)
      '@parcel/packager-raw': 2.9.3(@parcel/core@2.9.3)
      '@parcel/packager-svg': 2.9.3(@parcel/core@2.9.3)
      '@parcel/reporter-dev-server': 2.9.3(@parcel/core@2.9.3)
      '@parcel/resolver-default': 2.9.3(@parcel/core@2.9.3)
      '@parcel/runtime-browser-hmr': 2.9.3(@parcel/core@2.9.3)
      '@parcel/runtime-js': 2.9.3(@parcel/core@2.9.3)
      '@parcel/runtime-react-refresh': 2.9.3(@parcel/core@2.9.3)
      '@parcel/runtime-service-worker': 2.9.3(@parcel/core@2.9.3)
      '@parcel/transformer-babel': 2.9.3(@parcel/core@2.9.3)
      '@parcel/transformer-css': 2.9.3(@parcel/core@2.9.3)
      '@parcel/transformer-html': 2.9.3(@parcel/core@2.9.3)
      '@parcel/transformer-image': 2.9.3(@parcel/core@2.9.3)
      '@parcel/transformer-js': 2.9.3(@parcel/core@2.9.3)
      '@parcel/transformer-json': 2.9.3(@parcel/core@2.9.3)
      '@parcel/transformer-postcss': 2.9.3(@parcel/core@2.9.3)
      '@parcel/transformer-posthtml': 2.9.3(@parcel/core@2.9.3)
      '@parcel/transformer-raw': 2.9.3(@parcel/core@2.9.3)
      '@parcel/transformer-react-refresh-wrap': 2.9.3(@parcel/core@2.9.3)
      '@parcel/transformer-svg': 2.9.3(@parcel/core@2.9.3)
    transitivePeerDependencies:
      - '@swc/helpers'
      - cssnano
      - postcss
      - purgecss
      - relateurl
      - srcset
      - terser
      - typescript
      - uncss

  '@parcel/core@2.9.3':
    dependencies:
      '@mischnic/json-sourcemap': 0.1.1
      '@parcel/cache': 2.9.3(@parcel/core@2.9.3)
      '@parcel/diagnostic': 2.9.3
      '@parcel/events': 2.9.3
      '@parcel/fs': 2.9.3(@parcel/core@2.9.3)
      '@parcel/graph': 2.9.3
      '@parcel/hash': 2.9.3
      '@parcel/logger': 2.9.3
      '@parcel/package-manager': 2.9.3(@parcel/core@2.9.3)
      '@parcel/plugin': 2.9.3(@parcel/core@2.9.3)
      '@parcel/profiler': 2.9.3
      '@parcel/source-map': 2.1.1
      '@parcel/types': 2.9.3(@parcel/core@2.9.3)
      '@parcel/utils': 2.9.3
      '@parcel/workers': 2.9.3(@parcel/core@2.9.3)
      abortcontroller-polyfill: 1.7.8
      base-x: 3.0.10
      browserslist: 4.24.3
      clone: 2.1.2
      dotenv: 7.0.0
      dotenv-expand: 5.1.0
      json5: 2.2.3
      msgpackr: 1.11.2
      nullthrows: 1.1.1
      semver: 7.6.3

  '@parcel/diagnostic@2.8.3':
    dependencies:
      '@mischnic/json-sourcemap': 0.1.1
      nullthrows: 1.1.1

  '@parcel/diagnostic@2.9.3':
    dependencies:
      '@mischnic/json-sourcemap': 0.1.1
      nullthrows: 1.1.1

  '@parcel/events@2.8.3': {}

  '@parcel/events@2.9.3': {}

  '@parcel/fs-search@2.8.3':
    dependencies:
      detect-libc: 1.0.3

  '@parcel/fs-search@2.9.3': {}

  '@parcel/fs@2.8.3(@parcel/core@2.9.3)':
    dependencies:
      '@parcel/core': 2.9.3
      '@parcel/fs-search': 2.8.3
      '@parcel/types': 2.8.3(@parcel/core@2.9.3)
      '@parcel/utils': 2.8.3
      '@parcel/watcher': 2.5.0
      '@parcel/workers': 2.8.3(@parcel/core@2.9.3)

  '@parcel/fs@2.9.3(@parcel/core@2.9.3)':
    dependencies:
      '@parcel/core': 2.9.3
      '@parcel/fs-search': 2.9.3
      '@parcel/types': 2.9.3(@parcel/core@2.9.3)
      '@parcel/utils': 2.9.3
      '@parcel/watcher': 2.5.0
      '@parcel/workers': 2.9.3(@parcel/core@2.9.3)

  '@parcel/graph@2.9.3':
    dependencies:
      nullthrows: 1.1.1

  '@parcel/hash@2.8.3':
    dependencies:
      detect-libc: 1.0.3
      xxhash-wasm: 0.4.2

  '@parcel/hash@2.9.3':
    dependencies:
      xxhash-wasm: 0.4.2

  '@parcel/logger@2.8.3':
    dependencies:
      '@parcel/diagnostic': 2.8.3
      '@parcel/events': 2.8.3

  '@parcel/logger@2.9.3':
    dependencies:
      '@parcel/diagnostic': 2.9.3
      '@parcel/events': 2.9.3

  '@parcel/markdown-ansi@2.8.3':
    dependencies:
      chalk: 4.1.2

  '@parcel/markdown-ansi@2.9.3':
    dependencies:
      chalk: 4.1.2

  '@parcel/namer-default@2.9.3(@parcel/core@2.9.3)':
    dependencies:
      '@parcel/diagnostic': 2.9.3
      '@parcel/plugin': 2.9.3(@parcel/core@2.9.3)
      nullthrows: 1.1.1
    transitivePeerDependencies:
      - '@parcel/core'

  '@parcel/node-resolver-core@3.0.3(@parcel/core@2.9.3)':
    dependencies:
      '@mischnic/json-sourcemap': 0.1.1
      '@parcel/diagnostic': 2.9.3
      '@parcel/fs': 2.9.3(@parcel/core@2.9.3)
      '@parcel/utils': 2.9.3
      nullthrows: 1.1.1
      semver: 7.6.3
    transitivePeerDependencies:
      - '@parcel/core'

  '@parcel/optimizer-css@2.9.3(@parcel/core@2.9.3)':
    dependencies:
      '@parcel/diagnostic': 2.9.3
      '@parcel/plugin': 2.9.3(@parcel/core@2.9.3)
      '@parcel/source-map': 2.1.1
      '@parcel/utils': 2.9.3
      browserslist: 4.24.3
      lightningcss: 1.28.2
      nullthrows: 1.1.1
    transitivePeerDependencies:
      - '@parcel/core'

  '@parcel/optimizer-data-url@2.9.3(@parcel/core@2.9.3)':
    dependencies:
      '@parcel/plugin': 2.9.3(@parcel/core@2.9.3)
      '@parcel/utils': 2.9.3
      isbinaryfile: 4.0.10
      mime: 2.6.0
    transitivePeerDependencies:
      - '@parcel/core'

  '@parcel/optimizer-htmlnano@2.9.3(@parcel/core@2.9.3)(postcss@8.4.49)(typescript@5.2.2)':
    dependencies:
      '@parcel/plugin': 2.9.3(@parcel/core@2.9.3)
      htmlnano: 2.1.1(postcss@8.4.49)(svgo@2.8.0)(typescript@5.2.2)
      nullthrows: 1.1.1
      posthtml: 0.16.6
      svgo: 2.8.0
    transitivePeerDependencies:
      - '@parcel/core'
      - cssnano
      - postcss
      - purgecss
      - relateurl
      - srcset
      - terser
      - typescript
      - uncss

  '@parcel/optimizer-image@2.9.3(@parcel/core@2.9.3)':
    dependencies:
      '@parcel/core': 2.9.3
      '@parcel/diagnostic': 2.9.3
      '@parcel/plugin': 2.9.3(@parcel/core@2.9.3)
      '@parcel/utils': 2.9.3
      '@parcel/workers': 2.9.3(@parcel/core@2.9.3)

  '@parcel/optimizer-svgo@2.9.3(@parcel/core@2.9.3)':
    dependencies:
      '@parcel/diagnostic': 2.9.3
      '@parcel/plugin': 2.9.3(@parcel/core@2.9.3)
      '@parcel/utils': 2.9.3
      svgo: 2.8.0
    transitivePeerDependencies:
      - '@parcel/core'

  '@parcel/optimizer-swc@2.9.3(@parcel/core@2.9.3)(@swc/helpers@0.5.15)':
    dependencies:
      '@parcel/diagnostic': 2.9.3
      '@parcel/plugin': 2.9.3(@parcel/core@2.9.3)
      '@parcel/source-map': 2.1.1
      '@parcel/utils': 2.9.3
      '@swc/core': 1.10.1(@swc/helpers@0.5.15)
      nullthrows: 1.1.1
    transitivePeerDependencies:
      - '@parcel/core'
      - '@swc/helpers'

  '@parcel/package-manager@2.8.3(@parcel/core@2.9.3)':
    dependencies:
      '@parcel/core': 2.9.3
      '@parcel/diagnostic': 2.8.3
      '@parcel/fs': 2.8.3(@parcel/core@2.9.3)
      '@parcel/logger': 2.8.3
      '@parcel/types': 2.8.3(@parcel/core@2.9.3)
      '@parcel/utils': 2.8.3
      '@parcel/workers': 2.8.3(@parcel/core@2.9.3)
      semver: 5.7.2

  '@parcel/package-manager@2.9.3(@parcel/core@2.9.3)':
    dependencies:
      '@parcel/core': 2.9.3
      '@parcel/diagnostic': 2.9.3
      '@parcel/fs': 2.9.3(@parcel/core@2.9.3)
      '@parcel/logger': 2.9.3
      '@parcel/node-resolver-core': 3.0.3(@parcel/core@2.9.3)
      '@parcel/types': 2.9.3(@parcel/core@2.9.3)
      '@parcel/utils': 2.9.3
      '@parcel/workers': 2.9.3(@parcel/core@2.9.3)
      semver: 7.6.3

  '@parcel/packager-css@2.9.3(@parcel/core@2.9.3)':
    dependencies:
      '@parcel/diagnostic': 2.9.3
      '@parcel/plugin': 2.9.3(@parcel/core@2.9.3)
      '@parcel/source-map': 2.1.1
      '@parcel/utils': 2.9.3
      nullthrows: 1.1.1
    transitivePeerDependencies:
      - '@parcel/core'

  '@parcel/packager-html@2.9.3(@parcel/core@2.9.3)':
    dependencies:
      '@parcel/plugin': 2.9.3(@parcel/core@2.9.3)
      '@parcel/types': 2.9.3(@parcel/core@2.9.3)
      '@parcel/utils': 2.9.3
      nullthrows: 1.1.1
      posthtml: 0.16.6
    transitivePeerDependencies:
      - '@parcel/core'

  '@parcel/packager-js@2.9.3(@parcel/core@2.9.3)':
    dependencies:
      '@parcel/diagnostic': 2.9.3
      '@parcel/hash': 2.9.3
      '@parcel/plugin': 2.9.3(@parcel/core@2.9.3)
      '@parcel/source-map': 2.1.1
      '@parcel/utils': 2.9.3
      globals: 13.24.0
      nullthrows: 1.1.1
    transitivePeerDependencies:
      - '@parcel/core'

  '@parcel/packager-raw@2.9.3(@parcel/core@2.9.3)':
    dependencies:
      '@parcel/plugin': 2.9.3(@parcel/core@2.9.3)
    transitivePeerDependencies:
      - '@parcel/core'

  '@parcel/packager-svg@2.9.3(@parcel/core@2.9.3)':
    dependencies:
      '@parcel/plugin': 2.9.3(@parcel/core@2.9.3)
      '@parcel/types': 2.9.3(@parcel/core@2.9.3)
      '@parcel/utils': 2.9.3
      posthtml: 0.16.6
    transitivePeerDependencies:
      - '@parcel/core'

  '@parcel/plugin@2.8.3(@parcel/core@2.9.3)':
    dependencies:
      '@parcel/types': 2.8.3(@parcel/core@2.9.3)
    transitivePeerDependencies:
      - '@parcel/core'

  '@parcel/plugin@2.9.3(@parcel/core@2.9.3)':
    dependencies:
      '@parcel/types': 2.9.3(@parcel/core@2.9.3)
    transitivePeerDependencies:
      - '@parcel/core'

  '@parcel/profiler@2.9.3':
    dependencies:
      '@parcel/diagnostic': 2.9.3
      '@parcel/events': 2.9.3
      chrome-trace-event: 1.0.4

  '@parcel/reporter-bundle-buddy@2.9.3(@parcel/core@2.9.3)':
    dependencies:
      '@parcel/plugin': 2.9.3(@parcel/core@2.9.3)
    transitivePeerDependencies:
      - '@parcel/core'

  '@parcel/reporter-dev-server@2.9.3(@parcel/core@2.9.3)':
    dependencies:
      '@parcel/plugin': 2.9.3(@parcel/core@2.9.3)
      '@parcel/utils': 2.9.3
    transitivePeerDependencies:
      - '@parcel/core'

  '@parcel/resolver-default@2.9.3(@parcel/core@2.9.3)':
    dependencies:
      '@parcel/node-resolver-core': 3.0.3(@parcel/core@2.9.3)
      '@parcel/plugin': 2.9.3(@parcel/core@2.9.3)
    transitivePeerDependencies:
      - '@parcel/core'

  '@parcel/runtime-browser-hmr@2.9.3(@parcel/core@2.9.3)':
    dependencies:
      '@parcel/plugin': 2.9.3(@parcel/core@2.9.3)
      '@parcel/utils': 2.9.3
    transitivePeerDependencies:
      - '@parcel/core'

  '@parcel/runtime-js@2.8.3(@parcel/core@2.9.3)':
    dependencies:
      '@parcel/plugin': 2.8.3(@parcel/core@2.9.3)
      '@parcel/utils': 2.8.3
      nullthrows: 1.1.1
    transitivePeerDependencies:
      - '@parcel/core'

  '@parcel/runtime-js@2.9.3(@parcel/core@2.9.3)':
    dependencies:
      '@parcel/diagnostic': 2.9.3
      '@parcel/plugin': 2.9.3(@parcel/core@2.9.3)
      '@parcel/utils': 2.9.3
      nullthrows: 1.1.1
    transitivePeerDependencies:
      - '@parcel/core'

  '@parcel/runtime-react-refresh@2.9.3(@parcel/core@2.9.3)':
    dependencies:
      '@parcel/plugin': 2.9.3(@parcel/core@2.9.3)
      '@parcel/utils': 2.9.3
      react-error-overlay: 6.0.9
      react-refresh: 0.9.0
    transitivePeerDependencies:
      - '@parcel/core'

  '@parcel/runtime-service-worker@2.9.3(@parcel/core@2.9.3)':
    dependencies:
      '@parcel/plugin': 2.9.3(@parcel/core@2.9.3)
      '@parcel/utils': 2.9.3
      nullthrows: 1.1.1
    transitivePeerDependencies:
      - '@parcel/core'

  '@parcel/source-map@2.1.1':
    dependencies:
      detect-libc: 1.0.3

  '@parcel/transformer-babel@2.9.3(@parcel/core@2.9.3)':
    dependencies:
      '@parcel/diagnostic': 2.9.3
      '@parcel/plugin': 2.9.3(@parcel/core@2.9.3)
      '@parcel/source-map': 2.1.1
      '@parcel/utils': 2.9.3
      browserslist: 4.24.3
      json5: 2.2.3
      nullthrows: 1.1.1
      semver: 7.6.3
    transitivePeerDependencies:
      - '@parcel/core'

  '@parcel/transformer-css@2.9.3(@parcel/core@2.9.3)':
    dependencies:
      '@parcel/diagnostic': 2.9.3
      '@parcel/plugin': 2.9.3(@parcel/core@2.9.3)
      '@parcel/source-map': 2.1.1
      '@parcel/utils': 2.9.3
      browserslist: 4.24.3
      lightningcss: 1.28.2
      nullthrows: 1.1.1
    transitivePeerDependencies:
      - '@parcel/core'

  '@parcel/transformer-graphql@2.9.3(@parcel/core@2.9.3)':
    dependencies:
      '@parcel/plugin': 2.9.3(@parcel/core@2.9.3)
      graphql: 15.9.0
      graphql-import-macro: 1.0.0
    transitivePeerDependencies:
      - '@parcel/core'

  '@parcel/transformer-html@2.9.3(@parcel/core@2.9.3)':
    dependencies:
      '@parcel/diagnostic': 2.9.3
      '@parcel/hash': 2.9.3
      '@parcel/plugin': 2.9.3(@parcel/core@2.9.3)
      nullthrows: 1.1.1
      posthtml: 0.16.6
      posthtml-parser: 0.10.2
      posthtml-render: 3.0.0
      semver: 7.6.3
      srcset: 4.0.0
    transitivePeerDependencies:
      - '@parcel/core'

  '@parcel/transformer-image@2.9.3(@parcel/core@2.9.3)':
    dependencies:
      '@parcel/core': 2.9.3
      '@parcel/plugin': 2.9.3(@parcel/core@2.9.3)
      '@parcel/utils': 2.9.3
      '@parcel/workers': 2.9.3(@parcel/core@2.9.3)
      nullthrows: 1.1.1

  '@parcel/transformer-inline-string@2.9.3(@parcel/core@2.9.3)':
    dependencies:
      '@parcel/plugin': 2.9.3(@parcel/core@2.9.3)
    transitivePeerDependencies:
      - '@parcel/core'

  '@parcel/transformer-js@2.9.3(@parcel/core@2.9.3)':
    dependencies:
      '@parcel/core': 2.9.3
      '@parcel/diagnostic': 2.9.3
      '@parcel/plugin': 2.9.3(@parcel/core@2.9.3)
      '@parcel/source-map': 2.1.1
      '@parcel/utils': 2.9.3
      '@parcel/workers': 2.9.3(@parcel/core@2.9.3)
      '@swc/helpers': 0.5.15
      browserslist: 4.24.3
      nullthrows: 1.1.1
      regenerator-runtime: 0.13.11
      semver: 7.6.3

  '@parcel/transformer-json@2.9.3(@parcel/core@2.9.3)':
    dependencies:
      '@parcel/plugin': 2.9.3(@parcel/core@2.9.3)
      json5: 2.2.3
    transitivePeerDependencies:
      - '@parcel/core'

  '@parcel/transformer-less@2.9.3(@parcel/core@2.9.3)':
    dependencies:
      '@parcel/plugin': 2.9.3(@parcel/core@2.9.3)
      '@parcel/source-map': 2.1.1
      less: 4.2.1
    transitivePeerDependencies:
      - '@parcel/core'

  '@parcel/transformer-postcss@2.9.3(@parcel/core@2.9.3)':
    dependencies:
      '@parcel/diagnostic': 2.9.3
      '@parcel/hash': 2.9.3
      '@parcel/plugin': 2.9.3(@parcel/core@2.9.3)
      '@parcel/utils': 2.9.3
      clone: 2.1.2
      nullthrows: 1.1.1
      postcss-value-parser: 4.2.0
      semver: 7.6.3
    transitivePeerDependencies:
      - '@parcel/core'

  '@parcel/transformer-posthtml@2.9.3(@parcel/core@2.9.3)':
    dependencies:
      '@parcel/plugin': 2.9.3(@parcel/core@2.9.3)
      '@parcel/utils': 2.9.3
      nullthrows: 1.1.1
      posthtml: 0.16.6
      posthtml-parser: 0.10.2
      posthtml-render: 3.0.0
      semver: 7.6.3
    transitivePeerDependencies:
      - '@parcel/core'

  '@parcel/transformer-raw@2.9.3(@parcel/core@2.9.3)':
    dependencies:
      '@parcel/plugin': 2.9.3(@parcel/core@2.9.3)
    transitivePeerDependencies:
      - '@parcel/core'

  '@parcel/transformer-react-refresh-wrap@2.9.3(@parcel/core@2.9.3)':
    dependencies:
      '@parcel/plugin': 2.9.3(@parcel/core@2.9.3)
      '@parcel/utils': 2.9.3
      react-refresh: 0.9.0
    transitivePeerDependencies:
      - '@parcel/core'

  '@parcel/transformer-sass@2.9.3(@parcel/core@2.9.3)':
    dependencies:
      '@parcel/plugin': 2.9.3(@parcel/core@2.9.3)
      '@parcel/source-map': 2.1.1
      sass: 1.83.0
    transitivePeerDependencies:
      - '@parcel/core'

  '@parcel/transformer-svg-react@2.9.3(@parcel/core@2.9.3)':
    dependencies:
      '@parcel/plugin': 2.9.3(@parcel/core@2.9.3)
      '@svgr/core': 6.5.1
      '@svgr/plugin-jsx': 6.5.1(@svgr/core@6.5.1)
      '@svgr/plugin-svgo': 6.5.1(@svgr/core@6.5.1)
    transitivePeerDependencies:
      - '@parcel/core'
      - supports-color

  '@parcel/transformer-svg@2.9.3(@parcel/core@2.9.3)':
    dependencies:
      '@parcel/diagnostic': 2.9.3
      '@parcel/hash': 2.9.3
      '@parcel/plugin': 2.9.3(@parcel/core@2.9.3)
      nullthrows: 1.1.1
      posthtml: 0.16.6
      posthtml-parser: 0.10.2
      posthtml-render: 3.0.0
      semver: 7.6.3
    transitivePeerDependencies:
      - '@parcel/core'

  '@parcel/transformer-worklet@2.9.3(@parcel/core@2.9.3)':
    dependencies:
      '@parcel/plugin': 2.9.3(@parcel/core@2.9.3)
    transitivePeerDependencies:
      - '@parcel/core'

  '@parcel/types@2.8.3(@parcel/core@2.9.3)':
    dependencies:
      '@parcel/cache': 2.8.3(@parcel/core@2.9.3)
      '@parcel/diagnostic': 2.8.3
      '@parcel/fs': 2.8.3(@parcel/core@2.9.3)
      '@parcel/package-manager': 2.8.3(@parcel/core@2.9.3)
      '@parcel/source-map': 2.1.1
      '@parcel/workers': 2.8.3(@parcel/core@2.9.3)
      utility-types: 3.11.0
    transitivePeerDependencies:
      - '@parcel/core'

  '@parcel/types@2.9.3(@parcel/core@2.9.3)':
    dependencies:
      '@parcel/cache': 2.9.3(@parcel/core@2.9.3)
      '@parcel/diagnostic': 2.9.3
      '@parcel/fs': 2.9.3(@parcel/core@2.9.3)
      '@parcel/package-manager': 2.9.3(@parcel/core@2.9.3)
      '@parcel/source-map': 2.1.1
      '@parcel/workers': 2.9.3(@parcel/core@2.9.3)
      utility-types: 3.11.0
    transitivePeerDependencies:
      - '@parcel/core'

  '@parcel/utils@2.8.3':
    dependencies:
      '@parcel/codeframe': 2.8.3
      '@parcel/diagnostic': 2.8.3
      '@parcel/hash': 2.8.3
      '@parcel/logger': 2.8.3
      '@parcel/markdown-ansi': 2.8.3
      '@parcel/source-map': 2.1.1
      chalk: 4.1.2

  '@parcel/utils@2.9.3':
    dependencies:
      '@parcel/codeframe': 2.9.3
      '@parcel/diagnostic': 2.9.3
      '@parcel/hash': 2.9.3
      '@parcel/logger': 2.9.3
      '@parcel/markdown-ansi': 2.9.3
      '@parcel/source-map': 2.1.1
      chalk: 4.1.2
      nullthrows: 1.1.1

  '@parcel/watcher-android-arm64@2.2.0':
    optional: true

  '@parcel/watcher-android-arm64@2.5.0':
    optional: true

  '@parcel/watcher-darwin-arm64@2.2.0':
    optional: true

  '@parcel/watcher-darwin-arm64@2.5.0':
<<<<<<< HEAD
    optional: true

  '@parcel/watcher-darwin-x64@2.2.0':
    optional: true

  '@parcel/watcher-darwin-x64@2.5.0':
    optional: true

  '@parcel/watcher-freebsd-x64@2.5.0':
    optional: true

  '@parcel/watcher-linux-arm-glibc@2.2.0':
    optional: true

  '@parcel/watcher-linux-arm-glibc@2.5.0':
    optional: true

  '@parcel/watcher-linux-arm-musl@2.5.0':
    optional: true

  '@parcel/watcher-linux-arm64-glibc@2.2.0':
    optional: true

  '@parcel/watcher-linux-arm64-glibc@2.5.0':
    optional: true

  '@parcel/watcher-linux-arm64-musl@2.2.0':
    optional: true

  '@parcel/watcher-linux-arm64-musl@2.5.0':
    optional: true

  '@parcel/watcher-linux-x64-glibc@2.2.0':
    optional: true

  '@parcel/watcher-linux-x64-glibc@2.5.0':
    optional: true

  '@parcel/watcher-linux-x64-musl@2.2.0':
    optional: true

=======
    optional: true

  '@parcel/watcher-darwin-x64@2.2.0':
    optional: true

  '@parcel/watcher-darwin-x64@2.5.0':
    optional: true

  '@parcel/watcher-freebsd-x64@2.5.0':
    optional: true

  '@parcel/watcher-linux-arm-glibc@2.2.0':
    optional: true

  '@parcel/watcher-linux-arm-glibc@2.5.0':
    optional: true

  '@parcel/watcher-linux-arm-musl@2.5.0':
    optional: true

  '@parcel/watcher-linux-arm64-glibc@2.2.0':
    optional: true

  '@parcel/watcher-linux-arm64-glibc@2.5.0':
    optional: true

  '@parcel/watcher-linux-arm64-musl@2.2.0':
    optional: true

  '@parcel/watcher-linux-arm64-musl@2.5.0':
    optional: true

  '@parcel/watcher-linux-x64-glibc@2.2.0':
    optional: true

  '@parcel/watcher-linux-x64-glibc@2.5.0':
    optional: true

  '@parcel/watcher-linux-x64-musl@2.2.0':
    optional: true

>>>>>>> 94b15d19
  '@parcel/watcher-linux-x64-musl@2.5.0':
    optional: true

  '@parcel/watcher-win32-arm64@2.2.0':
<<<<<<< HEAD
    optional: true

  '@parcel/watcher-win32-arm64@2.5.0':
    optional: true

  '@parcel/watcher-win32-ia32@2.5.0':
=======
>>>>>>> 94b15d19
    optional: true

  '@parcel/watcher-win32-arm64@2.5.0':
    optional: true

  '@parcel/watcher-win32-ia32@2.5.0':
    optional: true

  '@parcel/watcher-win32-x64@2.2.0':
    optional: true

  '@parcel/watcher-win32-x64@2.5.0':
    optional: true

  '@parcel/watcher@2.2.0':
    dependencies:
      detect-libc: 1.0.3
      is-glob: 4.0.3
      micromatch: 4.0.8
      node-addon-api: 7.1.1
    optionalDependencies:
      '@parcel/watcher-android-arm64': 2.2.0
      '@parcel/watcher-darwin-arm64': 2.2.0
      '@parcel/watcher-darwin-x64': 2.2.0
      '@parcel/watcher-linux-arm-glibc': 2.2.0
      '@parcel/watcher-linux-arm64-glibc': 2.2.0
      '@parcel/watcher-linux-arm64-musl': 2.2.0
      '@parcel/watcher-linux-x64-glibc': 2.2.0
      '@parcel/watcher-linux-x64-musl': 2.2.0
      '@parcel/watcher-win32-arm64': 2.2.0
      '@parcel/watcher-win32-x64': 2.2.0

  '@parcel/watcher@2.5.0':
    dependencies:
      detect-libc: 1.0.3
      is-glob: 4.0.3
      micromatch: 4.0.8
      node-addon-api: 7.1.1
    optionalDependencies:
      '@parcel/watcher-android-arm64': 2.5.0
      '@parcel/watcher-darwin-arm64': 2.5.0
      '@parcel/watcher-darwin-x64': 2.5.0
      '@parcel/watcher-freebsd-x64': 2.5.0
      '@parcel/watcher-linux-arm-glibc': 2.5.0
      '@parcel/watcher-linux-arm-musl': 2.5.0
      '@parcel/watcher-linux-arm64-glibc': 2.5.0
      '@parcel/watcher-linux-arm64-musl': 2.5.0
      '@parcel/watcher-linux-x64-glibc': 2.5.0
      '@parcel/watcher-linux-x64-musl': 2.5.0
      '@parcel/watcher-win32-arm64': 2.5.0
      '@parcel/watcher-win32-ia32': 2.5.0
      '@parcel/watcher-win32-x64': 2.5.0
<<<<<<< HEAD
    optional: true
=======
>>>>>>> 94b15d19

  '@parcel/workers@2.8.3(@parcel/core@2.9.3)':
    dependencies:
      '@parcel/core': 2.9.3
      '@parcel/diagnostic': 2.8.3
      '@parcel/logger': 2.8.3
      '@parcel/types': 2.8.3(@parcel/core@2.9.3)
      '@parcel/utils': 2.8.3
      chrome-trace-event: 1.0.4
      nullthrows: 1.1.1

  '@parcel/workers@2.9.3(@parcel/core@2.9.3)':
    dependencies:
      '@parcel/core': 2.9.3
      '@parcel/diagnostic': 2.9.3
      '@parcel/logger': 2.9.3
      '@parcel/profiler': 2.9.3
      '@parcel/types': 2.9.3(@parcel/core@2.9.3)
      '@parcel/utils': 2.9.3
      nullthrows: 1.1.1

  '@pkgjs/parseargs@0.11.0':
    optional: true

  '@plasmohq/consolidate@0.17.0(lodash@4.17.21)(react-dom@18.3.1(react@18.3.1))(react@18.3.1)':
    dependencies:
      bluebird: 3.7.2
    optionalDependencies:
      lodash: 4.17.21
      react: 18.3.1
      react-dom: 18.3.1(react@18.3.1)

  '@plasmohq/init@0.7.0': {}

  '@plasmohq/messaging@0.6.2(react@18.3.1)':
    dependencies:
      nanoid: 5.0.3
    optionalDependencies:
      react: 18.3.1

  '@plasmohq/parcel-bundler@0.5.6':
    dependencies:
      '@parcel/core': 2.9.3
      '@parcel/diagnostic': 2.9.3
      '@parcel/graph': 2.9.3
      '@parcel/hash': 2.9.3
      '@parcel/plugin': 2.9.3(@parcel/core@2.9.3)
      '@parcel/utils': 2.9.3
      nullthrows: 1.1.1

  '@plasmohq/parcel-compressor-utf8@0.1.1(@parcel/core@2.9.3)':
    dependencies:
      '@parcel/plugin': 2.9.3(@parcel/core@2.9.3)
    transitivePeerDependencies:
      - '@parcel/core'

  '@plasmohq/parcel-config@0.41.1(@swc/core@1.10.1(@swc/helpers@0.5.15))(@swc/helpers@0.5.15)(lodash@4.17.21)(postcss@8.4.49)(react-dom@18.3.1(react@18.3.1))(react@18.3.1)(typescript@5.2.2)':
    dependencies:
      '@parcel/compressor-raw': 2.9.3(@parcel/core@2.9.3)
      '@parcel/config-default': 2.9.3(@parcel/core@2.9.3)(@swc/helpers@0.5.15)(postcss@8.4.49)(typescript@5.2.2)
      '@parcel/core': 2.9.3
      '@parcel/optimizer-data-url': 2.9.3(@parcel/core@2.9.3)
      '@parcel/reporter-bundle-buddy': 2.9.3(@parcel/core@2.9.3)
      '@parcel/resolver-default': 2.9.3(@parcel/core@2.9.3)
      '@parcel/runtime-js': 2.8.3(@parcel/core@2.9.3)
      '@parcel/runtime-service-worker': 2.9.3(@parcel/core@2.9.3)
      '@parcel/source-map': 2.1.1
      '@parcel/transformer-babel': 2.9.3(@parcel/core@2.9.3)
      '@parcel/transformer-css': 2.9.3(@parcel/core@2.9.3)
      '@parcel/transformer-graphql': 2.9.3(@parcel/core@2.9.3)
      '@parcel/transformer-inline-string': 2.9.3(@parcel/core@2.9.3)
      '@parcel/transformer-js': 2.9.3(@parcel/core@2.9.3)
      '@parcel/transformer-less': 2.9.3(@parcel/core@2.9.3)
      '@parcel/transformer-postcss': 2.9.3(@parcel/core@2.9.3)
      '@parcel/transformer-raw': 2.9.3(@parcel/core@2.9.3)
      '@parcel/transformer-react-refresh-wrap': 2.9.3(@parcel/core@2.9.3)
      '@parcel/transformer-sass': 2.9.3(@parcel/core@2.9.3)
      '@parcel/transformer-svg-react': 2.9.3(@parcel/core@2.9.3)
      '@parcel/transformer-worklet': 2.9.3(@parcel/core@2.9.3)
      '@plasmohq/parcel-bundler': 0.5.6
      '@plasmohq/parcel-compressor-utf8': 0.1.1(@parcel/core@2.9.3)
      '@plasmohq/parcel-namer-manifest': 0.3.12
      '@plasmohq/parcel-optimizer-encapsulate': 0.0.8
      '@plasmohq/parcel-optimizer-es': 0.4.1(@swc/helpers@0.5.15)
      '@plasmohq/parcel-packager': 0.6.15
      '@plasmohq/parcel-resolver': 0.14.1
      '@plasmohq/parcel-resolver-post': 0.4.5(@swc/core@1.10.1(@swc/helpers@0.5.15))(postcss@8.4.49)
      '@plasmohq/parcel-runtime': 0.25.1
      '@plasmohq/parcel-transformer-inject-env': 0.2.12
      '@plasmohq/parcel-transformer-inline-css': 0.3.11
      '@plasmohq/parcel-transformer-manifest': 0.20.1
      '@plasmohq/parcel-transformer-svelte': 0.6.0
      '@plasmohq/parcel-transformer-vue': 0.5.0(lodash@4.17.21)(react-dom@18.3.1(react@18.3.1))(react@18.3.1)
    transitivePeerDependencies:
      - '@swc/core'
      - '@swc/helpers'
      - arc-templates
      - atpl
      - babel-core
      - bracket-template
      - coffeescript
      - cssnano
      - dot
      - eco
      - ect
      - ejs
      - haml-coffee
      - hamlet
      - hamljs
      - handlebars
      - hogan.js
      - htmling
      - jazz
      - jqtpl
      - just
      - liquid
      - liquor
      - lodash
      - marko
      - mote
      - mustache
      - nunjucks
      - plates
      - postcss
      - pug
      - purgecss
      - qejs
      - ractive
      - razor-tmpl
      - react
      - react-dom
      - relateurl
      - slm
      - squirrelly
      - srcset
      - supports-color
      - teacup
      - templayed
      - terser
      - then-pug
      - tinyliquid
      - toffee
      - ts-node
      - twig
      - twing
      - typescript
      - uncss
      - underscore
      - vash
      - velocityjs
      - walrus
      - whiskers

  '@plasmohq/parcel-core@0.1.10':
    dependencies:
      '@parcel/cache': 2.9.3(@parcel/core@2.9.3)
      '@parcel/core': 2.9.3
      '@parcel/diagnostic': 2.9.3
      '@parcel/events': 2.9.3
      '@parcel/fs': 2.9.3(@parcel/core@2.9.3)
      '@parcel/graph': 2.9.3
      '@parcel/hash': 2.9.3
      '@parcel/logger': 2.9.3
      '@parcel/package-manager': 2.9.3(@parcel/core@2.9.3)
      '@parcel/plugin': 2.9.3(@parcel/core@2.9.3)
      '@parcel/source-map': 2.1.1
      '@parcel/types': 2.9.3(@parcel/core@2.9.3)
      '@parcel/utils': 2.9.3
      '@parcel/watcher': 2.2.0
      '@parcel/workers': 2.9.3(@parcel/core@2.9.3)
      abortcontroller-polyfill: 1.7.5
      nullthrows: 1.1.1

  '@plasmohq/parcel-namer-manifest@0.3.12':
    dependencies:
      '@parcel/core': 2.9.3
      '@parcel/plugin': 2.9.3(@parcel/core@2.9.3)
      '@parcel/types': 2.9.3(@parcel/core@2.9.3)
      '@parcel/utils': 2.9.3

  '@plasmohq/parcel-optimizer-encapsulate@0.0.8':
    dependencies:
      '@parcel/core': 2.9.3
      '@parcel/plugin': 2.9.3(@parcel/core@2.9.3)
      '@parcel/source-map': 2.1.1
      '@parcel/types': 2.9.3(@parcel/core@2.9.3)

  '@plasmohq/parcel-optimizer-es@0.4.1(@swc/helpers@0.5.15)':
    dependencies:
      '@parcel/core': 2.9.3
      '@parcel/plugin': 2.9.3(@parcel/core@2.9.3)
      '@parcel/source-map': 2.1.1
      '@parcel/utils': 2.9.3
      '@swc/core': 1.3.96(@swc/helpers@0.5.15)
      nullthrows: 1.1.1
    transitivePeerDependencies:
      - '@swc/helpers'

  '@plasmohq/parcel-packager@0.6.15':
    dependencies:
      '@parcel/core': 2.9.3
      '@parcel/plugin': 2.9.3(@parcel/core@2.9.3)
      '@parcel/types': 2.9.3(@parcel/core@2.9.3)
      '@parcel/utils': 2.9.3
      nullthrows: 1.1.1

  '@plasmohq/parcel-resolver-post@0.4.5(@swc/core@1.10.1(@swc/helpers@0.5.15))(postcss@8.4.49)':
    dependencies:
      '@parcel/core': 2.9.3
      '@parcel/hash': 2.9.3
      '@parcel/plugin': 2.9.3(@parcel/core@2.9.3)
      '@parcel/types': 2.9.3(@parcel/core@2.9.3)
      '@parcel/utils': 2.9.3
      tsup: 7.2.0(@swc/core@1.10.1(@swc/helpers@0.5.15))(postcss@8.4.49)(typescript@5.2.2)
      typescript: 5.2.2
    transitivePeerDependencies:
      - '@swc/core'
      - postcss
      - supports-color
      - ts-node

  '@plasmohq/parcel-resolver@0.14.1':
    dependencies:
      '@parcel/core': 2.9.3
      '@parcel/hash': 2.9.3
      '@parcel/plugin': 2.9.3(@parcel/core@2.9.3)
      '@parcel/types': 2.9.3(@parcel/core@2.9.3)
      fast-glob: 3.3.2
      fs-extra: 11.1.1
      got: 13.0.0

  '@plasmohq/parcel-runtime@0.25.1':
    dependencies:
      '@parcel/core': 2.9.3
      '@parcel/plugin': 2.9.3(@parcel/core@2.9.3)
      '@types/trusted-types': 2.0.7
      react-refresh: 0.14.0

  '@plasmohq/parcel-transformer-inject-env@0.2.12':
    dependencies:
      '@parcel/core': 2.9.3
      '@parcel/plugin': 2.9.3(@parcel/core@2.9.3)
      '@parcel/types': 2.9.3(@parcel/core@2.9.3)

  '@plasmohq/parcel-transformer-inline-css@0.3.11':
    dependencies:
      '@parcel/core': 2.9.3
      '@parcel/plugin': 2.9.3(@parcel/core@2.9.3)
      '@parcel/utils': 2.9.3
      browserslist: 4.22.1
      lightningcss: 1.21.8

  '@plasmohq/parcel-transformer-manifest@0.20.1':
    dependencies:
      '@mischnic/json-sourcemap': 0.1.0
      '@parcel/core': 2.9.3
      '@parcel/diagnostic': 2.9.3
      '@parcel/fs': 2.9.3(@parcel/core@2.9.3)
      '@parcel/plugin': 2.9.3(@parcel/core@2.9.3)
      '@parcel/types': 2.9.3(@parcel/core@2.9.3)
      '@parcel/utils': 2.9.3
      content-security-policy-parser: 0.4.1
      json-schema-to-ts: 2.9.2
      nullthrows: 1.1.1

  '@plasmohq/parcel-transformer-svelte@0.6.0':
    dependencies:
      '@parcel/core': 2.9.3
      '@parcel/diagnostic': 2.9.3
      '@parcel/plugin': 2.9.3(@parcel/core@2.9.3)
      '@parcel/source-map': 2.1.1
      '@parcel/utils': 2.9.3
      svelte: 4.2.2

  '@plasmohq/parcel-transformer-vue@0.5.0(lodash@4.17.21)(react-dom@18.3.1(react@18.3.1))(react@18.3.1)':
    dependencies:
      '@parcel/core': 2.9.3
      '@parcel/diagnostic': 2.9.3
      '@parcel/plugin': 2.9.3(@parcel/core@2.9.3)
      '@parcel/source-map': 2.1.1
      '@parcel/types': 2.9.3(@parcel/core@2.9.3)
      '@parcel/utils': 2.9.3
      '@plasmohq/consolidate': 0.17.0(lodash@4.17.21)(react-dom@18.3.1(react@18.3.1))(react@18.3.1)
      '@vue/compiler-sfc': 3.3.4
      nullthrows: 1.1.1
      semver: 7.5.4
      vue: 3.3.4
    transitivePeerDependencies:
      - arc-templates
      - atpl
      - babel-core
      - bracket-template
      - coffeescript
      - dot
      - eco
      - ect
      - ejs
      - haml-coffee
      - hamlet
      - hamljs
      - handlebars
      - hogan.js
      - htmling
      - jazz
      - jqtpl
      - just
      - liquid
      - liquor
      - lodash
      - marko
      - mote
      - mustache
      - nunjucks
      - plates
      - pug
      - qejs
      - ractive
      - razor-tmpl
      - react
      - react-dom
      - slm
      - squirrelly
      - teacup
      - templayed
      - then-pug
      - tinyliquid
      - toffee
      - twig
      - twing
      - underscore
      - vash
      - velocityjs
      - walrus
      - whiskers

  '@plasmohq/storage@1.13.0(react@18.3.1)':
    dependencies:
      pify: 6.1.0
    optionalDependencies:
      react: 18.3.1

  '@pnpm/config.env-replace@1.1.0': {}

  '@pnpm/network.ca-file@1.0.2':
    dependencies:
      graceful-fs: 4.2.10

  '@pnpm/npm-conf@2.3.1':
    dependencies:
      '@pnpm/config.env-replace': 1.1.0
      '@pnpm/network.ca-file': 1.0.2
      config-chain: 1.1.13

  '@polka/url@1.0.0-next.25': {}

  '@radix-ui/number@1.1.0': {}

  '@radix-ui/primitive@1.1.1': {}

  '@radix-ui/react-arrow@1.1.1(@types/react-dom@19.0.2(@types/react@19.0.1))(@types/react@19.0.1)(react-dom@18.3.1(react@18.3.1))(react@18.3.1)':
    dependencies:
      '@radix-ui/react-primitive': 2.0.1(@types/react-dom@19.0.2(@types/react@19.0.1))(@types/react@19.0.1)(react-dom@18.3.1(react@18.3.1))(react@18.3.1)
      react: 18.3.1
      react-dom: 18.3.1(react@18.3.1)
    optionalDependencies:
      '@types/react': 19.0.1
      '@types/react-dom': 19.0.2(@types/react@19.0.1)

  '@radix-ui/react-collection@1.1.1(@types/react-dom@19.0.2(@types/react@19.0.1))(@types/react@19.0.1)(react-dom@18.3.1(react@18.3.1))(react@18.3.1)':
    dependencies:
      '@radix-ui/react-compose-refs': 1.1.1(@types/react@19.0.1)(react@18.3.1)
      '@radix-ui/react-context': 1.1.1(@types/react@19.0.1)(react@18.3.1)
      '@radix-ui/react-primitive': 2.0.1(@types/react-dom@19.0.2(@types/react@19.0.1))(@types/react@19.0.1)(react-dom@18.3.1(react@18.3.1))(react@18.3.1)
      '@radix-ui/react-slot': 1.1.1(@types/react@19.0.1)(react@18.3.1)
      react: 18.3.1
      react-dom: 18.3.1(react@18.3.1)
    optionalDependencies:
      '@types/react': 19.0.1
      '@types/react-dom': 19.0.2(@types/react@19.0.1)

  '@radix-ui/react-compose-refs@1.1.1(@types/react@19.0.1)(react@18.3.1)':
    dependencies:
      react: 18.3.1
    optionalDependencies:
      '@types/react': 19.0.1

  '@radix-ui/react-context@1.1.1(@types/react@19.0.1)(react@18.3.1)':
    dependencies:
      react: 18.3.1
    optionalDependencies:
      '@types/react': 19.0.1

  '@radix-ui/react-direction@1.1.0(@types/react@19.0.1)(react@18.3.1)':
    dependencies:
      react: 18.3.1
    optionalDependencies:
      '@types/react': 19.0.1

  '@radix-ui/react-dismissable-layer@1.1.3(@types/react-dom@19.0.2(@types/react@19.0.1))(@types/react@19.0.1)(react-dom@18.3.1(react@18.3.1))(react@18.3.1)':
    dependencies:
      '@radix-ui/primitive': 1.1.1
      '@radix-ui/react-compose-refs': 1.1.1(@types/react@19.0.1)(react@18.3.1)
      '@radix-ui/react-primitive': 2.0.1(@types/react-dom@19.0.2(@types/react@19.0.1))(@types/react@19.0.1)(react-dom@18.3.1(react@18.3.1))(react@18.3.1)
      '@radix-ui/react-use-callback-ref': 1.1.0(@types/react@19.0.1)(react@18.3.1)
      '@radix-ui/react-use-escape-keydown': 1.1.0(@types/react@19.0.1)(react@18.3.1)
      react: 18.3.1
      react-dom: 18.3.1(react@18.3.1)
    optionalDependencies:
      '@types/react': 19.0.1
      '@types/react-dom': 19.0.2(@types/react@19.0.1)

  '@radix-ui/react-focus-guards@1.1.1(@types/react@19.0.1)(react@18.3.1)':
    dependencies:
      react: 18.3.1
    optionalDependencies:
      '@types/react': 19.0.1

  '@radix-ui/react-focus-scope@1.1.1(@types/react-dom@19.0.2(@types/react@19.0.1))(@types/react@19.0.1)(react-dom@18.3.1(react@18.3.1))(react@18.3.1)':
    dependencies:
      '@radix-ui/react-compose-refs': 1.1.1(@types/react@19.0.1)(react@18.3.1)
      '@radix-ui/react-primitive': 2.0.1(@types/react-dom@19.0.2(@types/react@19.0.1))(@types/react@19.0.1)(react-dom@18.3.1(react@18.3.1))(react@18.3.1)
      '@radix-ui/react-use-callback-ref': 1.1.0(@types/react@19.0.1)(react@18.3.1)
      react: 18.3.1
      react-dom: 18.3.1(react@18.3.1)
    optionalDependencies:
      '@types/react': 19.0.1
      '@types/react-dom': 19.0.2(@types/react@19.0.1)

  '@radix-ui/react-id@1.1.0(@types/react@19.0.1)(react@18.3.1)':
    dependencies:
      '@radix-ui/react-use-layout-effect': 1.1.0(@types/react@19.0.1)(react@18.3.1)
      react: 18.3.1
    optionalDependencies:
      '@types/react': 19.0.1

  '@radix-ui/react-label@2.1.1(@types/react-dom@19.0.2(@types/react@19.0.1))(@types/react@19.0.1)(react-dom@18.3.1(react@18.3.1))(react@18.3.1)':
    dependencies:
      '@radix-ui/react-primitive': 2.0.1(@types/react-dom@19.0.2(@types/react@19.0.1))(@types/react@19.0.1)(react-dom@18.3.1(react@18.3.1))(react@18.3.1)
      react: 18.3.1
      react-dom: 18.3.1(react@18.3.1)
    optionalDependencies:
      '@types/react': 19.0.1
      '@types/react-dom': 19.0.2(@types/react@19.0.1)

  '@radix-ui/react-popper@1.2.1(@types/react-dom@19.0.2(@types/react@19.0.1))(@types/react@19.0.1)(react-dom@18.3.1(react@18.3.1))(react@18.3.1)':
    dependencies:
      '@floating-ui/react-dom': 2.1.2(react-dom@18.3.1(react@18.3.1))(react@18.3.1)
      '@radix-ui/react-arrow': 1.1.1(@types/react-dom@19.0.2(@types/react@19.0.1))(@types/react@19.0.1)(react-dom@18.3.1(react@18.3.1))(react@18.3.1)
      '@radix-ui/react-compose-refs': 1.1.1(@types/react@19.0.1)(react@18.3.1)
      '@radix-ui/react-context': 1.1.1(@types/react@19.0.1)(react@18.3.1)
      '@radix-ui/react-primitive': 2.0.1(@types/react-dom@19.0.2(@types/react@19.0.1))(@types/react@19.0.1)(react-dom@18.3.1(react@18.3.1))(react@18.3.1)
      '@radix-ui/react-use-callback-ref': 1.1.0(@types/react@19.0.1)(react@18.3.1)
      '@radix-ui/react-use-layout-effect': 1.1.0(@types/react@19.0.1)(react@18.3.1)
      '@radix-ui/react-use-rect': 1.1.0(@types/react@19.0.1)(react@18.3.1)
      '@radix-ui/react-use-size': 1.1.0(@types/react@19.0.1)(react@18.3.1)
      '@radix-ui/rect': 1.1.0
      react: 18.3.1
      react-dom: 18.3.1(react@18.3.1)
    optionalDependencies:
      '@types/react': 19.0.1
      '@types/react-dom': 19.0.2(@types/react@19.0.1)

  '@radix-ui/react-portal@1.1.3(@types/react-dom@19.0.2(@types/react@19.0.1))(@types/react@19.0.1)(react-dom@18.3.1(react@18.3.1))(react@18.3.1)':
    dependencies:
      '@radix-ui/react-primitive': 2.0.1(@types/react-dom@19.0.2(@types/react@19.0.1))(@types/react@19.0.1)(react-dom@18.3.1(react@18.3.1))(react@18.3.1)
      '@radix-ui/react-use-layout-effect': 1.1.0(@types/react@19.0.1)(react@18.3.1)
      react: 18.3.1
      react-dom: 18.3.1(react@18.3.1)
    optionalDependencies:
      '@types/react': 19.0.1
      '@types/react-dom': 19.0.2(@types/react@19.0.1)

  '@radix-ui/react-presence@1.1.2(@types/react-dom@19.0.2(@types/react@19.0.1))(@types/react@19.0.1)(react-dom@18.3.1(react@18.3.1))(react@18.3.1)':
    dependencies:
      '@radix-ui/react-compose-refs': 1.1.1(@types/react@19.0.1)(react@18.3.1)
      '@radix-ui/react-use-layout-effect': 1.1.0(@types/react@19.0.1)(react@18.3.1)
      react: 18.3.1
      react-dom: 18.3.1(react@18.3.1)
    optionalDependencies:
      '@types/react': 19.0.1
      '@types/react-dom': 19.0.2(@types/react@19.0.1)

  '@radix-ui/react-primitive@2.0.1(@types/react-dom@19.0.2(@types/react@19.0.1))(@types/react@19.0.1)(react-dom@18.3.1(react@18.3.1))(react@18.3.1)':
    dependencies:
      '@radix-ui/react-slot': 1.1.1(@types/react@19.0.1)(react@18.3.1)
      react: 18.3.1
      react-dom: 18.3.1(react@18.3.1)
    optionalDependencies:
      '@types/react': 19.0.1
      '@types/react-dom': 19.0.2(@types/react@19.0.1)

  '@radix-ui/react-select@2.1.4(@types/react-dom@19.0.2(@types/react@19.0.1))(@types/react@19.0.1)(react-dom@18.3.1(react@18.3.1))(react@18.3.1)':
    dependencies:
      '@radix-ui/number': 1.1.0
      '@radix-ui/primitive': 1.1.1
      '@radix-ui/react-collection': 1.1.1(@types/react-dom@19.0.2(@types/react@19.0.1))(@types/react@19.0.1)(react-dom@18.3.1(react@18.3.1))(react@18.3.1)
      '@radix-ui/react-compose-refs': 1.1.1(@types/react@19.0.1)(react@18.3.1)
      '@radix-ui/react-context': 1.1.1(@types/react@19.0.1)(react@18.3.1)
      '@radix-ui/react-direction': 1.1.0(@types/react@19.0.1)(react@18.3.1)
      '@radix-ui/react-dismissable-layer': 1.1.3(@types/react-dom@19.0.2(@types/react@19.0.1))(@types/react@19.0.1)(react-dom@18.3.1(react@18.3.1))(react@18.3.1)
      '@radix-ui/react-focus-guards': 1.1.1(@types/react@19.0.1)(react@18.3.1)
      '@radix-ui/react-focus-scope': 1.1.1(@types/react-dom@19.0.2(@types/react@19.0.1))(@types/react@19.0.1)(react-dom@18.3.1(react@18.3.1))(react@18.3.1)
      '@radix-ui/react-id': 1.1.0(@types/react@19.0.1)(react@18.3.1)
      '@radix-ui/react-popper': 1.2.1(@types/react-dom@19.0.2(@types/react@19.0.1))(@types/react@19.0.1)(react-dom@18.3.1(react@18.3.1))(react@18.3.1)
      '@radix-ui/react-portal': 1.1.3(@types/react-dom@19.0.2(@types/react@19.0.1))(@types/react@19.0.1)(react-dom@18.3.1(react@18.3.1))(react@18.3.1)
      '@radix-ui/react-primitive': 2.0.1(@types/react-dom@19.0.2(@types/react@19.0.1))(@types/react@19.0.1)(react-dom@18.3.1(react@18.3.1))(react@18.3.1)
      '@radix-ui/react-slot': 1.1.1(@types/react@19.0.1)(react@18.3.1)
      '@radix-ui/react-use-callback-ref': 1.1.0(@types/react@19.0.1)(react@18.3.1)
      '@radix-ui/react-use-controllable-state': 1.1.0(@types/react@19.0.1)(react@18.3.1)
      '@radix-ui/react-use-layout-effect': 1.1.0(@types/react@19.0.1)(react@18.3.1)
      '@radix-ui/react-use-previous': 1.1.0(@types/react@19.0.1)(react@18.3.1)
      '@radix-ui/react-visually-hidden': 1.1.1(@types/react-dom@19.0.2(@types/react@19.0.1))(@types/react@19.0.1)(react-dom@18.3.1(react@18.3.1))(react@18.3.1)
      aria-hidden: 1.2.4
      react: 18.3.1
      react-dom: 18.3.1(react@18.3.1)
      react-remove-scroll: 2.6.2(@types/react@19.0.1)(react@18.3.1)
    optionalDependencies:
      '@types/react': 19.0.1
      '@types/react-dom': 19.0.2(@types/react@19.0.1)

  '@radix-ui/react-slot@1.1.1(@types/react@19.0.1)(react@18.3.1)':
    dependencies:
      '@radix-ui/react-compose-refs': 1.1.1(@types/react@19.0.1)(react@18.3.1)
      react: 18.3.1
    optionalDependencies:
      '@types/react': 19.0.1

  '@radix-ui/react-switch@1.1.2(@types/react-dom@19.0.2(@types/react@19.0.1))(@types/react@19.0.1)(react-dom@18.3.1(react@18.3.1))(react@18.3.1)':
    dependencies:
      '@radix-ui/primitive': 1.1.1
      '@radix-ui/react-compose-refs': 1.1.1(@types/react@19.0.1)(react@18.3.1)
      '@radix-ui/react-context': 1.1.1(@types/react@19.0.1)(react@18.3.1)
      '@radix-ui/react-primitive': 2.0.1(@types/react-dom@19.0.2(@types/react@19.0.1))(@types/react@19.0.1)(react-dom@18.3.1(react@18.3.1))(react@18.3.1)
      '@radix-ui/react-use-controllable-state': 1.1.0(@types/react@19.0.1)(react@18.3.1)
      '@radix-ui/react-use-previous': 1.1.0(@types/react@19.0.1)(react@18.3.1)
      '@radix-ui/react-use-size': 1.1.0(@types/react@19.0.1)(react@18.3.1)
      react: 18.3.1
      react-dom: 18.3.1(react@18.3.1)
    optionalDependencies:
      '@types/react': 19.0.1
      '@types/react-dom': 19.0.2(@types/react@19.0.1)

  '@radix-ui/react-tooltip@1.1.6(@types/react-dom@19.0.2(@types/react@19.0.1))(@types/react@19.0.1)(react-dom@18.3.1(react@18.3.1))(react@18.3.1)':
    dependencies:
      '@radix-ui/primitive': 1.1.1
      '@radix-ui/react-compose-refs': 1.1.1(@types/react@19.0.1)(react@18.3.1)
      '@radix-ui/react-context': 1.1.1(@types/react@19.0.1)(react@18.3.1)
      '@radix-ui/react-dismissable-layer': 1.1.3(@types/react-dom@19.0.2(@types/react@19.0.1))(@types/react@19.0.1)(react-dom@18.3.1(react@18.3.1))(react@18.3.1)
      '@radix-ui/react-id': 1.1.0(@types/react@19.0.1)(react@18.3.1)
      '@radix-ui/react-popper': 1.2.1(@types/react-dom@19.0.2(@types/react@19.0.1))(@types/react@19.0.1)(react-dom@18.3.1(react@18.3.1))(react@18.3.1)
      '@radix-ui/react-portal': 1.1.3(@types/react-dom@19.0.2(@types/react@19.0.1))(@types/react@19.0.1)(react-dom@18.3.1(react@18.3.1))(react@18.3.1)
      '@radix-ui/react-presence': 1.1.2(@types/react-dom@19.0.2(@types/react@19.0.1))(@types/react@19.0.1)(react-dom@18.3.1(react@18.3.1))(react@18.3.1)
      '@radix-ui/react-primitive': 2.0.1(@types/react-dom@19.0.2(@types/react@19.0.1))(@types/react@19.0.1)(react-dom@18.3.1(react@18.3.1))(react@18.3.1)
      '@radix-ui/react-slot': 1.1.1(@types/react@19.0.1)(react@18.3.1)
      '@radix-ui/react-use-controllable-state': 1.1.0(@types/react@19.0.1)(react@18.3.1)
      '@radix-ui/react-visually-hidden': 1.1.1(@types/react-dom@19.0.2(@types/react@19.0.1))(@types/react@19.0.1)(react-dom@18.3.1(react@18.3.1))(react@18.3.1)
      react: 18.3.1
      react-dom: 18.3.1(react@18.3.1)
    optionalDependencies:
      '@types/react': 19.0.1
      '@types/react-dom': 19.0.2(@types/react@19.0.1)

  '@radix-ui/react-use-callback-ref@1.1.0(@types/react@19.0.1)(react@18.3.1)':
    dependencies:
      react: 18.3.1
    optionalDependencies:
      '@types/react': 19.0.1

  '@radix-ui/react-use-controllable-state@1.1.0(@types/react@19.0.1)(react@18.3.1)':
    dependencies:
      '@radix-ui/react-use-callback-ref': 1.1.0(@types/react@19.0.1)(react@18.3.1)
      react: 18.3.1
    optionalDependencies:
      '@types/react': 19.0.1

  '@radix-ui/react-use-escape-keydown@1.1.0(@types/react@19.0.1)(react@18.3.1)':
    dependencies:
      '@radix-ui/react-use-callback-ref': 1.1.0(@types/react@19.0.1)(react@18.3.1)
      react: 18.3.1
    optionalDependencies:
      '@types/react': 19.0.1

  '@radix-ui/react-use-layout-effect@1.1.0(@types/react@19.0.1)(react@18.3.1)':
    dependencies:
      react: 18.3.1
    optionalDependencies:
      '@types/react': 19.0.1

  '@radix-ui/react-use-previous@1.1.0(@types/react@19.0.1)(react@18.3.1)':
    dependencies:
      react: 18.3.1
    optionalDependencies:
      '@types/react': 19.0.1

  '@radix-ui/react-use-rect@1.1.0(@types/react@19.0.1)(react@18.3.1)':
    dependencies:
      '@radix-ui/rect': 1.1.0
      react: 18.3.1
    optionalDependencies:
      '@types/react': 19.0.1

  '@radix-ui/react-use-size@1.1.0(@types/react@19.0.1)(react@18.3.1)':
    dependencies:
      '@radix-ui/react-use-layout-effect': 1.1.0(@types/react@19.0.1)(react@18.3.1)
      react: 18.3.1
    optionalDependencies:
      '@types/react': 19.0.1

  '@radix-ui/react-visually-hidden@1.1.1(@types/react-dom@19.0.2(@types/react@19.0.1))(@types/react@19.0.1)(react-dom@18.3.1(react@18.3.1))(react@18.3.1)':
    dependencies:
      '@radix-ui/react-primitive': 2.0.1(@types/react-dom@19.0.2(@types/react@19.0.1))(@types/react@19.0.1)(react-dom@18.3.1(react@18.3.1))(react@18.3.1)
      react: 18.3.1
      react-dom: 18.3.1(react@18.3.1)
    optionalDependencies:
      '@types/react': 19.0.1
      '@types/react-dom': 19.0.2(@types/react@19.0.1)

  '@radix-ui/rect@1.1.0': {}

  '@rollup/pluginutils@5.1.4(rollup@4.28.1)':
    dependencies:
      '@types/estree': 1.0.6
      estree-walker: 2.0.2
      picomatch: 4.0.2
    optionalDependencies:
      rollup: 4.28.1
<<<<<<< HEAD

  '@rollup/rollup-android-arm-eabi@4.28.1':
    optional: true

  '@rollup/rollup-android-arm64@4.28.1':
    optional: true

  '@rollup/rollup-darwin-arm64@4.28.1':
    optional: true

  '@rollup/rollup-darwin-x64@4.28.1':
    optional: true

  '@rollup/rollup-freebsd-arm64@4.28.1':
    optional: true

  '@rollup/rollup-freebsd-x64@4.28.1':
    optional: true

  '@rollup/rollup-linux-arm-gnueabihf@4.28.1':
    optional: true

  '@rollup/rollup-linux-arm-musleabihf@4.28.1':
    optional: true

  '@rollup/rollup-linux-arm64-gnu@4.28.1':
    optional: true

  '@rollup/rollup-linux-arm64-musl@4.28.1':
    optional: true

  '@rollup/rollup-linux-loongarch64-gnu@4.28.1':
    optional: true

  '@rollup/rollup-linux-powerpc64le-gnu@4.28.1':
    optional: true

  '@rollup/rollup-linux-riscv64-gnu@4.28.1':
    optional: true

  '@rollup/rollup-linux-s390x-gnu@4.28.1':
    optional: true

  '@rollup/rollup-linux-x64-gnu@4.28.1':
    optional: true

  '@rollup/rollup-linux-x64-musl@4.28.1':
    optional: true

  '@rollup/rollup-win32-arm64-msvc@4.28.1':
    optional: true

  '@rollup/rollup-win32-ia32-msvc@4.28.1':
    optional: true

=======

  '@rollup/rollup-android-arm-eabi@4.28.1':
    optional: true

  '@rollup/rollup-android-arm64@4.28.1':
    optional: true

  '@rollup/rollup-darwin-arm64@4.28.1':
    optional: true

  '@rollup/rollup-darwin-x64@4.28.1':
    optional: true

  '@rollup/rollup-freebsd-arm64@4.28.1':
    optional: true

  '@rollup/rollup-freebsd-x64@4.28.1':
    optional: true

  '@rollup/rollup-linux-arm-gnueabihf@4.28.1':
    optional: true

  '@rollup/rollup-linux-arm-musleabihf@4.28.1':
    optional: true

  '@rollup/rollup-linux-arm64-gnu@4.28.1':
    optional: true

  '@rollup/rollup-linux-arm64-musl@4.28.1':
    optional: true

  '@rollup/rollup-linux-loongarch64-gnu@4.28.1':
    optional: true

  '@rollup/rollup-linux-powerpc64le-gnu@4.28.1':
    optional: true

  '@rollup/rollup-linux-riscv64-gnu@4.28.1':
    optional: true

  '@rollup/rollup-linux-s390x-gnu@4.28.1':
    optional: true

  '@rollup/rollup-linux-x64-gnu@4.28.1':
    optional: true

  '@rollup/rollup-linux-x64-musl@4.28.1':
    optional: true

  '@rollup/rollup-win32-arm64-msvc@4.28.1':
    optional: true

  '@rollup/rollup-win32-ia32-msvc@4.28.1':
    optional: true

>>>>>>> 94b15d19
  '@rollup/rollup-win32-x64-msvc@4.28.1':
    optional: true

  '@sindresorhus/is@5.6.0': {}

  '@sveltejs/adapter-static@3.0.6(@sveltejs/kit@2.12.1(@sveltejs/vite-plugin-svelte@5.0.2(svelte@5.14.3)(vite@6.0.3(@types/node@22.10.2)(jiti@1.21.6)(less@4.2.1)(lightningcss@1.28.2)(sass@1.83.0)(yaml@2.5.0)))(svelte@5.14.3)(vite@6.0.3(@types/node@22.10.2)(jiti@1.21.6)(less@4.2.1)(lightningcss@1.28.2)(sass@1.83.0)(yaml@2.5.0)))':
    dependencies:
      '@sveltejs/kit': 2.12.1(@sveltejs/vite-plugin-svelte@5.0.2(svelte@5.14.3)(vite@6.0.3(@types/node@22.10.2)(jiti@1.21.6)(less@4.2.1)(lightningcss@1.28.2)(sass@1.83.0)(yaml@2.5.0)))(svelte@5.14.3)(vite@6.0.3(@types/node@22.10.2)(jiti@1.21.6)(less@4.2.1)(lightningcss@1.28.2)(sass@1.83.0)(yaml@2.5.0))

  '@sveltejs/adapter-vercel@5.5.2(@sveltejs/kit@2.12.1(@sveltejs/vite-plugin-svelte@5.0.2(svelte@5.14.3)(vite@6.0.3(@types/node@22.10.2)(jiti@1.21.6)(less@4.2.1)(lightningcss@1.28.2)(sass@1.83.0)(yaml@2.5.0)))(svelte@5.14.3)(vite@6.0.3(@types/node@22.10.2)(jiti@1.21.6)(less@4.2.1)(lightningcss@1.28.2)(sass@1.83.0)(yaml@2.5.0)))(rollup@4.28.1)':
    dependencies:
      '@sveltejs/kit': 2.12.1(@sveltejs/vite-plugin-svelte@5.0.2(svelte@5.14.3)(vite@6.0.3(@types/node@22.10.2)(jiti@1.21.6)(less@4.2.1)(lightningcss@1.28.2)(sass@1.83.0)(yaml@2.5.0)))(svelte@5.14.3)(vite@6.0.3(@types/node@22.10.2)(jiti@1.21.6)(less@4.2.1)(lightningcss@1.28.2)(sass@1.83.0)(yaml@2.5.0))
      '@vercel/nft': 0.27.9(rollup@4.28.1)
      esbuild: 0.24.0
    transitivePeerDependencies:
      - encoding
      - rollup
      - supports-color

  '@sveltejs/kit@2.12.1(@sveltejs/vite-plugin-svelte@5.0.2(svelte@5.14.3)(vite@6.0.3(@types/node@22.10.2)(jiti@1.21.6)(less@4.2.1)(lightningcss@1.28.2)(sass@1.83.0)(yaml@2.5.0)))(svelte@5.14.3)(vite@6.0.3(@types/node@22.10.2)(jiti@1.21.6)(less@4.2.1)(lightningcss@1.28.2)(sass@1.83.0)(yaml@2.5.0))':
    dependencies:
      '@sveltejs/vite-plugin-svelte': 5.0.2(svelte@5.14.3)(vite@6.0.3(@types/node@22.10.2)(jiti@1.21.6)(less@4.2.1)(lightningcss@1.28.2)(sass@1.83.0)(yaml@2.5.0))
      '@types/cookie': 0.6.0
      cookie: 0.6.0
      devalue: 5.1.1
      esm-env: 1.2.1
      import-meta-resolve: 4.1.0
      kleur: 4.1.5
      magic-string: 0.30.17
      mrmime: 2.0.0
      sade: 1.8.1
      set-cookie-parser: 2.7.0
      sirv: 3.0.0
      svelte: 5.14.3
      tiny-glob: 0.2.9
      vite: 6.0.3(@types/node@22.10.2)(jiti@1.21.6)(less@4.2.1)(lightningcss@1.28.2)(sass@1.83.0)(yaml@2.5.0)

  '@sveltejs/vite-plugin-svelte-inspector@4.0.1(@sveltejs/vite-plugin-svelte@5.0.2(svelte@5.14.3)(vite@6.0.3(@types/node@22.10.2)(jiti@1.21.6)(less@4.2.1)(lightningcss@1.28.2)(sass@1.83.0)(yaml@2.5.0)))(svelte@5.14.3)(vite@6.0.3(@types/node@22.10.2)(jiti@1.21.6)(less@4.2.1)(lightningcss@1.28.2)(sass@1.83.0)(yaml@2.5.0))':
    dependencies:
      '@sveltejs/vite-plugin-svelte': 5.0.2(svelte@5.14.3)(vite@6.0.3(@types/node@22.10.2)(jiti@1.21.6)(less@4.2.1)(lightningcss@1.28.2)(sass@1.83.0)(yaml@2.5.0))
      debug: 4.4.0
      svelte: 5.14.3
      vite: 6.0.3(@types/node@22.10.2)(jiti@1.21.6)(less@4.2.1)(lightningcss@1.28.2)(sass@1.83.0)(yaml@2.5.0)
    transitivePeerDependencies:
      - supports-color

  '@sveltejs/vite-plugin-svelte@5.0.2(svelte@5.14.3)(vite@6.0.3(@types/node@22.10.2)(jiti@1.21.6)(less@4.2.1)(lightningcss@1.28.2)(sass@1.83.0)(yaml@2.5.0))':
    dependencies:
      '@sveltejs/vite-plugin-svelte-inspector': 4.0.1(@sveltejs/vite-plugin-svelte@5.0.2(svelte@5.14.3)(vite@6.0.3(@types/node@22.10.2)(jiti@1.21.6)(less@4.2.1)(lightningcss@1.28.2)(sass@1.83.0)(yaml@2.5.0)))(svelte@5.14.3)(vite@6.0.3(@types/node@22.10.2)(jiti@1.21.6)(less@4.2.1)(lightningcss@1.28.2)(sass@1.83.0)(yaml@2.5.0))
      debug: 4.4.0
      deepmerge: 4.3.1
      kleur: 4.1.5
      magic-string: 0.30.17
      svelte: 5.14.3
      vite: 6.0.3(@types/node@22.10.2)(jiti@1.21.6)(less@4.2.1)(lightningcss@1.28.2)(sass@1.83.0)(yaml@2.5.0)
      vitefu: 1.0.4(vite@6.0.3(@types/node@22.10.2)(jiti@1.21.6)(less@4.2.1)(lightningcss@1.28.2)(sass@1.83.0)(yaml@2.5.0))
    transitivePeerDependencies:
      - supports-color

  '@svgr/babel-plugin-add-jsx-attribute@6.5.1(@babel/core@7.26.0)':
    dependencies:
      '@babel/core': 7.26.0

  '@svgr/babel-plugin-remove-jsx-attribute@8.0.0(@babel/core@7.26.0)':
    dependencies:
      '@babel/core': 7.26.0

  '@svgr/babel-plugin-remove-jsx-empty-expression@8.0.0(@babel/core@7.26.0)':
    dependencies:
      '@babel/core': 7.26.0

  '@svgr/babel-plugin-replace-jsx-attribute-value@6.5.1(@babel/core@7.26.0)':
    dependencies:
      '@babel/core': 7.26.0

  '@svgr/babel-plugin-svg-dynamic-title@6.5.1(@babel/core@7.26.0)':
    dependencies:
      '@babel/core': 7.26.0

  '@svgr/babel-plugin-svg-em-dimensions@6.5.1(@babel/core@7.26.0)':
    dependencies:
      '@babel/core': 7.26.0

  '@svgr/babel-plugin-transform-react-native-svg@6.5.1(@babel/core@7.26.0)':
    dependencies:
      '@babel/core': 7.26.0

  '@svgr/babel-plugin-transform-svg-component@6.5.1(@babel/core@7.26.0)':
    dependencies:
      '@babel/core': 7.26.0

  '@svgr/babel-preset@6.5.1(@babel/core@7.26.0)':
    dependencies:
      '@babel/core': 7.26.0
      '@svgr/babel-plugin-add-jsx-attribute': 6.5.1(@babel/core@7.26.0)
      '@svgr/babel-plugin-remove-jsx-attribute': 8.0.0(@babel/core@7.26.0)
      '@svgr/babel-plugin-remove-jsx-empty-expression': 8.0.0(@babel/core@7.26.0)
      '@svgr/babel-plugin-replace-jsx-attribute-value': 6.5.1(@babel/core@7.26.0)
      '@svgr/babel-plugin-svg-dynamic-title': 6.5.1(@babel/core@7.26.0)
      '@svgr/babel-plugin-svg-em-dimensions': 6.5.1(@babel/core@7.26.0)
      '@svgr/babel-plugin-transform-react-native-svg': 6.5.1(@babel/core@7.26.0)
      '@svgr/babel-plugin-transform-svg-component': 6.5.1(@babel/core@7.26.0)

  '@svgr/core@6.5.1':
    dependencies:
      '@babel/core': 7.26.0
      '@svgr/babel-preset': 6.5.1(@babel/core@7.26.0)
      '@svgr/plugin-jsx': 6.5.1(@svgr/core@6.5.1)
      camelcase: 6.3.0
      cosmiconfig: 7.1.0
    transitivePeerDependencies:
      - supports-color

  '@svgr/hast-util-to-babel-ast@6.5.1':
    dependencies:
      '@babel/types': 7.26.3
      entities: 4.5.0

  '@svgr/plugin-jsx@6.5.1(@svgr/core@6.5.1)':
    dependencies:
      '@babel/core': 7.26.0
      '@svgr/babel-preset': 6.5.1(@babel/core@7.26.0)
      '@svgr/core': 6.5.1
      '@svgr/hast-util-to-babel-ast': 6.5.1
      svg-parser: 2.0.4
    transitivePeerDependencies:
      - supports-color

  '@svgr/plugin-svgo@6.5.1(@svgr/core@6.5.1)':
    dependencies:
      '@svgr/core': 6.5.1
      cosmiconfig: 7.1.0
      deepmerge: 4.3.1
      svgo: 2.8.0

  '@swc/core-darwin-arm64@1.10.1':
    optional: true

  '@swc/core-darwin-arm64@1.3.96':
    optional: true

  '@swc/core-darwin-x64@1.10.1':
    optional: true

  '@swc/core-darwin-x64@1.3.96':
    optional: true

  '@swc/core-linux-arm-gnueabihf@1.10.1':
    optional: true

  '@swc/core-linux-arm-gnueabihf@1.3.96':
    optional: true

  '@swc/core-linux-arm64-gnu@1.10.1':
    optional: true

  '@swc/core-linux-arm64-gnu@1.3.96':
    optional: true

  '@swc/core-linux-arm64-musl@1.10.1':
    optional: true

  '@swc/core-linux-arm64-musl@1.3.96':
    optional: true

  '@swc/core-linux-x64-gnu@1.10.1':
    optional: true

  '@swc/core-linux-x64-gnu@1.3.96':
    optional: true

  '@swc/core-linux-x64-musl@1.10.1':
    optional: true

  '@swc/core-linux-x64-musl@1.3.96':
    optional: true

  '@swc/core-win32-arm64-msvc@1.10.1':
    optional: true

  '@swc/core-win32-arm64-msvc@1.3.96':
    optional: true

  '@swc/core-win32-ia32-msvc@1.10.1':
    optional: true

  '@swc/core-win32-ia32-msvc@1.3.96':
    optional: true

  '@swc/core-win32-x64-msvc@1.10.1':
    optional: true

  '@swc/core-win32-x64-msvc@1.3.96':
    optional: true

  '@swc/core@1.10.1(@swc/helpers@0.5.15)':
    dependencies:
      '@swc/counter': 0.1.3
      '@swc/types': 0.1.17
    optionalDependencies:
      '@swc/core-darwin-arm64': 1.10.1
      '@swc/core-darwin-x64': 1.10.1
      '@swc/core-linux-arm-gnueabihf': 1.10.1
      '@swc/core-linux-arm64-gnu': 1.10.1
      '@swc/core-linux-arm64-musl': 1.10.1
      '@swc/core-linux-x64-gnu': 1.10.1
      '@swc/core-linux-x64-musl': 1.10.1
      '@swc/core-win32-arm64-msvc': 1.10.1
      '@swc/core-win32-ia32-msvc': 1.10.1
      '@swc/core-win32-x64-msvc': 1.10.1
      '@swc/helpers': 0.5.15

  '@swc/core@1.3.96(@swc/helpers@0.5.15)':
    dependencies:
      '@swc/counter': 0.1.3
      '@swc/types': 0.1.17
    optionalDependencies:
      '@swc/core-darwin-arm64': 1.3.96
      '@swc/core-darwin-x64': 1.3.96
      '@swc/core-linux-arm-gnueabihf': 1.3.96
      '@swc/core-linux-arm64-gnu': 1.3.96
      '@swc/core-linux-arm64-musl': 1.3.96
      '@swc/core-linux-x64-gnu': 1.3.96
      '@swc/core-linux-x64-musl': 1.3.96
      '@swc/core-win32-arm64-msvc': 1.3.96
      '@swc/core-win32-ia32-msvc': 1.3.96
      '@swc/core-win32-x64-msvc': 1.3.96
      '@swc/helpers': 0.5.15

  '@swc/counter@0.1.3': {}

  '@swc/helpers@0.5.15':
    dependencies:
      tslib: 2.8.1

  '@swc/types@0.1.17':
    dependencies:
      '@swc/counter': 0.1.3

  '@szmarczak/http-timer@5.0.1':
    dependencies:
      defer-to-connect: 2.0.1

  '@tanstack/query-core@5.62.8': {}

  '@tanstack/react-query@5.62.8(react@18.3.1)':
    dependencies:
      '@tanstack/query-core': 5.62.8
      react: 18.3.1

  '@tanstack/svelte-table@9.0.0-alpha.10(svelte@5.14.3)':
    dependencies:
      '@tanstack/table-core': 9.0.0-alpha.10
      svelte: 5.14.3

  '@tanstack/table-core@9.0.0-alpha.10': {}

  '@tauri-apps/api@2.1.1': {}

  '@tauri-apps/cli-darwin-arm64@2.1.0':
    optional: true

  '@tauri-apps/cli-darwin-x64@2.1.0':
    optional: true

  '@tauri-apps/cli-linux-arm-gnueabihf@2.1.0':
    optional: true

  '@tauri-apps/cli-linux-arm64-gnu@2.1.0':
    optional: true

  '@tauri-apps/cli-linux-arm64-musl@2.1.0':
    optional: true

  '@tauri-apps/cli-linux-x64-gnu@2.1.0':
    optional: true

  '@tauri-apps/cli-linux-x64-musl@2.1.0':
    optional: true

  '@tauri-apps/cli-win32-arm64-msvc@2.1.0':
    optional: true

  '@tauri-apps/cli-win32-ia32-msvc@2.1.0':
    optional: true

  '@tauri-apps/cli-win32-x64-msvc@2.1.0':
    optional: true

  '@tauri-apps/cli@2.1.0':
    optionalDependencies:
      '@tauri-apps/cli-darwin-arm64': 2.1.0
      '@tauri-apps/cli-darwin-x64': 2.1.0
      '@tauri-apps/cli-linux-arm-gnueabihf': 2.1.0
      '@tauri-apps/cli-linux-arm64-gnu': 2.1.0
      '@tauri-apps/cli-linux-arm64-musl': 2.1.0
      '@tauri-apps/cli-linux-x64-gnu': 2.1.0
      '@tauri-apps/cli-linux-x64-musl': 2.1.0
      '@tauri-apps/cli-win32-arm64-msvc': 2.1.0
      '@tauri-apps/cli-win32-ia32-msvc': 2.1.0
      '@tauri-apps/cli-win32-x64-msvc': 2.1.0
<<<<<<< HEAD

  '@tauri-apps/plugin-clipboard-manager@2.2.0':
    dependencies:
      '@tauri-apps/api': 2.1.1

  '@tauri-apps/plugin-dialog@2.2.0':
    dependencies:
      '@tauri-apps/api': 2.1.1

  '@tauri-apps/plugin-fs@2.2.0':
    dependencies:
      '@tauri-apps/api': 2.1.1

  '@tauri-apps/plugin-global-shortcut@2.2.0':
    dependencies:
      '@tauri-apps/api': 2.1.1

  '@tauri-apps/plugin-http@2.2.0':
    dependencies:
      '@tauri-apps/api': 2.1.1

  '@tauri-apps/plugin-notification@2.2.0':
    dependencies:
      '@tauri-apps/api': 2.1.1

  '@tauri-apps/plugin-os@2.2.0':
=======

  '@tauri-apps/plugin-clipboard-manager@2.2.0':
    dependencies:
      '@tauri-apps/api': 2.1.1

  '@tauri-apps/plugin-dialog@2.2.0':
    dependencies:
      '@tauri-apps/api': 2.1.1

  '@tauri-apps/plugin-fs@2.2.0':
    dependencies:
      '@tauri-apps/api': 2.1.1

  '@tauri-apps/plugin-global-shortcut@2.2.0':
    dependencies:
      '@tauri-apps/api': 2.1.1

  '@tauri-apps/plugin-http@2.2.0':
    dependencies:
      '@tauri-apps/api': 2.1.1

  '@tauri-apps/plugin-notification@2.2.0':
    dependencies:
      '@tauri-apps/api': 2.1.1

  '@tauri-apps/plugin-os@2.2.0':
    dependencies:
      '@tauri-apps/api': 2.1.1

  '@tauri-apps/plugin-shell@2.2.0':
>>>>>>> 94b15d19
    dependencies:
      '@tauri-apps/api': 2.1.1

  '@tauri-apps/plugin-sql@2.2.0':
    dependencies:
      '@tauri-apps/api': 2.1.1

  '@tauri-apps/plugin-window-state@2.2.0':
    dependencies:
      '@tauri-apps/api': 2.1.1

  '@trysound/sax@0.2.0': {}

  '@types/chrome@0.0.287':
    dependencies:
      '@types/filesystem': 0.0.36
      '@types/har-format': 1.2.15

  '@types/cookie@0.6.0': {}

  '@types/estree@1.0.6': {}

  '@types/filesystem@0.0.36':
    dependencies:
      '@types/filewriter': 0.0.33

  '@types/filewriter@0.0.33': {}

  '@types/har-format@1.2.15': {}

  '@types/http-cache-semantics@4.0.4': {}

  '@types/json-schema@7.0.15': {}

  '@types/node@22.10.2':
    dependencies:
      undici-types: 6.20.0

  '@types/parse-json@4.0.2': {}

  '@types/react-dom@19.0.2(@types/react@19.0.1)':
    dependencies:
      '@types/react': 19.0.1

  '@types/react@19.0.1':
    dependencies:
      csstype: 3.1.3

  '@types/trusted-types@2.0.7': {}

  '@typescript-eslint/eslint-plugin@8.18.1(@typescript-eslint/parser@8.18.1(eslint@9.17.0(jiti@1.21.6))(typescript@5.7.2))(eslint@9.17.0(jiti@1.21.6))(typescript@5.7.2)':
    dependencies:
      '@eslint-community/regexpp': 4.12.1
      '@typescript-eslint/parser': 8.18.1(eslint@9.17.0(jiti@1.21.6))(typescript@5.7.2)
      '@typescript-eslint/scope-manager': 8.18.1
      '@typescript-eslint/type-utils': 8.18.1(eslint@9.17.0(jiti@1.21.6))(typescript@5.7.2)
      '@typescript-eslint/utils': 8.18.1(eslint@9.17.0(jiti@1.21.6))(typescript@5.7.2)
      '@typescript-eslint/visitor-keys': 8.18.1
      eslint: 9.17.0(jiti@1.21.6)
      graphemer: 1.4.0
      ignore: 5.3.2
      natural-compare: 1.4.0
      ts-api-utils: 1.4.3(typescript@5.7.2)
      typescript: 5.7.2
    transitivePeerDependencies:
      - supports-color

  '@typescript-eslint/parser@8.18.1(eslint@9.17.0(jiti@1.21.6))(typescript@5.7.2)':
    dependencies:
      '@typescript-eslint/scope-manager': 8.18.1
      '@typescript-eslint/types': 8.18.1
      '@typescript-eslint/typescript-estree': 8.18.1(typescript@5.7.2)
      '@typescript-eslint/visitor-keys': 8.18.1
      debug: 4.4.0
      eslint: 9.17.0(jiti@1.21.6)
      typescript: 5.7.2
    transitivePeerDependencies:
      - supports-color

  '@typescript-eslint/scope-manager@8.18.1':
<<<<<<< HEAD
    dependencies:
      '@typescript-eslint/types': 8.18.1
      '@typescript-eslint/visitor-keys': 8.18.1

  '@typescript-eslint/type-utils@8.18.1(eslint@9.17.0(jiti@1.21.6))(typescript@5.7.2)':
    dependencies:
      '@typescript-eslint/typescript-estree': 8.18.1(typescript@5.7.2)
      '@typescript-eslint/utils': 8.18.1(eslint@9.17.0(jiti@1.21.6))(typescript@5.7.2)
      debug: 4.4.0
      eslint: 9.17.0(jiti@1.21.6)
      ts-api-utils: 1.4.3(typescript@5.7.2)
      typescript: 5.7.2
    transitivePeerDependencies:
      - supports-color

  '@typescript-eslint/types@8.18.1': {}

  '@typescript-eslint/typescript-estree@8.18.1(typescript@5.7.2)':
    dependencies:
      '@typescript-eslint/types': 8.18.1
      '@typescript-eslint/visitor-keys': 8.18.1
      debug: 4.4.0
      fast-glob: 3.3.2
      is-glob: 4.0.3
      minimatch: 9.0.5
      semver: 7.6.3
      ts-api-utils: 1.4.3(typescript@5.7.2)
      typescript: 5.7.2
    transitivePeerDependencies:
      - supports-color

  '@typescript-eslint/utils@8.18.1(eslint@9.17.0(jiti@1.21.6))(typescript@5.7.2)':
    dependencies:
      '@eslint-community/eslint-utils': 4.4.1(eslint@9.17.0(jiti@1.21.6))
      '@typescript-eslint/scope-manager': 8.18.1
      '@typescript-eslint/types': 8.18.1
      '@typescript-eslint/typescript-estree': 8.18.1(typescript@5.7.2)
      eslint: 9.17.0(jiti@1.21.6)
      typescript: 5.7.2
    transitivePeerDependencies:
      - supports-color

  '@typescript-eslint/visitor-keys@8.18.1':
    dependencies:
      '@typescript-eslint/types': 8.18.1
=======
    dependencies:
      '@typescript-eslint/types': 8.18.1
      '@typescript-eslint/visitor-keys': 8.18.1

  '@typescript-eslint/type-utils@8.18.1(eslint@9.17.0(jiti@1.21.6))(typescript@5.7.2)':
    dependencies:
      '@typescript-eslint/typescript-estree': 8.18.1(typescript@5.7.2)
      '@typescript-eslint/utils': 8.18.1(eslint@9.17.0(jiti@1.21.6))(typescript@5.7.2)
      debug: 4.4.0
      eslint: 9.17.0(jiti@1.21.6)
      ts-api-utils: 1.4.3(typescript@5.7.2)
      typescript: 5.7.2
    transitivePeerDependencies:
      - supports-color

  '@typescript-eslint/types@8.18.1': {}

  '@typescript-eslint/typescript-estree@8.18.1(typescript@5.7.2)':
    dependencies:
      '@typescript-eslint/types': 8.18.1
      '@typescript-eslint/visitor-keys': 8.18.1
      debug: 4.4.0
      fast-glob: 3.3.2
      is-glob: 4.0.3
      minimatch: 9.0.5
      semver: 7.6.3
      ts-api-utils: 1.4.3(typescript@5.7.2)
      typescript: 5.7.2
    transitivePeerDependencies:
      - supports-color

  '@typescript-eslint/utils@8.18.1(eslint@9.17.0(jiti@1.21.6))(typescript@5.7.2)':
    dependencies:
      '@eslint-community/eslint-utils': 4.4.1(eslint@9.17.0(jiti@1.21.6))
      '@typescript-eslint/scope-manager': 8.18.1
      '@typescript-eslint/types': 8.18.1
      '@typescript-eslint/typescript-estree': 8.18.1(typescript@5.7.2)
      eslint: 9.17.0(jiti@1.21.6)
      typescript: 5.7.2
    transitivePeerDependencies:
      - supports-color

  '@typescript-eslint/visitor-keys@8.18.1':
    dependencies:
      '@typescript-eslint/types': 8.18.1
>>>>>>> 94b15d19
      eslint-visitor-keys: 4.2.0

  '@vercel/nft@0.27.9(rollup@4.28.1)':
    dependencies:
      '@mapbox/node-pre-gyp': 2.0.0-rc.0
      '@rollup/pluginutils': 5.1.4(rollup@4.28.1)
      acorn: 8.14.0
      acorn-import-attributes: 1.9.5(acorn@8.14.0)
      async-sema: 3.1.1
      bindings: 1.5.0
      estree-walker: 2.0.2
      glob: 7.2.3
      graceful-fs: 4.2.11
      node-gyp-build: 4.8.4
      picomatch: 4.0.2
      resolve-from: 5.0.0
    transitivePeerDependencies:
      - encoding
      - rollup
      - supports-color

  '@vue/compiler-core@3.3.4':
    dependencies:
      '@babel/parser': 7.26.3
      '@vue/shared': 3.3.4
      estree-walker: 2.0.2
      source-map-js: 1.2.1

  '@vue/compiler-dom@3.3.4':
    dependencies:
      '@vue/compiler-core': 3.3.4
      '@vue/shared': 3.3.4

  '@vue/compiler-sfc@3.3.4':
    dependencies:
      '@babel/parser': 7.26.3
      '@vue/compiler-core': 3.3.4
      '@vue/compiler-dom': 3.3.4
      '@vue/compiler-ssr': 3.3.4
      '@vue/reactivity-transform': 3.3.4
      '@vue/shared': 3.3.4
      estree-walker: 2.0.2
      magic-string: 0.30.17
      postcss: 8.4.49
      source-map-js: 1.2.1

  '@vue/compiler-ssr@3.3.4':
    dependencies:
      '@vue/compiler-dom': 3.3.4
      '@vue/shared': 3.3.4

  '@vue/reactivity-transform@3.3.4':
    dependencies:
      '@babel/parser': 7.26.3
      '@vue/compiler-core': 3.3.4
      '@vue/shared': 3.3.4
      estree-walker: 2.0.2
      magic-string: 0.30.17

  '@vue/reactivity@3.3.4':
    dependencies:
      '@vue/shared': 3.3.4

  '@vue/runtime-core@3.3.4':
    dependencies:
      '@vue/reactivity': 3.3.4
      '@vue/shared': 3.3.4

  '@vue/runtime-dom@3.3.4':
    dependencies:
      '@vue/runtime-core': 3.3.4
      '@vue/shared': 3.3.4
      csstype: 3.1.3

  '@vue/server-renderer@3.3.4(vue@3.3.4)':
    dependencies:
      '@vue/compiler-ssr': 3.3.4
      '@vue/shared': 3.3.4
      vue: 3.3.4

  '@vue/shared@3.3.4': {}

  abbrev@2.0.0: {}

  abortcontroller-polyfill@1.7.5: {}

  abortcontroller-polyfill@1.7.8: {}

  acorn-import-attributes@1.9.5(acorn@8.14.0):
    dependencies:
      acorn: 8.14.0

  acorn-jsx@5.3.2(acorn@8.14.0):
    dependencies:
      acorn: 8.14.0
<<<<<<< HEAD

  acorn-typescript@1.4.13(acorn@8.14.0):
    dependencies:
      acorn: 8.14.0

  acorn@8.14.0: {}

=======

  acorn-typescript@1.4.13(acorn@8.14.0):
    dependencies:
      acorn: 8.14.0

  acorn@8.14.0: {}

>>>>>>> 94b15d19
  agent-base@7.1.3: {}

  ajv@6.12.6:
    dependencies:
      fast-deep-equal: 3.1.3
      fast-json-stable-stringify: 2.1.0
      json-schema-traverse: 0.4.1
      uri-js: 4.4.1

  ansi-escapes@4.3.2:
    dependencies:
      type-fest: 0.21.3

  ansi-regex@5.0.1: {}

  ansi-regex@6.0.1: {}

  ansi-styles@4.3.0:
    dependencies:
      color-convert: 2.0.1

  ansi-styles@6.2.1: {}

  any-promise@1.3.0: {}

  anymatch@3.1.3:
    dependencies:
      normalize-path: 3.0.0
      picomatch: 2.3.1

  arg@5.0.2: {}

  argparse@2.0.1: {}

  aria-hidden@1.2.4:
    dependencies:
      tslib: 2.8.1

  aria-query@5.3.2: {}

  array-union@2.1.0: {}

  async-sema@3.1.1: {}

  audio-recorder-polyfill@0.4.1: {}

  autoprefixer@10.4.20(postcss@8.4.49):
    dependencies:
      browserslist: 4.24.3
      caniuse-lite: 1.0.30001689
      fraction.js: 4.3.7
      normalize-range: 0.1.2
<<<<<<< HEAD
      picocolors: 1.1.1
=======
      picocolors: 1.0.1
>>>>>>> 94b15d19
      postcss: 8.4.49
      postcss-value-parser: 4.2.0

  axobject-query@3.2.4: {}

  axobject-query@4.1.0: {}

  b4a@1.6.7: {}

  balanced-match@1.0.2: {}

  bare-events@2.5.0:
    optional: true

  bare-fs@2.3.5:
    dependencies:
      bare-events: 2.5.0
      bare-path: 2.1.3
      bare-stream: 2.6.1
    optional: true

  bare-os@2.4.4:
    optional: true

  bare-path@2.1.3:
    dependencies:
      bare-os: 2.4.4
    optional: true

  bare-stream@2.6.1:
    dependencies:
      streamx: 2.21.1
    optional: true

  base-x@3.0.10:
    dependencies:
      safe-buffer: 5.2.1

  base64-js@1.5.1: {}

  binary-extensions@2.3.0: {}

  bindings@1.5.0:
    dependencies:
      file-uri-to-path: 1.0.0

  bits-ui@1.0.0-next.74(svelte@5.14.3):
    dependencies:
      '@floating-ui/core': 1.6.8
      '@floating-ui/dom': 1.6.12
      '@internationalized/date': 3.6.0
      esm-env: 1.2.1
      runed: 0.15.4(svelte@5.14.3)
      svelte: 5.14.3
      svelte-toolbelt: 0.4.6(svelte@5.14.3)

  bl@4.1.0:
    dependencies:
      buffer: 5.7.1
      inherits: 2.0.4
      readable-stream: 3.6.2

  bluebird@3.7.2: {}

  boolbase@1.0.0: {}

  brace-expansion@1.1.11:
    dependencies:
      balanced-match: 1.0.2
      concat-map: 0.0.1

  brace-expansion@2.0.1:
    dependencies:
      balanced-match: 1.0.2

  braces@3.0.3:
    dependencies:
      fill-range: 7.1.1

  browserslist@4.22.1:
    dependencies:
      caniuse-lite: 1.0.30001689
      electron-to-chromium: 1.5.74
      node-releases: 2.0.19
      update-browserslist-db: 1.1.1(browserslist@4.22.1)

  browserslist@4.24.3:
    dependencies:
      caniuse-lite: 1.0.30001689
      electron-to-chromium: 1.5.74
      node-releases: 2.0.19
      update-browserslist-db: 1.1.1(browserslist@4.24.3)

  browserslist@4.24.3:
    dependencies:
      caniuse-lite: 1.0.30001689
      electron-to-chromium: 1.5.74
      node-releases: 2.0.19
      update-browserslist-db: 1.1.1(browserslist@4.24.3)

  buffer@5.7.1:
    dependencies:
      base64-js: 1.5.1
      ieee754: 1.2.1

  buffer@6.0.3:
    dependencies:
      base64-js: 1.5.1
      ieee754: 1.2.1

  bundle-require@4.2.1(esbuild@0.18.20):
    dependencies:
      esbuild: 0.18.20
      load-tsconfig: 0.2.5

  cac@6.7.14: {}

  cacheable-lookup@7.0.0: {}

  cacheable-request@10.2.14:
    dependencies:
      '@types/http-cache-semantics': 4.0.4
      get-stream: 6.0.1
      http-cache-semantics: 4.1.1
      keyv: 4.5.4
      mimic-response: 4.0.0
      normalize-url: 8.0.1
      responselike: 3.0.0

  call-bind-apply-helpers@1.0.1:
    dependencies:
      es-errors: 1.3.0
      function-bind: 1.1.2

  call-bind@1.0.8:
    dependencies:
      call-bind-apply-helpers: 1.0.1
      es-define-property: 1.0.1
      get-intrinsic: 1.2.6
      set-function-length: 1.2.2

  callsites@3.1.0: {}

  camelcase-css@2.0.1: {}

  camelcase@6.3.0: {}

<<<<<<< HEAD
=======
  caniuse-lite@1.0.30001649: {}

>>>>>>> 94b15d19
  caniuse-lite@1.0.30001689: {}

  chalk@4.1.2:
    dependencies:
      ansi-styles: 4.3.0
      supports-color: 7.2.0

  chalk@5.3.0: {}

  change-case@5.1.2: {}

  chardet@0.7.0: {}

  chokidar@3.6.0:
    dependencies:
      anymatch: 3.1.3
      braces: 3.0.3
      glob-parent: 5.1.2
      is-binary-path: 2.1.0
      is-glob: 4.0.3
      normalize-path: 3.0.0
      readdirp: 3.6.0
    optionalDependencies:
      fsevents: 2.3.3

  chokidar@4.0.2:
    dependencies:
      readdirp: 4.0.2

  chownr@1.1.4: {}

  chownr@3.0.0: {}

  chrome-trace-event@1.0.4: {}

  class-variance-authority@0.7.1:
    dependencies:
      clsx: 2.1.1

  cli-cursor@3.1.0:
    dependencies:
      restore-cursor: 3.1.0

  cli-spinners@2.9.2: {}

  cli-width@4.1.0: {}

  cliui@8.0.1:
    dependencies:
      string-width: 4.2.3
      strip-ansi: 6.0.1
      wrap-ansi: 7.0.0

  clone@1.0.4: {}

  clone@2.1.2: {}

  clsx@2.1.1: {}

  code-red@1.0.4:
    dependencies:
      '@jridgewell/sourcemap-codec': 1.5.0
      '@types/estree': 1.0.6
      acorn: 8.14.0
      estree-walker: 3.0.3
      periscopic: 3.1.0

  color-convert@2.0.1:
    dependencies:
      color-name: 1.1.4

  color-name@1.1.4: {}

  color-string@1.9.1:
    dependencies:
      color-name: 1.1.4
      simple-swizzle: 0.2.2

  color@4.2.3:
    dependencies:
      color-convert: 2.0.1
      color-string: 1.9.1

  commander@4.1.1: {}

  commander@7.2.0: {}

  concat-map@0.0.1: {}

  concurrently@9.1.0:
    dependencies:
      chalk: 4.1.2
      lodash: 4.17.21
      rxjs: 7.8.1
      shell-quote: 1.8.2
      supports-color: 8.1.1
      tree-kill: 1.2.2
      yargs: 17.7.2

  config-chain@1.1.13:
    dependencies:
      ini: 1.3.8
      proto-list: 1.2.4

  consola@3.2.3: {}

  content-security-policy-parser@0.4.1: {}

  convert-source-map@2.0.0: {}

  cookie@0.6.0: {}

  copy-anything@2.0.6:
    dependencies:
      is-what: 3.14.1

  cosmiconfig@7.1.0:
    dependencies:
      '@types/parse-json': 4.0.2
      import-fresh: 3.3.0
      parse-json: 5.2.0
      path-type: 4.0.0
      yaml: 1.10.2

  cosmiconfig@9.0.0(typescript@5.2.2):
    dependencies:
      env-paths: 2.2.1
      import-fresh: 3.3.0
      js-yaml: 4.1.0
      parse-json: 5.2.0
    optionalDependencies:
      typescript: 5.2.2

  cross-env@7.0.3:
    dependencies:
      cross-spawn: 7.0.6

  cross-spawn@7.0.6:
    dependencies:
      path-key: 3.1.1
      shebang-command: 2.0.0
      which: 2.0.2

  crypto-random-string@4.0.0:
    dependencies:
      type-fest: 1.4.0

  css-select@4.3.0:
    dependencies:
      boolbase: 1.0.0
      css-what: 6.1.0
      domhandler: 4.3.1
      domutils: 2.8.0
      nth-check: 2.1.1

  css-tree@1.1.3:
    dependencies:
      mdn-data: 2.0.14
      source-map: 0.6.1

  css-tree@2.3.1:
    dependencies:
      mdn-data: 2.0.30
      source-map-js: 1.2.1

  css-what@6.1.0: {}

  cssesc@3.0.0: {}

  csso@4.2.0:
    dependencies:
      css-tree: 1.1.3

  csstype@3.1.3: {}

  debug@4.4.0:
    dependencies:
      ms: 2.1.3

  decompress-response@6.0.0:
    dependencies:
      mimic-response: 3.1.0

  deep-extend@0.6.0: {}

  deep-is@0.1.4: {}

  deepmerge@4.3.1: {}

  defaults@1.0.4:
    dependencies:
      clone: 1.0.4

  defer-to-connect@2.0.1: {}

  define-data-property@1.1.4:
    dependencies:
      es-define-property: 1.0.1
      es-errors: 1.3.0
      gopd: 1.2.0

  detect-libc@1.0.3: {}

  detect-libc@2.0.3: {}

  detect-node-es@1.1.0: {}

  devalue@5.1.1: {}

  didyoumean@1.2.2: {}

  dir-glob@3.0.1:
    dependencies:
      path-type: 4.0.0

  dlv@1.1.3: {}

  dom-serializer@1.4.1:
    dependencies:
      domelementtype: 2.3.0
      domhandler: 4.3.1
      entities: 2.2.0

  domelementtype@2.3.0: {}

  domhandler@4.3.1:
    dependencies:
      domelementtype: 2.3.0

  domutils@2.8.0:
    dependencies:
      dom-serializer: 1.4.1
      domelementtype: 2.3.0
      domhandler: 4.3.1

  dotenv-expand@10.0.0: {}

  dotenv-expand@5.1.0: {}

  dotenv@16.3.1: {}

  dotenv@7.0.0: {}

  dunder-proto@1.0.1:
    dependencies:
      call-bind-apply-helpers: 1.0.1
      es-errors: 1.3.0
      gopd: 1.2.0

  eastasianwidth@0.2.0: {}

  electron-to-chromium@1.5.74: {}

  electron-to-chromium@1.5.74: {}

  emoji-regex@8.0.0: {}

  emoji-regex@9.2.2: {}

  end-of-stream@1.4.4:
    dependencies:
      once: 1.4.0

  entities@2.2.0: {}

  entities@3.0.1: {}

  entities@4.5.0: {}

  env-paths@2.2.1: {}

  errno@0.1.8:
    dependencies:
      prr: 1.0.1
    optional: true

  error-ex@1.3.2:
    dependencies:
      is-arrayish: 0.2.1

  es-define-property@1.0.1: {}

  es-errors@1.3.0: {}

  es-object-atoms@1.0.0:
    dependencies:
      es-errors: 1.3.0

  esbuild@0.18.20:
    optionalDependencies:
      '@esbuild/android-arm': 0.18.20
      '@esbuild/android-arm64': 0.18.20
      '@esbuild/android-x64': 0.18.20
      '@esbuild/darwin-arm64': 0.18.20
      '@esbuild/darwin-x64': 0.18.20
      '@esbuild/freebsd-arm64': 0.18.20
      '@esbuild/freebsd-x64': 0.18.20
      '@esbuild/linux-arm': 0.18.20
      '@esbuild/linux-arm64': 0.18.20
      '@esbuild/linux-ia32': 0.18.20
      '@esbuild/linux-loong64': 0.18.20
      '@esbuild/linux-mips64el': 0.18.20
      '@esbuild/linux-ppc64': 0.18.20
      '@esbuild/linux-riscv64': 0.18.20
      '@esbuild/linux-s390x': 0.18.20
      '@esbuild/linux-x64': 0.18.20
      '@esbuild/netbsd-x64': 0.18.20
      '@esbuild/openbsd-x64': 0.18.20
      '@esbuild/sunos-x64': 0.18.20
      '@esbuild/win32-arm64': 0.18.20
      '@esbuild/win32-ia32': 0.18.20
      '@esbuild/win32-x64': 0.18.20

  esbuild@0.24.0:
    optionalDependencies:
      '@esbuild/aix-ppc64': 0.24.0
      '@esbuild/android-arm': 0.24.0
      '@esbuild/android-arm64': 0.24.0
      '@esbuild/android-x64': 0.24.0
      '@esbuild/darwin-arm64': 0.24.0
      '@esbuild/darwin-x64': 0.24.0
      '@esbuild/freebsd-arm64': 0.24.0
      '@esbuild/freebsd-x64': 0.24.0
      '@esbuild/linux-arm': 0.24.0
      '@esbuild/linux-arm64': 0.24.0
      '@esbuild/linux-ia32': 0.24.0
      '@esbuild/linux-loong64': 0.24.0
      '@esbuild/linux-mips64el': 0.24.0
      '@esbuild/linux-ppc64': 0.24.0
      '@esbuild/linux-riscv64': 0.24.0
      '@esbuild/linux-s390x': 0.24.0
      '@esbuild/linux-x64': 0.24.0
      '@esbuild/netbsd-x64': 0.24.0
      '@esbuild/openbsd-arm64': 0.24.0
      '@esbuild/openbsd-x64': 0.24.0
      '@esbuild/sunos-x64': 0.24.0
      '@esbuild/win32-arm64': 0.24.0
      '@esbuild/win32-ia32': 0.24.0
      '@esbuild/win32-x64': 0.24.0

  escalade@3.1.2: {}

  escalade@3.2.0: {}

  escape-string-regexp@4.0.0: {}

  escape-string-regexp@5.0.0: {}

  eslint-compat-utils@0.5.1(eslint@9.17.0(jiti@1.21.6)):
    dependencies:
      eslint: 9.17.0(jiti@1.21.6)
      semver: 7.6.3

  eslint-config-prettier@9.1.0(eslint@9.17.0(jiti@1.21.6)):
    dependencies:
      eslint: 9.17.0(jiti@1.21.6)

  eslint-plugin-svelte@2.46.1(eslint@9.17.0(jiti@1.21.6))(svelte@5.14.3):
    dependencies:
      '@eslint-community/eslint-utils': 4.4.1(eslint@9.17.0(jiti@1.21.6))
      '@jridgewell/sourcemap-codec': 1.5.0
      eslint: 9.17.0(jiti@1.21.6)
      eslint-compat-utils: 0.5.1(eslint@9.17.0(jiti@1.21.6))
      esutils: 2.0.3
      known-css-properties: 0.35.0
      postcss: 8.4.49
      postcss-load-config: 3.1.4(postcss@8.4.49)
      postcss-safe-parser: 6.0.0(postcss@8.4.49)
      postcss-selector-parser: 6.1.2
      semver: 7.6.3
      svelte-eslint-parser: 0.43.0(svelte@5.14.3)
    optionalDependencies:
      svelte: 5.14.3
    transitivePeerDependencies:
      - ts-node

  eslint-scope@7.2.2:
    dependencies:
      esrecurse: 4.3.0
      estraverse: 5.3.0

  eslint-scope@8.2.0:
    dependencies:
      esrecurse: 4.3.0
      estraverse: 5.3.0

  eslint-visitor-keys@3.4.3: {}

  eslint-visitor-keys@4.2.0: {}

  eslint@9.17.0(jiti@1.21.6):
    dependencies:
      '@eslint-community/eslint-utils': 4.4.1(eslint@9.17.0(jiti@1.21.6))
      '@eslint-community/regexpp': 4.12.1
      '@eslint/config-array': 0.19.1
      '@eslint/core': 0.9.1
      '@eslint/eslintrc': 3.2.0
      '@eslint/js': 9.17.0
      '@eslint/plugin-kit': 0.2.4
      '@humanfs/node': 0.16.6
      '@humanwhocodes/module-importer': 1.0.1
      '@humanwhocodes/retry': 0.4.1
      '@types/estree': 1.0.6
      '@types/json-schema': 7.0.15
      ajv: 6.12.6
      chalk: 4.1.2
      cross-spawn: 7.0.6
      debug: 4.4.0
      escape-string-regexp: 4.0.0
      eslint-scope: 8.2.0
      eslint-visitor-keys: 4.2.0
      espree: 10.3.0
      esquery: 1.6.0
      esutils: 2.0.3
      fast-deep-equal: 3.1.3
      file-entry-cache: 8.0.0
      find-up: 5.0.0
      glob-parent: 6.0.2
      ignore: 5.3.2
      imurmurhash: 0.1.4
      is-glob: 4.0.3
      json-stable-stringify-without-jsonify: 1.0.1
      lodash.merge: 4.6.2
      minimatch: 3.1.2
      natural-compare: 1.4.0
      optionator: 0.9.4
    optionalDependencies:
      jiti: 1.21.6
    transitivePeerDependencies:
      - supports-color
<<<<<<< HEAD

  esm-env@1.2.1: {}

  espree@10.3.0:
    dependencies:
      acorn: 8.14.0
      acorn-jsx: 5.3.2(acorn@8.14.0)
      eslint-visitor-keys: 4.2.0

  espree@9.6.1:
    dependencies:
      acorn: 8.14.0
      acorn-jsx: 5.3.2(acorn@8.14.0)
      eslint-visitor-keys: 3.4.3

  esquery@1.6.0:
    dependencies:
      estraverse: 5.3.0

=======

  esm-env@1.2.1: {}

  espree@10.3.0:
    dependencies:
      acorn: 8.14.0
      acorn-jsx: 5.3.2(acorn@8.14.0)
      eslint-visitor-keys: 4.2.0

  espree@9.6.1:
    dependencies:
      acorn: 8.14.0
      acorn-jsx: 5.3.2(acorn@8.14.0)
      eslint-visitor-keys: 3.4.3

  esquery@1.6.0:
    dependencies:
      estraverse: 5.3.0

>>>>>>> 94b15d19
  esrap@1.3.1:
    dependencies:
      '@jridgewell/sourcemap-codec': 1.5.0
      '@typescript-eslint/types': 8.18.1

  esrecurse@4.3.0:
    dependencies:
      estraverse: 5.3.0

  estraverse@5.3.0: {}

  estree-walker@2.0.2: {}

  estree-walker@3.0.3:
    dependencies:
      '@types/estree': 1.0.6

  esutils@2.0.3: {}

  events@3.3.0: {}

  execa@5.1.1:
    dependencies:
      cross-spawn: 7.0.6
      get-stream: 6.0.1
      human-signals: 2.1.0
      is-stream: 2.0.1
      merge-stream: 2.0.0
      npm-run-path: 4.0.1
      onetime: 5.1.2
      signal-exit: 3.0.7
      strip-final-newline: 2.0.0

  expand-template@2.0.3: {}

  external-editor@3.1.0:
    dependencies:
      chardet: 0.7.0
      iconv-lite: 0.4.24
      tmp: 0.0.33

  fast-deep-equal@3.1.3: {}

  fast-fifo@1.3.2: {}

  fast-glob@3.3.2:
    dependencies:
      '@nodelib/fs.stat': 2.0.5
      '@nodelib/fs.walk': 1.2.8
      glob-parent: 5.1.2
      merge2: 1.4.1
      micromatch: 4.0.8

  fast-json-stable-stringify@2.1.0: {}

  fast-levenshtein@2.0.6: {}

  fastq@1.17.1:
    dependencies:
      reusify: 1.0.4

  fdir@6.4.0(picomatch@4.0.2):
    optionalDependencies:
      picomatch: 4.0.2

  fflate@0.8.1: {}

  figures@5.0.0:
    dependencies:
      escape-string-regexp: 5.0.0
      is-unicode-supported: 1.3.0

  file-entry-cache@8.0.0:
    dependencies:
      flat-cache: 4.0.1

  file-uri-to-path@1.0.0: {}

  fill-range@7.1.1:
    dependencies:
      to-regex-range: 5.0.1

  find-up@5.0.0:
    dependencies:
      locate-path: 6.0.0
      path-exists: 4.0.0

  flat-cache@4.0.1:
    dependencies:
      flatted: 3.3.2
      keyv: 4.5.4

  flatted@3.3.2: {}

  foreground-child@3.2.1:
    dependencies:
      cross-spawn: 7.0.6
      signal-exit: 4.1.0

  form-data-encoder@2.1.4: {}

  fraction.js@4.3.7: {}

  fs-constants@1.0.0: {}

  fs-extra@11.1.1:
    dependencies:
      graceful-fs: 4.2.11
      jsonfile: 6.1.0
      universalify: 2.0.1

  fs.realpath@1.0.0: {}

  fsevents@2.3.3:
    optional: true

  function-bind@1.1.2: {}

  gensync@1.0.0-beta.2: {}

  get-caller-file@2.0.5: {}

  get-intrinsic@1.2.6:
    dependencies:
      call-bind-apply-helpers: 1.0.1
      dunder-proto: 1.0.1
      es-define-property: 1.0.1
      es-errors: 1.3.0
      es-object-atoms: 1.0.0
      function-bind: 1.1.2
      gopd: 1.2.0
      has-symbols: 1.1.0
      hasown: 2.0.2
      math-intrinsics: 1.0.0

  get-nonce@1.0.1: {}

  get-port@7.0.0: {}

  get-stream@6.0.1: {}

  github-from-package@0.0.0: {}

  glob-parent@5.1.2:
    dependencies:
      is-glob: 4.0.3

  glob-parent@6.0.2:
    dependencies:
      is-glob: 4.0.3

  glob@10.4.5:
    dependencies:
      foreground-child: 3.2.1
      jackspeak: 3.4.3
      minimatch: 9.0.5
      minipass: 7.1.2
      package-json-from-dist: 1.0.0
      path-scurry: 1.11.1

  glob@7.2.3:
    dependencies:
      fs.realpath: 1.0.0
      inflight: 1.0.6
      inherits: 2.0.4
      minimatch: 3.1.2
      once: 1.4.0
      path-is-absolute: 1.0.1

  globals@11.12.0: {}

  globals@13.24.0:
    dependencies:
      type-fest: 0.20.2

  globals@14.0.0: {}

  globals@15.13.0: {}

  globalyzer@0.1.0: {}

  globby@11.1.0:
    dependencies:
      array-union: 2.1.0
      dir-glob: 3.0.1
      fast-glob: 3.3.2
      ignore: 5.3.2
      merge2: 1.4.1
      slash: 3.0.0

  globrex@0.1.2: {}

  gopd@1.2.0: {}

  got@12.6.1:
    dependencies:
      '@sindresorhus/is': 5.6.0
      '@szmarczak/http-timer': 5.0.1
      cacheable-lookup: 7.0.0
      cacheable-request: 10.2.14
      decompress-response: 6.0.0
      form-data-encoder: 2.1.4
      get-stream: 6.0.1
      http2-wrapper: 2.2.1
      lowercase-keys: 3.0.0
      p-cancelable: 3.0.0
      responselike: 3.0.0

  got@13.0.0:
    dependencies:
      '@sindresorhus/is': 5.6.0
      '@szmarczak/http-timer': 5.0.1
      cacheable-lookup: 7.0.0
      cacheable-request: 10.2.14
      decompress-response: 6.0.0
      form-data-encoder: 2.1.4
      get-stream: 6.0.1
      http2-wrapper: 2.2.1
      lowercase-keys: 3.0.0
      p-cancelable: 3.0.0
      responselike: 3.0.0

  graceful-fs@4.2.10: {}

  graceful-fs@4.2.11: {}

  graphemer@1.4.0: {}

  graphql-import-macro@1.0.0:
    dependencies:
      graphql: 15.9.0

  graphql@15.9.0: {}

  has-flag@4.0.0: {}

  has-property-descriptors@1.0.2:
    dependencies:
      es-define-property: 1.0.1

  has-symbols@1.1.0: {}

  hasown@2.0.2:
    dependencies:
      function-bind: 1.1.2

  hotkeys-js@3.13.9: {}

  htmlnano@2.1.1(postcss@8.4.49)(svgo@2.8.0)(typescript@5.2.2):
    dependencies:
      cosmiconfig: 9.0.0(typescript@5.2.2)
      posthtml: 0.16.6
      timsort: 0.3.0
    optionalDependencies:
      postcss: 8.4.49
      svgo: 2.8.0
    transitivePeerDependencies:
      - typescript

  htmlparser2@7.2.0:
    dependencies:
      domelementtype: 2.3.0
      domhandler: 4.3.1
      domutils: 2.8.0
      entities: 3.0.1

  http-cache-semantics@4.1.1: {}

  http2-wrapper@2.2.1:
    dependencies:
      quick-lru: 5.1.1
      resolve-alpn: 1.2.1

  https-proxy-agent@7.0.6:
    dependencies:
      agent-base: 7.1.3
      debug: 4.4.0
    transitivePeerDependencies:
      - supports-color

  human-signals@2.1.0: {}

  iconv-lite@0.4.24:
    dependencies:
      safer-buffer: 2.1.2

  iconv-lite@0.6.3:
    dependencies:
      safer-buffer: 2.1.2
    optional: true

  idb@8.0.1: {}

  ieee754@1.2.1: {}

  ignore@5.2.4: {}

  ignore@5.3.2: {}

  image-size@0.5.5:
    optional: true

  immutable@5.0.3: {}

  import-fresh@3.3.0:
    dependencies:
      parent-module: 1.0.1
      resolve-from: 4.0.0

  import-meta-resolve@4.1.0: {}

  imurmurhash@0.1.4: {}

  inflight@1.0.6:
    dependencies:
      once: 1.4.0
      wrappy: 1.0.2

  inherits@2.0.4: {}

  ini@1.3.8: {}

  inline-style-parser@0.2.4: {}

  inquirer@9.2.12:
    dependencies:
      '@ljharb/through': 2.3.13
      ansi-escapes: 4.3.2
      chalk: 5.3.0
      cli-cursor: 3.1.0
      cli-width: 4.1.0
      external-editor: 3.1.0
      figures: 5.0.0
      lodash: 4.17.21
      mute-stream: 1.0.0
      ora: 5.4.1
      run-async: 3.0.0
      rxjs: 7.8.1
      string-width: 4.2.3
      strip-ansi: 6.0.1
      wrap-ansi: 6.2.0

  is-arrayish@0.2.1: {}

  is-arrayish@0.3.2: {}

  is-binary-path@2.1.0:
    dependencies:
      binary-extensions: 2.3.0

  is-core-module@2.15.0:
    dependencies:
      hasown: 2.0.2

  is-extglob@2.1.1: {}

  is-fullwidth-code-point@3.0.0: {}

  is-glob@4.0.3:
    dependencies:
      is-extglob: 2.1.1

  is-interactive@1.0.0: {}

  is-json@2.0.1: {}

  is-number@7.0.0: {}

  is-path-inside@4.0.0: {}

  is-reference@3.0.3:
    dependencies:
      '@types/estree': 1.0.6

  is-stream@2.0.1: {}

  is-stream@3.0.0: {}

  is-unicode-supported@0.1.0: {}

  is-unicode-supported@1.3.0: {}

  is-what@3.14.1: {}

  isbinaryfile@4.0.10: {}

  isexe@2.0.0: {}

  jackspeak@3.4.3:
    dependencies:
      '@isaacs/cliui': 8.0.2
    optionalDependencies:
      '@pkgjs/parseargs': 0.11.0

  jiti@1.21.6: {}

  joycon@3.1.1: {}

  js-tokens@4.0.0: {}

  js-yaml@4.1.0:
    dependencies:
      argparse: 2.0.1

  jsesc@3.1.0: {}

  json-buffer@3.0.1: {}

  json-parse-even-better-errors@2.3.1: {}

  json-schema-to-ts@2.9.2:
    dependencies:
      '@babel/runtime': 7.26.0
      '@types/json-schema': 7.0.15
      ts-algebra: 1.2.2

  json-schema-traverse@0.4.1: {}

  json-stable-stringify-without-jsonify@1.0.1: {}

  json5@2.2.3: {}

  jsonfile@6.1.0:
    dependencies:
      universalify: 2.0.1
    optionalDependencies:
      graceful-fs: 4.2.11

  keyv@4.5.4:
    dependencies:
      json-buffer: 3.0.1

  kleur@4.1.5: {}

  known-css-properties@0.35.0: {}

  less@4.2.1:
    dependencies:
      copy-anything: 2.0.6
      parse-node-version: 1.0.1
      tslib: 2.8.1
    optionalDependencies:
      errno: 0.1.8
      graceful-fs: 4.2.11
      image-size: 0.5.5
      make-dir: 2.1.0
      mime: 1.6.0
      needle: 3.3.1
      source-map: 0.6.1

  levn@0.4.1:
    dependencies:
      prelude-ls: 1.2.1
      type-check: 0.4.0

  lightningcss-darwin-arm64@1.21.8:
    optional: true

  lightningcss-darwin-arm64@1.28.2:
    optional: true

  lightningcss-darwin-x64@1.21.8:
    optional: true

  lightningcss-darwin-x64@1.28.2:
    optional: true

  lightningcss-freebsd-x64@1.21.8:
    optional: true

  lightningcss-freebsd-x64@1.28.2:
    optional: true

  lightningcss-linux-arm-gnueabihf@1.21.8:
    optional: true

  lightningcss-linux-arm-gnueabihf@1.28.2:
    optional: true

  lightningcss-linux-arm64-gnu@1.21.8:
    optional: true

  lightningcss-linux-arm64-gnu@1.28.2:
    optional: true

  lightningcss-linux-arm64-musl@1.21.8:
    optional: true

  lightningcss-linux-arm64-musl@1.28.2:
    optional: true

  lightningcss-linux-x64-gnu@1.21.8:
    optional: true

  lightningcss-linux-x64-gnu@1.28.2:
    optional: true

  lightningcss-linux-x64-musl@1.21.8:
    optional: true

  lightningcss-linux-x64-musl@1.28.2:
    optional: true

  lightningcss-win32-arm64-msvc@1.28.2:
    optional: true

  lightningcss-win32-x64-msvc@1.21.8:
    optional: true

  lightningcss-win32-x64-msvc@1.28.2:
    optional: true

  lightningcss@1.21.8:
    dependencies:
      detect-libc: 1.0.3
    optionalDependencies:
      lightningcss-darwin-arm64: 1.21.8
      lightningcss-darwin-x64: 1.21.8
      lightningcss-freebsd-x64: 1.21.8
      lightningcss-linux-arm-gnueabihf: 1.21.8
      lightningcss-linux-arm64-gnu: 1.21.8
      lightningcss-linux-arm64-musl: 1.21.8
      lightningcss-linux-x64-gnu: 1.21.8
      lightningcss-linux-x64-musl: 1.21.8
      lightningcss-win32-x64-msvc: 1.21.8

  lightningcss@1.28.2:
    dependencies:
      detect-libc: 1.0.3
    optionalDependencies:
      lightningcss-darwin-arm64: 1.28.2
      lightningcss-darwin-x64: 1.28.2
      lightningcss-freebsd-x64: 1.28.2
      lightningcss-linux-arm-gnueabihf: 1.28.2
      lightningcss-linux-arm64-gnu: 1.28.2
      lightningcss-linux-arm64-musl: 1.28.2
      lightningcss-linux-x64-gnu: 1.28.2
      lightningcss-linux-x64-musl: 1.28.2
      lightningcss-win32-arm64-msvc: 1.28.2
      lightningcss-win32-x64-msvc: 1.28.2

  lilconfig@2.1.0: {}

  lilconfig@3.1.3: {}

  lines-and-columns@1.2.4: {}

  lmdb@2.5.2:
    dependencies:
      msgpackr: 1.11.2
      node-addon-api: 4.3.0
      node-gyp-build-optional-packages: 5.0.3
      ordered-binary: 1.5.3
      weak-lru-cache: 1.2.2
    optionalDependencies:
      '@lmdb/lmdb-darwin-arm64': 2.5.2
      '@lmdb/lmdb-darwin-x64': 2.5.2
      '@lmdb/lmdb-linux-arm': 2.5.2
      '@lmdb/lmdb-linux-arm64': 2.5.2
      '@lmdb/lmdb-linux-x64': 2.5.2
      '@lmdb/lmdb-win32-x64': 2.5.2

  lmdb@2.7.11:
    dependencies:
      msgpackr: 1.8.5
      node-addon-api: 4.3.0
      node-gyp-build-optional-packages: 5.0.6
      ordered-binary: 1.5.3
      weak-lru-cache: 1.2.2
    optionalDependencies:
      '@lmdb/lmdb-darwin-arm64': 2.7.11
      '@lmdb/lmdb-darwin-x64': 2.7.11
      '@lmdb/lmdb-linux-arm': 2.7.11
      '@lmdb/lmdb-linux-arm64': 2.7.11
      '@lmdb/lmdb-linux-x64': 2.7.11
      '@lmdb/lmdb-win32-x64': 2.7.11

  load-tsconfig@0.2.5: {}

  locate-character@3.0.0: {}

  locate-path@6.0.0:
    dependencies:
      p-locate: 5.0.0

  lodash.merge@4.6.2: {}

  lodash.sortby@4.7.0: {}

  lodash@4.17.21: {}

  log-symbols@4.1.0:
    dependencies:
      chalk: 4.1.2
      is-unicode-supported: 0.1.0

  loose-envify@1.4.0:
    dependencies:
      js-tokens: 4.0.0

  lowercase-keys@3.0.0: {}

  lru-cache@10.4.3: {}

  lru-cache@5.1.1:
    dependencies:
      yallist: 3.1.1

  lru-cache@6.0.0:
    dependencies:
      yallist: 4.0.0

  lucide-react@0.424.0(react@18.3.1):
    dependencies:
      react: 18.3.1

  lucide-svelte@0.468.0(svelte@5.14.3):
    dependencies:
      svelte: 5.14.3

  magic-string@0.30.17:
    dependencies:
      '@jridgewell/sourcemap-codec': 1.5.0

  make-dir@2.1.0:
    dependencies:
      pify: 4.0.1
      semver: 5.7.2
    optional: true

  math-intrinsics@1.0.0: {}

  mdn-data@2.0.14: {}

  mdn-data@2.0.30: {}

  merge-stream@2.0.0: {}

  merge2@1.4.1: {}

  micromatch@4.0.8:
    dependencies:
      braces: 3.0.3
      picomatch: 2.3.1

  mime@1.6.0:
    optional: true

  mime@2.6.0: {}

  mimic-fn@2.1.0: {}

  mimic-response@3.1.0: {}

  mimic-response@4.0.0: {}

  minimatch@3.1.2:
    dependencies:
      brace-expansion: 1.1.11

  minimatch@9.0.5:
    dependencies:
      brace-expansion: 2.0.1

  minimist@1.2.8: {}

  minipass@7.1.2: {}

  minizlib@3.0.1:
    dependencies:
      minipass: 7.1.2
      rimraf: 5.0.10

  mkdirp-classic@0.5.3: {}

  mkdirp@3.0.1: {}

  mnemonic-id@3.2.7: {}

  mode-watcher@0.5.0(svelte@5.14.3):
    dependencies:
      svelte: 5.14.3

  mri@1.2.0: {}

  mrmime@2.0.0: {}

  ms@2.1.3: {}

  msgpackr-extract@3.0.3:
    dependencies:
      node-gyp-build-optional-packages: 5.2.2
    optionalDependencies:
      '@msgpackr-extract/msgpackr-extract-darwin-arm64': 3.0.3
      '@msgpackr-extract/msgpackr-extract-darwin-x64': 3.0.3
      '@msgpackr-extract/msgpackr-extract-linux-arm': 3.0.3
      '@msgpackr-extract/msgpackr-extract-linux-arm64': 3.0.3
      '@msgpackr-extract/msgpackr-extract-linux-x64': 3.0.3
      '@msgpackr-extract/msgpackr-extract-win32-x64': 3.0.3
    optional: true

  msgpackr@1.11.2:
    optionalDependencies:
      msgpackr-extract: 3.0.3

  msgpackr@1.8.5:
    optionalDependencies:
      msgpackr-extract: 3.0.3

  mute-stream@1.0.0: {}

  mz@2.7.0:
    dependencies:
      any-promise: 1.3.0
      object-assign: 4.1.1
      thenify-all: 1.6.0

  nanoid@3.3.8: {}

  nanoid@5.0.3: {}

  nanoid@5.0.9: {}

  napi-build-utils@1.0.2: {}

  natural-compare@1.4.0: {}

  needle@3.3.1:
    dependencies:
      iconv-lite: 0.6.3
      sax: 1.4.1
    optional: true

<<<<<<< HEAD
  next-themes@0.4.4(react-dom@18.3.1(react@18.3.1))(react@18.3.1):
    dependencies:
      react: 18.3.1
      react-dom: 18.3.1(react@18.3.1)

  node-abi@3.71.0:
    dependencies:
=======
  node-abi@3.71.0:
    dependencies:
>>>>>>> 94b15d19
      semver: 7.6.3

  node-addon-api@4.3.0: {}

  node-addon-api@6.1.0: {}

  node-addon-api@7.1.1: {}

  node-fetch@2.7.0:
    dependencies:
      whatwg-url: 5.0.0

  node-gyp-build-optional-packages@5.0.3: {}

  node-gyp-build-optional-packages@5.0.6: {}

  node-gyp-build-optional-packages@5.2.2:
    dependencies:
      detect-libc: 2.0.3
    optional: true

  node-gyp-build@4.8.4: {}

  node-object-hash@3.0.0: {}

  node-releases@2.0.19: {}

<<<<<<< HEAD
=======
  node-releases@2.0.19: {}

>>>>>>> 94b15d19
  nopt@8.0.0:
    dependencies:
      abbrev: 2.0.0

  normalize-path@3.0.0: {}

  normalize-range@0.1.2: {}

  normalize-url@8.0.1: {}

  npm-run-path@4.0.1:
    dependencies:
      path-key: 3.1.1

  nth-check@2.1.1:
    dependencies:
      boolbase: 1.0.0

  nullthrows@1.1.1: {}

  object-assign@4.1.1: {}

  object-hash@3.0.0: {}

  once@1.4.0:
    dependencies:
      wrappy: 1.0.2

  onetime@5.1.2:
    dependencies:
      mimic-fn: 2.1.0

  optionator@0.9.4:
    dependencies:
      deep-is: 0.1.4
      fast-levenshtein: 2.0.6
      levn: 0.4.1
      prelude-ls: 1.2.1
      type-check: 0.4.0
      word-wrap: 1.2.5

  ora@5.4.1:
    dependencies:
      bl: 4.1.0
      chalk: 4.1.2
      cli-cursor: 3.1.0
      cli-spinners: 2.9.2
      is-interactive: 1.0.0
      is-unicode-supported: 0.1.0
      log-symbols: 4.1.0
      strip-ansi: 6.0.1
      wcwidth: 1.0.1

  ordered-binary@1.5.3: {}

  os-tmpdir@1.0.2: {}

  p-cancelable@3.0.0: {}

  p-limit@3.1.0:
    dependencies:
      yocto-queue: 0.1.0

  p-locate@5.0.0:
    dependencies:
      p-limit: 3.1.0

  package-json-from-dist@1.0.0: {}

  package-json@8.1.1:
    dependencies:
      got: 12.6.1
      registry-auth-token: 5.0.3
      registry-url: 6.0.1
      semver: 7.6.3

  parent-module@1.0.1:
    dependencies:
      callsites: 3.1.0

  parse-json@5.2.0:
    dependencies:
      '@babel/code-frame': 7.26.2
      error-ex: 1.3.2
      json-parse-even-better-errors: 2.3.1
      lines-and-columns: 1.2.4

  parse-node-version@1.0.1: {}

  path-exists@4.0.0: {}

  path-is-absolute@1.0.1: {}

  path-key@3.1.1: {}

  path-parse@1.0.7: {}

  path-scurry@1.11.1:
    dependencies:
      lru-cache: 10.4.3
      minipass: 7.1.2

  path-type@4.0.0: {}

  periscopic@3.1.0:
    dependencies:
      '@types/estree': 1.0.6
      estree-walker: 3.0.3
      is-reference: 3.0.3
<<<<<<< HEAD
=======

  picocolors@1.0.1: {}
>>>>>>> 94b15d19

  picocolors@1.1.1: {}

  picomatch@2.3.1: {}

  picomatch@4.0.2: {}

  pify@2.3.0: {}

  pify@4.0.1:
    optional: true

  pify@6.1.0: {}

  pirates@4.0.6: {}

  plasmo@0.89.4(@swc/core@1.10.1(@swc/helpers@0.5.15))(@swc/helpers@0.5.15)(lodash@4.17.21)(postcss@8.4.49)(react-dom@18.3.1(react@18.3.1))(react@18.3.1):
    dependencies:
      '@expo/spawn-async': 1.7.2
      '@parcel/core': 2.9.3
      '@parcel/fs': 2.9.3(@parcel/core@2.9.3)
      '@parcel/package-manager': 2.9.3(@parcel/core@2.9.3)
      '@parcel/watcher': 2.2.0
      '@plasmohq/init': 0.7.0
      '@plasmohq/parcel-config': 0.41.1(@swc/core@1.10.1(@swc/helpers@0.5.15))(@swc/helpers@0.5.15)(lodash@4.17.21)(postcss@8.4.49)(react-dom@18.3.1(react@18.3.1))(react@18.3.1)(typescript@5.2.2)
      '@plasmohq/parcel-core': 0.1.10
      buffer: 6.0.3
      chalk: 5.3.0
      change-case: 5.1.2
      dotenv: 16.3.1
      dotenv-expand: 10.0.0
      events: 3.3.0
      fast-glob: 3.3.2
      fflate: 0.8.1
      get-port: 7.0.0
      got: 13.0.0
      ignore: 5.2.4
      inquirer: 9.2.12
      is-path-inside: 4.0.0
      json5: 2.2.3
      mnemonic-id: 3.2.7
      node-object-hash: 3.0.0
      package-json: 8.1.1
      process: 0.11.10
      semver: 7.5.4
      sharp: 0.32.6
      tempy: 3.1.0
      typescript: 5.2.2
    transitivePeerDependencies:
      - '@swc/core'
      - '@swc/helpers'
      - arc-templates
      - atpl
      - babel-core
      - bracket-template
      - coffeescript
      - cssnano
      - dot
      - eco
      - ect
      - ejs
      - haml-coffee
      - hamlet
      - hamljs
      - handlebars
      - hogan.js
      - htmling
      - jazz
      - jqtpl
      - just
      - liquid
      - liquor
      - lodash
      - marko
      - mote
      - mustache
      - nunjucks
      - plates
      - postcss
      - pug
      - purgecss
      - qejs
      - ractive
      - razor-tmpl
      - react
      - react-dom
      - relateurl
      - slm
      - squirrelly
      - srcset
      - supports-color
      - teacup
      - templayed
      - terser
      - then-pug
      - tinyliquid
      - toffee
      - ts-node
      - twig
      - twing
      - uncss
      - underscore
      - vash
      - velocityjs
      - walrus
      - whiskers

  postcss-import@15.1.0(postcss@8.4.49):
    dependencies:
      postcss: 8.4.49
      postcss-value-parser: 4.2.0
      read-cache: 1.0.0
      resolve: 1.22.8

  postcss-js@4.0.1(postcss@8.4.49):
    dependencies:
      camelcase-css: 2.0.1
      postcss: 8.4.49

  postcss-load-config@3.1.4(postcss@8.4.49):
    dependencies:
      lilconfig: 2.1.0
      yaml: 1.10.2
    optionalDependencies:
      postcss: 8.4.49

  postcss-load-config@4.0.2(postcss@8.4.49):
    dependencies:
      lilconfig: 3.1.3
      yaml: 2.5.0
    optionalDependencies:
      postcss: 8.4.49

  postcss-nested@6.2.0(postcss@8.4.49):
    dependencies:
      postcss: 8.4.49
      postcss-selector-parser: 6.1.2

  postcss-safe-parser@6.0.0(postcss@8.4.49):
    dependencies:
      postcss: 8.4.49

  postcss-scss@4.0.9(postcss@8.4.49):
    dependencies:
      postcss: 8.4.49

  postcss-selector-parser@6.1.2:
    dependencies:
      cssesc: 3.0.0
      util-deprecate: 1.0.2

  postcss-value-parser@4.2.0: {}

  postcss@8.4.49:
    dependencies:
      nanoid: 3.3.8
      picocolors: 1.1.1
      source-map-js: 1.2.1

  posthtml-parser@0.10.2:
    dependencies:
      htmlparser2: 7.2.0

  posthtml-parser@0.11.0:
    dependencies:
      htmlparser2: 7.2.0

  posthtml-render@3.0.0:
    dependencies:
      is-json: 2.0.1

  posthtml@0.16.6:
    dependencies:
      posthtml-parser: 0.11.0
      posthtml-render: 3.0.0

  prebuild-install@7.1.2:
    dependencies:
      detect-libc: 2.0.3
      expand-template: 2.0.3
      github-from-package: 0.0.0
      minimist: 1.2.8
      mkdirp-classic: 0.5.3
      napi-build-utils: 1.0.2
      node-abi: 3.71.0
      pump: 3.0.2
      rc: 1.2.8
      simple-get: 4.0.1
      tar-fs: 2.1.1
      tunnel-agent: 0.6.0

  prelude-ls@1.2.1: {}

  prettier-plugin-svelte@3.3.2(prettier@3.4.2)(svelte@5.14.3):
    dependencies:
      prettier: 3.4.2
      svelte: 5.14.3

  prettier@3.4.2: {}

  process@0.11.10: {}

  proto-list@1.2.4: {}

  prr@1.0.1:
    optional: true

  pump@3.0.2:
    dependencies:
      end-of-stream: 1.4.4
      once: 1.4.0

  punycode@2.3.1: {}

  queue-microtask@1.2.3: {}

  queue-tick@1.0.1: {}

  quick-lru@5.1.1: {}

  rc@1.2.8:
    dependencies:
      deep-extend: 0.6.0
      ini: 1.3.8
      minimist: 1.2.8
      strip-json-comments: 2.0.1

  react-dom@18.3.1(react@18.3.1):
    dependencies:
      loose-envify: 1.4.0
      react: 18.3.1
      scheduler: 0.23.2

  react-error-overlay@6.0.9: {}

  react-refresh@0.14.0: {}

  react-refresh@0.9.0: {}

  react-remove-scroll-bar@2.3.8(@types/react@19.0.1)(react@18.3.1):
    dependencies:
      react: 18.3.1
      react-style-singleton: 2.2.3(@types/react@19.0.1)(react@18.3.1)
      tslib: 2.8.1
    optionalDependencies:
      '@types/react': 19.0.1

  react-remove-scroll@2.6.2(@types/react@19.0.1)(react@18.3.1):
    dependencies:
      react: 18.3.1
      react-remove-scroll-bar: 2.3.8(@types/react@19.0.1)(react@18.3.1)
      react-style-singleton: 2.2.3(@types/react@19.0.1)(react@18.3.1)
      tslib: 2.8.1
      use-callback-ref: 1.3.3(@types/react@19.0.1)(react@18.3.1)
      use-sidecar: 1.1.3(@types/react@19.0.1)(react@18.3.1)
    optionalDependencies:
      '@types/react': 19.0.1

  react-style-singleton@2.2.3(@types/react@19.0.1)(react@18.3.1):
    dependencies:
      get-nonce: 1.0.1
      react: 18.3.1
      tslib: 2.8.1
    optionalDependencies:
      '@types/react': 19.0.1

  react@18.3.1:
    dependencies:
      loose-envify: 1.4.0

  read-cache@1.0.0:
    dependencies:
      pify: 2.3.0

  readable-stream@3.6.2:
    dependencies:
      inherits: 2.0.4
      string_decoder: 1.3.0
      util-deprecate: 1.0.2

  readdirp@3.6.0:
    dependencies:
      picomatch: 2.3.1

  readdirp@4.0.2: {}

  regenerator-runtime@0.13.11: {}

  regenerator-runtime@0.14.1: {}

  registry-auth-token@5.0.3:
    dependencies:
      '@pnpm/npm-conf': 2.3.1

  registry-url@6.0.1:
    dependencies:
      rc: 1.2.8

  require-directory@2.1.1: {}

  resolve-alpn@1.2.1: {}

  resolve-from@4.0.0: {}

  resolve-from@5.0.0: {}

  resolve@1.22.8:
    dependencies:
      is-core-module: 2.15.0
      path-parse: 1.0.7
      supports-preserve-symlinks-flag: 1.0.0

  responselike@3.0.0:
    dependencies:
      lowercase-keys: 3.0.0

  restore-cursor@3.1.0:
    dependencies:
      onetime: 5.1.2
      signal-exit: 3.0.7

  reusify@1.0.4: {}

  rimraf@5.0.10:
    dependencies:
      glob: 10.4.5

  rollup@3.29.5:
    optionalDependencies:
      fsevents: 2.3.3

  rollup@4.28.1:
    dependencies:
      '@types/estree': 1.0.6
    optionalDependencies:
      '@rollup/rollup-android-arm-eabi': 4.28.1
      '@rollup/rollup-android-arm64': 4.28.1
      '@rollup/rollup-darwin-arm64': 4.28.1
      '@rollup/rollup-darwin-x64': 4.28.1
      '@rollup/rollup-freebsd-arm64': 4.28.1
      '@rollup/rollup-freebsd-x64': 4.28.1
      '@rollup/rollup-linux-arm-gnueabihf': 4.28.1
      '@rollup/rollup-linux-arm-musleabihf': 4.28.1
      '@rollup/rollup-linux-arm64-gnu': 4.28.1
      '@rollup/rollup-linux-arm64-musl': 4.28.1
      '@rollup/rollup-linux-loongarch64-gnu': 4.28.1
      '@rollup/rollup-linux-powerpc64le-gnu': 4.28.1
      '@rollup/rollup-linux-riscv64-gnu': 4.28.1
      '@rollup/rollup-linux-s390x-gnu': 4.28.1
      '@rollup/rollup-linux-x64-gnu': 4.28.1
      '@rollup/rollup-linux-x64-musl': 4.28.1
      '@rollup/rollup-win32-arm64-msvc': 4.28.1
      '@rollup/rollup-win32-ia32-msvc': 4.28.1
      '@rollup/rollup-win32-x64-msvc': 4.28.1
      fsevents: 2.3.3

  run-async@3.0.0: {}

  run-parallel@1.2.0:
    dependencies:
      queue-microtask: 1.2.3

  runed@0.15.4(svelte@5.14.3):
    dependencies:
      esm-env: 1.2.1
      svelte: 5.14.3

  rxjs@7.8.1:
    dependencies:
      tslib: 2.8.1

  sade@1.8.1:
    dependencies:
      mri: 1.2.0

  safe-buffer@5.2.1: {}

  safer-buffer@2.1.2: {}

  sass@1.83.0:
    dependencies:
      chokidar: 4.0.2
      immutable: 5.0.3
      source-map-js: 1.2.1
    optionalDependencies:
      '@parcel/watcher': 2.5.0

  sax@1.4.1:
    optional: true

  scheduler@0.23.2:
    dependencies:
      loose-envify: 1.4.0

  semver@5.7.2: {}

  semver@6.3.1: {}

  semver@7.5.4:
    dependencies:
      lru-cache: 6.0.0

  semver@7.6.3: {}

  set-cookie-parser@2.7.0: {}

  set-function-length@1.2.2:
    dependencies:
      define-data-property: 1.1.4
      es-errors: 1.3.0
      function-bind: 1.1.2
      get-intrinsic: 1.2.6
      gopd: 1.2.0
      has-property-descriptors: 1.0.2

  sharp@0.32.6:
    dependencies:
      color: 4.2.3
      detect-libc: 2.0.3
      node-addon-api: 6.1.0
      prebuild-install: 7.1.2
      semver: 7.6.3
      simple-get: 4.0.1
      tar-fs: 3.0.6
      tunnel-agent: 0.6.0

  shebang-command@2.0.0:
    dependencies:
      shebang-regex: 3.0.0

  shebang-regex@3.0.0: {}

  shell-quote@1.8.2: {}

  signal-exit@3.0.7: {}

  signal-exit@4.1.0: {}

  simple-concat@1.0.1: {}

  simple-get@4.0.1:
    dependencies:
      decompress-response: 6.0.0
      once: 1.4.0
      simple-concat: 1.0.1

  simple-swizzle@0.2.2:
    dependencies:
      is-arrayish: 0.3.2

  sirv@3.0.0:
    dependencies:
      '@polka/url': 1.0.0-next.25
      mrmime: 2.0.0
      totalist: 3.0.1

  slash@3.0.0: {}

<<<<<<< HEAD
  sonner@1.7.1(react-dom@18.3.1(react@18.3.1))(react@18.3.1):
    dependencies:
      react: 18.3.1
      react-dom: 18.3.1(react@18.3.1)

=======
>>>>>>> 94b15d19
  source-map-js@1.2.1: {}

  source-map@0.6.1: {}

  source-map@0.8.0-beta.0:
    dependencies:
      whatwg-url: 7.1.0

  srcset@4.0.0: {}

  stable@0.1.8: {}

  streamx@2.21.1:
    dependencies:
      fast-fifo: 1.3.2
      queue-tick: 1.0.1
      text-decoder: 1.2.3
    optionalDependencies:
      bare-events: 2.5.0

  string-width@4.2.3:
    dependencies:
      emoji-regex: 8.0.0
      is-fullwidth-code-point: 3.0.0
      strip-ansi: 6.0.1

  string-width@5.1.2:
    dependencies:
      eastasianwidth: 0.2.0
      emoji-regex: 9.2.2
      strip-ansi: 7.1.0

  string_decoder@1.3.0:
    dependencies:
      safe-buffer: 5.2.1

  strip-ansi@6.0.1:
    dependencies:
      ansi-regex: 5.0.1

  strip-ansi@7.1.0:
    dependencies:
      ansi-regex: 6.0.1

  strip-final-newline@2.0.0: {}

  strip-json-comments@2.0.1: {}

  strip-json-comments@3.1.1: {}

  style-to-object@1.0.8:
    dependencies:
      inline-style-parser: 0.2.4

  sucrase@3.35.0:
    dependencies:
      '@jridgewell/gen-mapping': 0.3.8
      commander: 4.1.1
      glob: 10.4.5
      lines-and-columns: 1.2.4
      mz: 2.7.0
      pirates: 4.0.6
      ts-interface-checker: 0.1.13

  supports-color@7.2.0:
    dependencies:
      has-flag: 4.0.0

  supports-color@8.1.1:
    dependencies:
      has-flag: 4.0.0

  supports-preserve-symlinks-flag@1.0.0: {}

  svelte-check@4.1.1(picomatch@4.0.2)(svelte@5.14.3)(typescript@5.7.2):
    dependencies:
      '@jridgewell/trace-mapping': 0.3.25
      chokidar: 4.0.2
      fdir: 6.4.0(picomatch@4.0.2)
      picocolors: 1.1.1
      sade: 1.8.1
      svelte: 5.14.3
      typescript: 5.7.2
    transitivePeerDependencies:
      - picomatch

  svelte-eslint-parser@0.43.0(svelte@5.14.3):
    dependencies:
      eslint-scope: 7.2.2
      eslint-visitor-keys: 3.4.3
      espree: 9.6.1
      postcss: 8.4.49
      postcss-scss: 4.0.9(postcss@8.4.49)
    optionalDependencies:
      svelte: 5.14.3

  svelte-sonner@0.3.28(svelte@5.14.3):
    dependencies:
      svelte: 5.14.3

  svelte-toolbelt@0.4.6(svelte@5.14.3):
    dependencies:
      clsx: 2.1.1
      style-to-object: 1.0.8
      svelte: 5.14.3

  svelte@4.2.2:
    dependencies:
      '@ampproject/remapping': 2.3.0
      '@jridgewell/sourcemap-codec': 1.5.0
      '@jridgewell/trace-mapping': 0.3.25
      acorn: 8.14.0
      aria-query: 5.3.2
      axobject-query: 3.2.4
      code-red: 1.0.4
      css-tree: 2.3.1
      estree-walker: 3.0.3
      is-reference: 3.0.3
      locate-character: 3.0.0
      magic-string: 0.30.17
      periscopic: 3.1.0

  svelte@5.14.3:
    dependencies:
      '@ampproject/remapping': 2.3.0
      '@jridgewell/sourcemap-codec': 1.5.0
      '@types/estree': 1.0.6
      acorn: 8.14.0
      acorn-typescript: 1.4.13(acorn@8.14.0)
      aria-query: 5.3.2
      axobject-query: 4.1.0
      esm-env: 1.2.1
      esrap: 1.3.1
      is-reference: 3.0.3
      locate-character: 3.0.0
      magic-string: 0.30.17
      zimmerframe: 1.1.2

  svg-parser@2.0.4: {}

  svgo@2.8.0:
    dependencies:
      '@trysound/sax': 0.2.0
      commander: 7.2.0
      css-select: 4.3.0
      css-tree: 1.1.3
      csso: 4.2.0
      picocolors: 1.1.1
      stable: 0.1.8

  tailwind-merge@2.5.5: {}

  tailwind-variants@0.3.0(tailwindcss@3.4.17):
    dependencies:
      tailwind-merge: 2.5.5
      tailwindcss: 3.4.17

  tailwindcss-animate@1.0.7(tailwindcss@3.4.17):
    dependencies:
      tailwindcss: 3.4.17

  tailwindcss@3.4.17:
    dependencies:
      '@alloc/quick-lru': 5.2.0
      arg: 5.0.2
      chokidar: 3.6.0
      didyoumean: 1.2.2
      dlv: 1.1.3
      fast-glob: 3.3.2
      glob-parent: 6.0.2
      is-glob: 4.0.3
      jiti: 1.21.6
      lilconfig: 3.1.3
      micromatch: 4.0.8
      normalize-path: 3.0.0
      object-hash: 3.0.0
      picocolors: 1.1.1
      postcss: 8.4.49
      postcss-import: 15.1.0(postcss@8.4.49)
      postcss-js: 4.0.1(postcss@8.4.49)
      postcss-load-config: 4.0.2(postcss@8.4.49)
      postcss-nested: 6.2.0(postcss@8.4.49)
      postcss-selector-parser: 6.1.2
      resolve: 1.22.8
      sucrase: 3.35.0
    transitivePeerDependencies:
      - ts-node

  tar-fs@2.1.1:
    dependencies:
      chownr: 1.1.4
      mkdirp-classic: 0.5.3
      pump: 3.0.2
      tar-stream: 2.2.0

  tar-fs@3.0.6:
    dependencies:
      pump: 3.0.2
      tar-stream: 3.1.7
    optionalDependencies:
      bare-fs: 2.3.5
      bare-path: 2.1.3

  tar-stream@2.2.0:
    dependencies:
      bl: 4.1.0
      end-of-stream: 1.4.4
      fs-constants: 1.0.0
      inherits: 2.0.4
      readable-stream: 3.6.2

  tar-stream@3.1.7:
    dependencies:
      b4a: 1.6.7
      fast-fifo: 1.3.2
      streamx: 2.21.1

  tar@7.4.3:
    dependencies:
      '@isaacs/fs-minipass': 4.0.1
      chownr: 3.0.0
      minipass: 7.1.2
      minizlib: 3.0.1
      mkdirp: 3.0.1
      yallist: 5.0.0

  temp-dir@3.0.0: {}

  tempy@3.1.0:
    dependencies:
      is-stream: 3.0.0
      temp-dir: 3.0.0
      type-fest: 2.19.0
      unique-string: 3.0.0

  text-decoder@1.2.3:
    dependencies:
      b4a: 1.6.7

  thenify-all@1.6.0:
    dependencies:
      thenify: 3.3.1

  thenify@3.3.1:
    dependencies:
      any-promise: 1.3.0

  timsort@0.3.0: {}

  tiny-glob@0.2.9:
    dependencies:
      globalyzer: 0.1.0
      globrex: 0.1.2

  tmp@0.0.33:
    dependencies:
      os-tmpdir: 1.0.2

  to-regex-range@5.0.1:
    dependencies:
      is-number: 7.0.0

  totalist@3.0.1: {}

  tr46@0.0.3: {}

  tr46@1.0.1:
    dependencies:
      punycode: 2.3.1

  tree-kill@1.2.2: {}

  ts-algebra@1.2.2: {}

  ts-api-utils@1.4.3(typescript@5.7.2):
    dependencies:
      typescript: 5.7.2

  ts-interface-checker@0.1.13: {}

  tslib@2.8.1: {}

<<<<<<< HEAD
  tslib@2.8.1: {}

=======
>>>>>>> 94b15d19
  tsup@7.2.0(@swc/core@1.10.1(@swc/helpers@0.5.15))(postcss@8.4.49)(typescript@5.2.2):
    dependencies:
      bundle-require: 4.2.1(esbuild@0.18.20)
      cac: 6.7.14
      chokidar: 3.6.0
      debug: 4.4.0
      esbuild: 0.18.20
      execa: 5.1.1
      globby: 11.1.0
      joycon: 3.1.1
      postcss-load-config: 4.0.2(postcss@8.4.49)
      resolve-from: 5.0.0
      rollup: 3.29.5
      source-map: 0.8.0-beta.0
      sucrase: 3.35.0
      tree-kill: 1.2.2
    optionalDependencies:
      '@swc/core': 1.10.1(@swc/helpers@0.5.15)
      postcss: 8.4.49
      typescript: 5.2.2
    transitivePeerDependencies:
      - supports-color
      - ts-node

  tunnel-agent@0.6.0:
    dependencies:
      safe-buffer: 5.2.1

  turbo-darwin-64@2.3.3:
    optional: true

  turbo-darwin-arm64@2.3.3:
    optional: true

  turbo-linux-64@2.3.3:
    optional: true

  turbo-linux-arm64@2.3.3:
    optional: true

  turbo-windows-64@2.3.3:
    optional: true

  turbo-windows-arm64@2.3.3:
    optional: true

  turbo@2.3.3:
    optionalDependencies:
      turbo-darwin-64: 2.3.3
      turbo-darwin-arm64: 2.3.3
      turbo-linux-64: 2.3.3
      turbo-linux-arm64: 2.3.3
      turbo-windows-64: 2.3.3
      turbo-windows-arm64: 2.3.3

  type-check@0.4.0:
    dependencies:
      prelude-ls: 1.2.1

  type-fest@0.20.2: {}

  type-fest@0.21.3: {}

  type-fest@1.4.0: {}

  type-fest@2.19.0: {}

  typescript-eslint@8.18.1(eslint@9.17.0(jiti@1.21.6))(typescript@5.7.2):
    dependencies:
      '@typescript-eslint/eslint-plugin': 8.18.1(@typescript-eslint/parser@8.18.1(eslint@9.17.0(jiti@1.21.6))(typescript@5.7.2))(eslint@9.17.0(jiti@1.21.6))(typescript@5.7.2)
      '@typescript-eslint/parser': 8.18.1(eslint@9.17.0(jiti@1.21.6))(typescript@5.7.2)
      '@typescript-eslint/utils': 8.18.1(eslint@9.17.0(jiti@1.21.6))(typescript@5.7.2)
      eslint: 9.17.0(jiti@1.21.6)
      typescript: 5.7.2
    transitivePeerDependencies:
      - supports-color

  typescript@5.2.2: {}

  typescript@5.7.2: {}

  undici-types@6.20.0: {}

  unique-string@3.0.0:
    dependencies:
      crypto-random-string: 4.0.0

  universalify@2.0.1: {}

<<<<<<< HEAD
  update-browserslist-db@1.1.1(browserslist@4.22.1):
    dependencies:
      browserslist: 4.22.1
      escalade: 3.2.0
      picocolors: 1.1.1

  update-browserslist-db@1.1.1(browserslist@4.24.3):
=======
  update-browserslist-db@1.1.0(browserslist@4.23.3):
>>>>>>> 94b15d19
    dependencies:
      browserslist: 4.24.3
      escalade: 3.2.0
      picocolors: 1.1.1

  uri-js@4.4.1:
    dependencies:
      punycode: 2.3.1

<<<<<<< HEAD
=======
  update-browserslist-db@1.1.1(browserslist@4.22.1):
    dependencies:
      browserslist: 4.22.1
      escalade: 3.2.0
      picocolors: 1.1.1

  update-browserslist-db@1.1.1(browserslist@4.24.3):
    dependencies:
      browserslist: 4.24.3
      escalade: 3.2.0
      picocolors: 1.1.1

  uri-js@4.4.1:
    dependencies:
      punycode: 2.3.1

>>>>>>> 94b15d19
  use-callback-ref@1.3.3(@types/react@19.0.1)(react@18.3.1):
    dependencies:
      react: 18.3.1
      tslib: 2.8.1
    optionalDependencies:
      '@types/react': 19.0.1

  use-sidecar@1.1.3(@types/react@19.0.1)(react@18.3.1):
    dependencies:
      detect-node-es: 1.1.0
      react: 18.3.1
      tslib: 2.8.1
    optionalDependencies:
      '@types/react': 19.0.1

  util-deprecate@1.0.2: {}

  utility-types@3.11.0: {}

  vite@6.0.3(@types/node@22.10.2)(jiti@1.21.6)(less@4.2.1)(lightningcss@1.28.2)(sass@1.83.0)(yaml@2.5.0):
    dependencies:
      esbuild: 0.24.0
      postcss: 8.4.49
      rollup: 4.28.1
    optionalDependencies:
      '@types/node': 22.10.2
      fsevents: 2.3.3
      jiti: 1.21.6
      less: 4.2.1
      lightningcss: 1.28.2
      sass: 1.83.0
      yaml: 2.5.0

  vitefu@1.0.4(vite@6.0.3(@types/node@22.10.2)(jiti@1.21.6)(less@4.2.1)(lightningcss@1.28.2)(sass@1.83.0)(yaml@2.5.0)):
    optionalDependencies:
      vite: 6.0.3(@types/node@22.10.2)(jiti@1.21.6)(less@4.2.1)(lightningcss@1.28.2)(sass@1.83.0)(yaml@2.5.0)

  vue@3.3.4:
    dependencies:
      '@vue/compiler-dom': 3.3.4
      '@vue/compiler-sfc': 3.3.4
      '@vue/runtime-dom': 3.3.4
      '@vue/server-renderer': 3.3.4(vue@3.3.4)
      '@vue/shared': 3.3.4

  wcwidth@1.0.1:
    dependencies:
      defaults: 1.0.4

  weak-lru-cache@1.2.2: {}

  webidl-conversions@3.0.1: {}

  webidl-conversions@4.0.2: {}

  whatwg-url@5.0.0:
    dependencies:
      tr46: 0.0.3
      webidl-conversions: 3.0.1

  whatwg-url@7.1.0:
    dependencies:
      lodash.sortby: 4.7.0
      tr46: 1.0.1
      webidl-conversions: 4.0.2

  which@2.0.2:
    dependencies:
      isexe: 2.0.0

  word-wrap@1.2.5: {}

  wrap-ansi@6.2.0:
    dependencies:
      ansi-styles: 4.3.0
      string-width: 4.2.3
      strip-ansi: 6.0.1

  wrap-ansi@7.0.0:
    dependencies:
      ansi-styles: 4.3.0
      string-width: 4.2.3
      strip-ansi: 6.0.1

  wrap-ansi@8.1.0:
    dependencies:
      ansi-styles: 6.2.1
      string-width: 5.1.2
      strip-ansi: 7.1.0

  wrappy@1.0.2: {}

  xxhash-wasm@0.4.2: {}

  y18n@5.0.8: {}

  yallist@3.1.1: {}

  yallist@4.0.0: {}

  yallist@5.0.0: {}

  yaml@1.10.2: {}

  yaml@2.5.0: {}

  yargs-parser@21.1.1: {}

  yargs@17.7.2:
    dependencies:
      cliui: 8.0.1
<<<<<<< HEAD
      escalade: 3.1.2
=======
      escalade: 3.2.0
>>>>>>> 94b15d19
      get-caller-file: 2.0.5
      require-directory: 2.1.1
      string-width: 4.2.3
      y18n: 5.0.8
      yargs-parser: 21.1.1

  yocto-queue@0.1.0: {}

  zimmerframe@1.1.2: {}

  zod@3.24.1: {}<|MERGE_RESOLUTION|>--- conflicted
+++ resolved
@@ -27,46 +27,12 @@
         specifier: workspace:*
         version: link:../../packages/shared
       '@tanstack/svelte-table':
-<<<<<<< HEAD
-        specifier: 9.0.0-alpha.10
-=======
         specifier: ^9.0.0-alpha.10
->>>>>>> 94b15d19
         version: 9.0.0-alpha.10(svelte@5.14.3)
       '@tanstack/table-core':
         specifier: ^9.0.0-alpha.10
         version: 9.0.0-alpha.10
       '@tauri-apps/api':
-<<<<<<< HEAD
-        specifier: 2.1.1
-        version: 2.1.1
-      '@tauri-apps/plugin-clipboard-manager':
-        specifier: 2.2.0
-        version: 2.2.0
-      '@tauri-apps/plugin-dialog':
-        specifier: 2.2.0
-        version: 2.2.0
-      '@tauri-apps/plugin-fs':
-        specifier: 2.2.0
-        version: 2.2.0
-      '@tauri-apps/plugin-global-shortcut':
-        specifier: 2.2.0
-        version: 2.2.0
-      '@tauri-apps/plugin-http':
-        specifier: 2.2.0
-        version: 2.2.0
-      '@tauri-apps/plugin-notification':
-        specifier: 2.2.0
-        version: 2.2.0
-      '@tauri-apps/plugin-os':
-        specifier: 2.2.0
-        version: 2.2.0
-      '@tauri-apps/plugin-sql':
-        specifier: 2.2.0
-        version: 2.2.0
-      '@tauri-apps/plugin-window-state':
-        specifier: 2.2.0
-=======
         specifier: ^2.1.1
         version: 2.1.1
       '@tauri-apps/plugin-clipboard-manager':
@@ -98,7 +64,6 @@
         version: 2.2.0
       '@tauri-apps/plugin-window-state':
         specifier: ^2.2.0
->>>>>>> 94b15d19
         version: 2.2.0
       audio-recorder-polyfill:
         specifier: ^0.4.1
@@ -248,12 +213,6 @@
       nanoid:
         specifier: ^5.0.9
         version: 5.0.9
-<<<<<<< HEAD
-      next-themes:
-        specifier: ^0.4.4
-        version: 0.4.4(react-dom@18.3.1(react@18.3.1))(react@18.3.1)
-=======
->>>>>>> 94b15d19
       plasmo:
         specifier: ^0.89.4
         version: 0.89.4(@swc/core@1.10.1(@swc/helpers@0.5.15))(@swc/helpers@0.5.15)(lodash@4.17.21)(postcss@8.4.49)(react-dom@18.3.1(react@18.3.1))(react@18.3.1)
@@ -356,7 +315,6 @@
 
   '@babel/helper-string-parser@7.25.9':
     resolution: {integrity: sha512-4A/SCr/2KLd5jrtOMFzaKjVtAei3+2r/NChoBNoZ3EyP/+GlhoaEGoWOZUmFmoITP7zOJyHIMm+DYRd8o3PvHA==}
-<<<<<<< HEAD
     engines: {node: '>=6.9.0'}
 
   '@babel/helper-validator-identifier@7.25.9':
@@ -371,22 +329,6 @@
     resolution: {integrity: sha512-tbhNuIxNcVb21pInl3ZSjksLCvgdZy9KwJ8brv993QtIVKJBBkYXz4q4ZbAv31GdnC+R90np23L5FbEBlthAEw==}
     engines: {node: '>=6.9.0'}
 
-=======
-    engines: {node: '>=6.9.0'}
-
-  '@babel/helper-validator-identifier@7.25.9':
-    resolution: {integrity: sha512-Ed61U6XJc3CVRfkERJWDz4dJwKe7iLmmJsbOGu9wSloNSFttHV0I8g6UAgb7qnK5ly5bGLPd4oXZlxCdANBOWQ==}
-    engines: {node: '>=6.9.0'}
-
-  '@babel/helper-validator-option@7.25.9':
-    resolution: {integrity: sha512-e/zv1co8pp55dNdEcCynfj9X7nyUKUXoUEwfXqaZt0omVOmDe9oOTdKStH4GmAw6zxMFs50ZayuMfHDKlO7Tfw==}
-    engines: {node: '>=6.9.0'}
-
-  '@babel/helpers@7.26.0':
-    resolution: {integrity: sha512-tbhNuIxNcVb21pInl3ZSjksLCvgdZy9KwJ8brv993QtIVKJBBkYXz4q4ZbAv31GdnC+R90np23L5FbEBlthAEw==}
-    engines: {node: '>=6.9.0'}
-
->>>>>>> 94b15d19
   '@babel/parser@7.26.3':
     resolution: {integrity: sha512-WJ/CvmY8Mea8iDXo6a7RK2wbmJITT5fN3BEkRuFlxVyNx8jOKIIhmC4fSkTcPcf8JyavbBwIe6OpiCOBXt/IcA==}
     engines: {node: '>=6.0.0'}
@@ -809,19 +751,11 @@
   '@humanfs/node@0.16.6':
     resolution: {integrity: sha512-YuI2ZHQL78Q5HbhDiBA1X4LmYdXCKCMQIfw0pw7piHJwyREFebJUvrQN4cMssyES6x+vfUbx1CIpaQUKYdQZOw==}
     engines: {node: '>=18.18.0'}
-<<<<<<< HEAD
 
   '@humanwhocodes/module-importer@1.0.1':
     resolution: {integrity: sha512-bxveV4V8v5Yb4ncFTT3rPSgZBOpCkjfK0y4oVVVJwIuDVBRMDXrPyXRL988i5ap9m9bnyEEjWfm5WkBmtffLfA==}
     engines: {node: '>=12.22'}
 
-=======
-
-  '@humanwhocodes/module-importer@1.0.1':
-    resolution: {integrity: sha512-bxveV4V8v5Yb4ncFTT3rPSgZBOpCkjfK0y4oVVVJwIuDVBRMDXrPyXRL988i5ap9m9bnyEEjWfm5WkBmtffLfA==}
-    engines: {node: '>=12.22'}
-
->>>>>>> 94b15d19
   '@humanwhocodes/retry@0.3.1':
     resolution: {integrity: sha512-JBxkERygn7Bv/GbN5Rv8Ul6LVknS+5Bp6RgDC/O8gEBU/yeH5Ui5C/OlWrTb6qct7LjjfT6Re2NxB0ln0yYybA==}
     engines: {node: '>=18.18'}
@@ -2444,7 +2378,6 @@
 
   '@tauri-apps/plugin-clipboard-manager@2.2.0':
     resolution: {integrity: sha512-sIBrW/HioKq2vqomwwcU/Y8ygAv3DlS32yKPBX5XijCc0IyQKiDxYpGqmvE9DC5Y0lNJ/G53dfS961B31wjJ1g==}
-<<<<<<< HEAD
 
   '@tauri-apps/plugin-dialog@2.2.0':
     resolution: {integrity: sha512-6bLkYK68zyK31418AK5fNccCdVuRnNpbxquCl8IqgFByOgWFivbiIlvb79wpSXi0O+8k8RCSsIpOquebusRVSg==}
@@ -2463,29 +2396,9 @@
 
   '@tauri-apps/plugin-os@2.2.0':
     resolution: {integrity: sha512-HszbCdbisMlu5QhCNAN8YIWyz2v33abAWha6+uvV2CKX8P5VSct/y+kEe22JeyqrxCnWlQ3DRx7s49Byg7/0EA==}
-=======
-
-  '@tauri-apps/plugin-dialog@2.2.0':
-    resolution: {integrity: sha512-6bLkYK68zyK31418AK5fNccCdVuRnNpbxquCl8IqgFByOgWFivbiIlvb79wpSXi0O+8k8RCSsIpOquebusRVSg==}
-
-  '@tauri-apps/plugin-fs@2.2.0':
-    resolution: {integrity: sha512-+08mApuONKI8/sCNEZ6AR8vf5vI9DXD4YfrQ9NQmhRxYKMLVhRW164vdW5BSLmMpuevftpQ2FVoL9EFkfG9Z+g==}
-
-  '@tauri-apps/plugin-global-shortcut@2.2.0':
-    resolution: {integrity: sha512-clI9Bg/BcxWXNDK+ij601o1qC2WxMEy8ovhGgEW5Ai17oPy0KK8uwzmc59KiVnOYKpBWHCUPqBxG+KBNUFXgzw==}
-
-  '@tauri-apps/plugin-http@2.2.0':
-    resolution: {integrity: sha512-ZY6sIHhgu8hcu6BkkegoiOEbvOsQFSVcK8J7l+g9RNHrkhl5uzpNIytR4R/H50fj7gyG80DJvrXDx/LBo7Easw==}
-
-  '@tauri-apps/plugin-notification@2.2.0':
-    resolution: {integrity: sha512-uhE3a2gFlqwiWhY/JbhXOF13K4iILEYxUk0D2Y+q69HP6tnfPqKCuNTHxDM0H+oFAakXESNmJVnYw0Vi4IrMMQ==}
-
-  '@tauri-apps/plugin-os@2.2.0':
-    resolution: {integrity: sha512-HszbCdbisMlu5QhCNAN8YIWyz2v33abAWha6+uvV2CKX8P5VSct/y+kEe22JeyqrxCnWlQ3DRx7s49Byg7/0EA==}
 
   '@tauri-apps/plugin-shell@2.2.0':
     resolution: {integrity: sha512-iC3Ic1hLmasoboG7BO+7p+AriSoqAwKrIk+Hpk+S/bjTQdXqbl2GbdclghI4gM32X0bls7xHzIFqhRdrlvJeaA==}
->>>>>>> 94b15d19
 
   '@tauri-apps/plugin-sql@2.2.0':
     resolution: {integrity: sha512-yGdybpaMENe/p6lTXslvDHYNNvD9qB7palaBBF5fJHdYSkwd3vrLiYU9dFfLwUAwnsBylND55EiivWsjhazejA==}
@@ -2843,12 +2756,9 @@
     resolution: {integrity: sha512-Gmy6FhYlCY7uOElZUSbxo2UCDH8owEk996gkbrpsgGtrJLM3J7jGxl9Ic7Qwwj4ivOE5AWZWRMecDdF7hqGjFA==}
     engines: {node: '>=10'}
 
-<<<<<<< HEAD
-=======
-  caniuse-lite@1.0.30001649:
-    resolution: {integrity: sha512-fJegqZZ0ZX8HOWr6rcafGr72+xcgJKI9oWfDW5DrD7ExUtgZC7a7R7ZYmZqplh7XDocFdGeIFn7roAxhOeYrPQ==}
-
->>>>>>> 94b15d19
+  caniuse-lite@1.0.30001689:
+    resolution: {integrity: sha512-CmeR2VBycfa+5/jOfnp/NpWPGd06nf1XYiefUvhXFfZE4GkRc9jv+eGPS4nT558WS/8lYCzV8SlANCIPvbWP1g==}
+
   caniuse-lite@1.0.30001689:
     resolution: {integrity: sha512-CmeR2VBycfa+5/jOfnp/NpWPGd06nf1XYiefUvhXFfZE4GkRc9jv+eGPS4nT558WS/8lYCzV8SlANCIPvbWP1g==}
 
@@ -3118,13 +3028,8 @@
   eastasianwidth@0.2.0:
     resolution: {integrity: sha512-I88TYZWc9XiYHRQ4/3c5rjjfgkjhLyW2luGIheGERbNQ6OY7yTybanSpDXZa8y7VUP9YmDcYa+eyq4ca7iLqWA==}
 
-<<<<<<< HEAD
-  electron-to-chromium@1.5.74:
-    resolution: {integrity: sha512-ck3//9RC+6oss/1Bh9tiAVFy5vfSKbRHAFh7Z3/eTRkEqJeWgymloShB17Vg3Z4nmDNp35vAd1BZ6CMW4Wt6Iw==}
-=======
   electron-to-chromium@1.5.4:
     resolution: {integrity: sha512-orzA81VqLyIGUEA77YkVA1D+N+nNfl2isJVjjmOyrlxuooZ19ynb+dOlaDTqd/idKRS9lDCSBmtzM+kyCsMnkA==}
->>>>>>> 94b15d19
 
   electron-to-chromium@1.5.74:
     resolution: {integrity: sha512-ck3//9RC+6oss/1Bh9tiAVFy5vfSKbRHAFh7Z3/eTRkEqJeWgymloShB17Vg3Z4nmDNp35vAd1BZ6CMW4Wt6Iw==}
@@ -3203,7 +3108,6 @@
     engines: {node: '>=12'}
     peerDependencies:
       eslint: '>=6.0.0'
-<<<<<<< HEAD
 
   eslint-config-prettier@9.1.0:
     resolution: {integrity: sha512-NSWl5BFQWEPi1j4TjVNItzYV7dZXZ+wP6I6ZhrBGpChQhZRUaElihE9uRRkcbRnNb76UMKDF3r+WTmNcGPKsqw==}
@@ -3224,86 +3128,6 @@
   eslint-scope@7.2.2:
     resolution: {integrity: sha512-dOt21O7lTMhDM+X9mB4GX+DZrZtCUJPL/wlcTqxyrx5IvO0IYtILdtrQGQp+8n5S0gwSVmOf9NQrjMOgfQZlIg==}
     engines: {node: ^12.22.0 || ^14.17.0 || >=16.0.0}
-=======
-
-  eslint-config-prettier@9.1.0:
-    resolution: {integrity: sha512-NSWl5BFQWEPi1j4TjVNItzYV7dZXZ+wP6I6ZhrBGpChQhZRUaElihE9uRRkcbRnNb76UMKDF3r+WTmNcGPKsqw==}
-    hasBin: true
-    peerDependencies:
-      eslint: '>=7.0.0'
-
-  eslint-plugin-svelte@2.46.1:
-    resolution: {integrity: sha512-7xYr2o4NID/f9OEYMqxsEQsCsj4KaMy4q5sANaKkAb6/QeCjYFxRmDm2S3YC3A3pl1kyPZ/syOx/i7LcWYSbIw==}
-    engines: {node: ^14.17.0 || >=16.0.0}
-    peerDependencies:
-      eslint: ^7.0.0 || ^8.0.0-0 || ^9.0.0-0
-      svelte: ^3.37.0 || ^4.0.0 || ^5.0.0
-    peerDependenciesMeta:
-      svelte:
-        optional: true
-
-  eslint-scope@7.2.2:
-    resolution: {integrity: sha512-dOt21O7lTMhDM+X9mB4GX+DZrZtCUJPL/wlcTqxyrx5IvO0IYtILdtrQGQp+8n5S0gwSVmOf9NQrjMOgfQZlIg==}
-    engines: {node: ^12.22.0 || ^14.17.0 || >=16.0.0}
-
-  eslint-scope@8.2.0:
-    resolution: {integrity: sha512-PHlWUfG6lvPc3yvP5A4PNyBL1W8fkDUccmI21JUu/+GKZBoH/W5u6usENXUrWFRsyoW5ACUjFGgAFQp5gUlb/A==}
-    engines: {node: ^18.18.0 || ^20.9.0 || >=21.1.0}
-
-  eslint-visitor-keys@3.4.3:
-    resolution: {integrity: sha512-wpc+LXeiyiisxPlEkUzU6svyS1frIO3Mgxj1fdy7Pm8Ygzguax2N3Fa/D/ag1WqbOprdI+uY6wMUl8/a2G+iag==}
-    engines: {node: ^12.22.0 || ^14.17.0 || >=16.0.0}
-
-  eslint-visitor-keys@4.2.0:
-    resolution: {integrity: sha512-UyLnSehNt62FFhSwjZlHmeokpRK59rcz29j+F1/aDgbkbRTk7wIc9XzdoasMUbRNKDM0qQt/+BJ4BrpFeABemw==}
-    engines: {node: ^18.18.0 || ^20.9.0 || >=21.1.0}
-
-  eslint@9.17.0:
-    resolution: {integrity: sha512-evtlNcpJg+cZLcnVKwsai8fExnqjGPicK7gnUtlNuzu+Fv9bI0aLpND5T44VLQtoMEnI57LoXO9XAkIXwohKrA==}
-    engines: {node: ^18.18.0 || ^20.9.0 || >=21.1.0}
-    hasBin: true
-    peerDependencies:
-      jiti: '*'
-    peerDependenciesMeta:
-      jiti:
-        optional: true
-
-  esm-env@1.2.1:
-    resolution: {integrity: sha512-U9JedYYjCnadUlXk7e1Kr+aENQhtUaoaV9+gZm1T8LC/YBAPJx3NSPIAurFOC0U5vrdSevnUJS2/wUVxGwPhng==}
-
-  espree@10.3.0:
-    resolution: {integrity: sha512-0QYC8b24HWY8zjRnDTL6RiHfDbAWn63qb4LMj1Z4b076A4une81+z03Kg7l7mn/48PUTqoLptSXez8oknU8Clg==}
-    engines: {node: ^18.18.0 || ^20.9.0 || >=21.1.0}
-
-  espree@9.6.1:
-    resolution: {integrity: sha512-oruZaFkjorTpF32kDSI5/75ViwGeZginGGy2NoOSg3Q9bnwlnmDm4HLnkl0RE3n+njDXR037aY1+x58Z/zFdwQ==}
-    engines: {node: ^12.22.0 || ^14.17.0 || >=16.0.0}
-
-  esquery@1.6.0:
-    resolution: {integrity: sha512-ca9pw9fomFcKPvFLXhBKUK90ZvGibiGOvRJNbjljY7s7uq/5YO4BOzcYtJqExdx99rF6aAcnRxHmcUHcz6sQsg==}
-    engines: {node: '>=0.10'}
-
-  esrap@1.3.1:
-    resolution: {integrity: sha512-KpAH3+QsDmtOP1KOW04CbD1PgzWsIHjB8tOCk3PCb8xzNGn8XkjI8zl80i09fmXdzQyaS8tcsKCCDzHF7AcowA==}
-
-  esrecurse@4.3.0:
-    resolution: {integrity: sha512-KmfKL3b6G+RXvP8N1vr3Tq1kL/oCFgn2NYXEtqP8/L3pKapUA4G8cFVaoF3SU323CD4XypR/ffioHmkti6/Tag==}
-    engines: {node: '>=4.0'}
-
-  estraverse@5.3.0:
-    resolution: {integrity: sha512-MMdARuVEQziNTeJD8DgMqmhwR11BRQ/cBP+pLtYdSTnf3MIO8fFeiINEbX36ZdNlfU/7A9f3gUw49B3oQsvwBA==}
-    engines: {node: '>=4.0'}
-
-  estree-walker@2.0.2:
-    resolution: {integrity: sha512-Rfkk/Mp/DL7JVje3u18FxFujQlTNR2q6QfMSMB7AvCBx91NGj/ba3kCfza0f6dVDbw7YlRf/nDrn7pQrCCyQ/w==}
-
-  estree-walker@3.0.3:
-    resolution: {integrity: sha512-7RUKfXgSMMkzt6ZuXmqapOurLGPPfgj6l9uRZ7lRGolvk0y2yocc35LdcxKC5PQZdn2DMqioAQ2NoWcrTKmm6g==}
-
-  esutils@2.0.3:
-    resolution: {integrity: sha512-kVscqXk4OCp68SZ0dkgEKVi6/8ij300KBWTJq32P/dYeWTSwK41WyTxalN1eRmA5Z9UU/LX9D7FWSmV9SAYx6g==}
-    engines: {node: '>=0.10.0'}
->>>>>>> 94b15d19
 
   eslint-scope@8.2.0:
     resolution: {integrity: sha512-PHlWUfG6lvPc3yvP5A4PNyBL1W8fkDUccmI21JUu/+GKZBoH/W5u6usENXUrWFRsyoW5ACUjFGgAFQp5gUlb/A==}
@@ -4150,15 +3974,6 @@
     engines: {node: '>= 4.4.x'}
     hasBin: true
 
-<<<<<<< HEAD
-  next-themes@0.4.4:
-    resolution: {integrity: sha512-LDQ2qIOJF0VnuVrrMSMLrWGjRMkq+0mpgl6e0juCLqdJ+oo8Q84JRWT6Wh11VDQKkMMe+dVzDKLWs5n87T+PkQ==}
-    peerDependencies:
-      react: ^16.8 || ^17 || ^18 || ^19 || ^19.0.0-rc
-      react-dom: ^16.8 || ^17 || ^18 || ^19 || ^19.0.0-rc
-
-=======
->>>>>>> 94b15d19
   node-abi@3.71.0:
     resolution: {integrity: sha512-SZ40vRiy/+wRTf21hxkkEjPJZpARzUMVcJoQse2EF8qkUWbbO2z7vd5oA/H6bVH6SZQ5STGcu0KRDS7biNRfxw==}
     engines: {node: '>=10'}
@@ -4204,12 +4019,9 @@
   node-releases@2.0.19:
     resolution: {integrity: sha512-xxOWJsBKtzAq7DY0J+DTzuz58K8e7sJbdgwkbMWQe8UYB6ekmsQ45q0M/tJDsGaZmbC+l7n57UV8Hl5tHxO9uw==}
 
-<<<<<<< HEAD
-=======
   node-releases@2.0.19:
     resolution: {integrity: sha512-xxOWJsBKtzAq7DY0J+DTzuz58K8e7sJbdgwkbMWQe8UYB6ekmsQ45q0M/tJDsGaZmbC+l7n57UV8Hl5tHxO9uw==}
 
->>>>>>> 94b15d19
   nopt@8.0.0:
     resolution: {integrity: sha512-1L/fTJ4UmV/lUxT2Uf006pfZKTvAgCF+chz+0OgBHO8u2Z67pE7AaAUUj7CJy0lXqHmymUvGFt6NE9R3HER0yw==}
     engines: {node: ^18.17.0 || >=20.5.0}
@@ -4324,12 +4136,9 @@
   periscopic@3.1.0:
     resolution: {integrity: sha512-vKiQ8RRtkl9P+r/+oefh25C3fhybptkHKCZSPlcXiJux2tJF55GnEj3BVn4A5gKfq9NWWXXrxkHBwVPUfH0opw==}
 
-<<<<<<< HEAD
-=======
-  picocolors@1.0.1:
-    resolution: {integrity: sha512-anP1Z8qwhkbmu7MFP5iTt+wQKXgwzf7zTyGlcdzabySa9vd0Xt392U0rVmz9poOaBj0uHJKyyo9/upk0HrEQew==}
-
->>>>>>> 94b15d19
+  picocolors@1.1.1:
+    resolution: {integrity: sha512-xceH2snhtb5M9liqDsmEw56le376mTZkEX/jEb/RxNFyegNul7eNslCXP9FDj/Lcu0X8KEyMceP2ntpaHrDEVA==}
+
   picocolors@1.1.1:
     resolution: {integrity: sha512-xceH2snhtb5M9liqDsmEw56le376mTZkEX/jEb/RxNFyegNul7eNslCXP9FDj/Lcu0X8KEyMceP2ntpaHrDEVA==}
 
@@ -4718,15 +4527,6 @@
     resolution: {integrity: sha512-g9Q1haeby36OSStwb4ntCGGGaKsaVSjQ68fBxoQcutl5fS1vuY18H3wSt3jFyFtrkx+Kz0V1G85A4MyAdDMi2Q==}
     engines: {node: '>=8'}
 
-<<<<<<< HEAD
-  sonner@1.7.1:
-    resolution: {integrity: sha512-b6LHBfH32SoVasRFECrdY8p8s7hXPDn3OHUFbZZbiB1ctLS9Gdh6rpX2dVrpQA0kiL5jcRzDDldwwLkSKk3+QQ==}
-    peerDependencies:
-      react: ^18.0.0 || ^19.0.0 || ^19.0.0-rc
-      react-dom: ^18.0.0 || ^19.0.0 || ^19.0.0-rc
-
-=======
->>>>>>> 94b15d19
   source-map-js@1.2.1:
     resolution: {integrity: sha512-UXWMKhLOwVKb728IUtQPXxfYU+usdybtUrK/8uGE8CQMvrhOpwvzDBwj0QhSL7MQc7vIsISBG8VQ8+IDQxpfQA==}
     engines: {node: '>=0.10.0'}
@@ -5052,15 +4852,12 @@
     peerDependencies:
       browserslist: '>= 4.21.0'
 
-<<<<<<< HEAD
-=======
   update-browserslist-db@1.1.1:
     resolution: {integrity: sha512-R8UzCaa9Az+38REPiJ1tXlImTJXlVfgHZsglwBD/k6nj76ctsH1E3q4doGrukiLQd3sGQYu56r5+lo5r94l29A==}
     hasBin: true
     peerDependencies:
       browserslist: '>= 4.21.0'
 
->>>>>>> 94b15d19
   uri-js@4.4.1:
     resolution: {integrity: sha512-7rKUyy33Q1yc98pQ1DAmLtwX109F7TIfWlW1Ydo8Wl1ii1SeHieeh0HHfPeL2fMXK6z0s8ecKs9frCuLJvndBg==}
 
@@ -5298,15 +5095,9 @@
       - supports-color
 
   '@babel/helper-string-parser@7.25.9': {}
-<<<<<<< HEAD
 
   '@babel/helper-validator-identifier@7.25.9': {}
 
-=======
-
-  '@babel/helper-validator-identifier@7.25.9': {}
-
->>>>>>> 94b15d19
   '@babel/helper-validator-option@7.25.9': {}
 
   '@babel/helpers@7.26.0':
@@ -5587,7 +5378,6 @@
   '@floating-ui/utils@0.2.8': {}
 
   '@humanfs/core@0.19.1': {}
-<<<<<<< HEAD
 
   '@humanfs/node@0.16.6':
     dependencies:
@@ -5602,22 +5392,6 @@
 
   '@internationalized/date@3.6.0':
     dependencies:
-=======
-
-  '@humanfs/node@0.16.6':
-    dependencies:
-      '@humanfs/core': 0.19.1
-      '@humanwhocodes/retry': 0.3.1
-
-  '@humanwhocodes/module-importer@1.0.1': {}
-
-  '@humanwhocodes/retry@0.3.1': {}
-
-  '@humanwhocodes/retry@0.4.1': {}
-
-  '@internationalized/date@3.6.0':
-    dependencies:
->>>>>>> 94b15d19
       '@swc/helpers': 0.5.15
 
   '@isaacs/cliui@8.0.2':
@@ -6400,7 +6174,6 @@
     optional: true
 
   '@parcel/watcher-darwin-arm64@2.5.0':
-<<<<<<< HEAD
     optional: true
 
   '@parcel/watcher-darwin-x64@2.2.0':
@@ -6442,62 +6215,10 @@
   '@parcel/watcher-linux-x64-musl@2.2.0':
     optional: true
 
-=======
-    optional: true
-
-  '@parcel/watcher-darwin-x64@2.2.0':
-    optional: true
-
-  '@parcel/watcher-darwin-x64@2.5.0':
-    optional: true
-
-  '@parcel/watcher-freebsd-x64@2.5.0':
-    optional: true
-
-  '@parcel/watcher-linux-arm-glibc@2.2.0':
-    optional: true
-
-  '@parcel/watcher-linux-arm-glibc@2.5.0':
-    optional: true
-
-  '@parcel/watcher-linux-arm-musl@2.5.0':
-    optional: true
-
-  '@parcel/watcher-linux-arm64-glibc@2.2.0':
-    optional: true
-
-  '@parcel/watcher-linux-arm64-glibc@2.5.0':
-    optional: true
-
-  '@parcel/watcher-linux-arm64-musl@2.2.0':
-    optional: true
-
-  '@parcel/watcher-linux-arm64-musl@2.5.0':
-    optional: true
-
-  '@parcel/watcher-linux-x64-glibc@2.2.0':
-    optional: true
-
-  '@parcel/watcher-linux-x64-glibc@2.5.0':
-    optional: true
-
-  '@parcel/watcher-linux-x64-musl@2.2.0':
-    optional: true
-
->>>>>>> 94b15d19
   '@parcel/watcher-linux-x64-musl@2.5.0':
     optional: true
 
   '@parcel/watcher-win32-arm64@2.2.0':
-<<<<<<< HEAD
-    optional: true
-
-  '@parcel/watcher-win32-arm64@2.5.0':
-    optional: true
-
-  '@parcel/watcher-win32-ia32@2.5.0':
-=======
->>>>>>> 94b15d19
     optional: true
 
   '@parcel/watcher-win32-arm64@2.5.0':
@@ -6550,10 +6271,6 @@
       '@parcel/watcher-win32-arm64': 2.5.0
       '@parcel/watcher-win32-ia32': 2.5.0
       '@parcel/watcher-win32-x64': 2.5.0
-<<<<<<< HEAD
-    optional: true
-=======
->>>>>>> 94b15d19
 
   '@parcel/workers@2.8.3(@parcel/core@2.9.3)':
     dependencies:
@@ -7180,7 +6897,6 @@
       picomatch: 4.0.2
     optionalDependencies:
       rollup: 4.28.1
-<<<<<<< HEAD
 
   '@rollup/rollup-android-arm-eabi@4.28.1':
     optional: true
@@ -7236,63 +6952,6 @@
   '@rollup/rollup-win32-ia32-msvc@4.28.1':
     optional: true
 
-=======
-
-  '@rollup/rollup-android-arm-eabi@4.28.1':
-    optional: true
-
-  '@rollup/rollup-android-arm64@4.28.1':
-    optional: true
-
-  '@rollup/rollup-darwin-arm64@4.28.1':
-    optional: true
-
-  '@rollup/rollup-darwin-x64@4.28.1':
-    optional: true
-
-  '@rollup/rollup-freebsd-arm64@4.28.1':
-    optional: true
-
-  '@rollup/rollup-freebsd-x64@4.28.1':
-    optional: true
-
-  '@rollup/rollup-linux-arm-gnueabihf@4.28.1':
-    optional: true
-
-  '@rollup/rollup-linux-arm-musleabihf@4.28.1':
-    optional: true
-
-  '@rollup/rollup-linux-arm64-gnu@4.28.1':
-    optional: true
-
-  '@rollup/rollup-linux-arm64-musl@4.28.1':
-    optional: true
-
-  '@rollup/rollup-linux-loongarch64-gnu@4.28.1':
-    optional: true
-
-  '@rollup/rollup-linux-powerpc64le-gnu@4.28.1':
-    optional: true
-
-  '@rollup/rollup-linux-riscv64-gnu@4.28.1':
-    optional: true
-
-  '@rollup/rollup-linux-s390x-gnu@4.28.1':
-    optional: true
-
-  '@rollup/rollup-linux-x64-gnu@4.28.1':
-    optional: true
-
-  '@rollup/rollup-linux-x64-musl@4.28.1':
-    optional: true
-
-  '@rollup/rollup-win32-arm64-msvc@4.28.1':
-    optional: true
-
-  '@rollup/rollup-win32-ia32-msvc@4.28.1':
-    optional: true
-
->>>>>>> 94b15d19
   '@rollup/rollup-win32-x64-msvc@4.28.1':
     optional: true
 
@@ -7594,7 +7253,6 @@
       '@tauri-apps/cli-win32-arm64-msvc': 2.1.0
       '@tauri-apps/cli-win32-ia32-msvc': 2.1.0
       '@tauri-apps/cli-win32-x64-msvc': 2.1.0
-<<<<<<< HEAD
 
   '@tauri-apps/plugin-clipboard-manager@2.2.0':
     dependencies:
@@ -7621,38 +7279,10 @@
       '@tauri-apps/api': 2.1.1
 
   '@tauri-apps/plugin-os@2.2.0':
-=======
-
-  '@tauri-apps/plugin-clipboard-manager@2.2.0':
     dependencies:
       '@tauri-apps/api': 2.1.1
 
-  '@tauri-apps/plugin-dialog@2.2.0':
-    dependencies:
-      '@tauri-apps/api': 2.1.1
-
-  '@tauri-apps/plugin-fs@2.2.0':
-    dependencies:
-      '@tauri-apps/api': 2.1.1
-
-  '@tauri-apps/plugin-global-shortcut@2.2.0':
-    dependencies:
-      '@tauri-apps/api': 2.1.1
-
-  '@tauri-apps/plugin-http@2.2.0':
-    dependencies:
-      '@tauri-apps/api': 2.1.1
-
-  '@tauri-apps/plugin-notification@2.2.0':
-    dependencies:
-      '@tauri-apps/api': 2.1.1
-
-  '@tauri-apps/plugin-os@2.2.0':
-    dependencies:
-      '@tauri-apps/api': 2.1.1
-
   '@tauri-apps/plugin-shell@2.2.0':
->>>>>>> 94b15d19
     dependencies:
       '@tauri-apps/api': 2.1.1
 
@@ -7733,7 +7363,6 @@
       - supports-color
 
   '@typescript-eslint/scope-manager@8.18.1':
-<<<<<<< HEAD
     dependencies:
       '@typescript-eslint/types': 8.18.1
       '@typescript-eslint/visitor-keys': 8.18.1
@@ -7779,53 +7408,6 @@
   '@typescript-eslint/visitor-keys@8.18.1':
     dependencies:
       '@typescript-eslint/types': 8.18.1
-=======
-    dependencies:
-      '@typescript-eslint/types': 8.18.1
-      '@typescript-eslint/visitor-keys': 8.18.1
-
-  '@typescript-eslint/type-utils@8.18.1(eslint@9.17.0(jiti@1.21.6))(typescript@5.7.2)':
-    dependencies:
-      '@typescript-eslint/typescript-estree': 8.18.1(typescript@5.7.2)
-      '@typescript-eslint/utils': 8.18.1(eslint@9.17.0(jiti@1.21.6))(typescript@5.7.2)
-      debug: 4.4.0
-      eslint: 9.17.0(jiti@1.21.6)
-      ts-api-utils: 1.4.3(typescript@5.7.2)
-      typescript: 5.7.2
-    transitivePeerDependencies:
-      - supports-color
-
-  '@typescript-eslint/types@8.18.1': {}
-
-  '@typescript-eslint/typescript-estree@8.18.1(typescript@5.7.2)':
-    dependencies:
-      '@typescript-eslint/types': 8.18.1
-      '@typescript-eslint/visitor-keys': 8.18.1
-      debug: 4.4.0
-      fast-glob: 3.3.2
-      is-glob: 4.0.3
-      minimatch: 9.0.5
-      semver: 7.6.3
-      ts-api-utils: 1.4.3(typescript@5.7.2)
-      typescript: 5.7.2
-    transitivePeerDependencies:
-      - supports-color
-
-  '@typescript-eslint/utils@8.18.1(eslint@9.17.0(jiti@1.21.6))(typescript@5.7.2)':
-    dependencies:
-      '@eslint-community/eslint-utils': 4.4.1(eslint@9.17.0(jiti@1.21.6))
-      '@typescript-eslint/scope-manager': 8.18.1
-      '@typescript-eslint/types': 8.18.1
-      '@typescript-eslint/typescript-estree': 8.18.1(typescript@5.7.2)
-      eslint: 9.17.0(jiti@1.21.6)
-      typescript: 5.7.2
-    transitivePeerDependencies:
-      - supports-color
-
-  '@typescript-eslint/visitor-keys@8.18.1':
-    dependencies:
-      '@typescript-eslint/types': 8.18.1
->>>>>>> 94b15d19
       eslint-visitor-keys: 4.2.0
 
   '@vercel/nft@0.27.9(rollup@4.28.1)':
@@ -7921,7 +7503,6 @@
   acorn-jsx@5.3.2(acorn@8.14.0):
     dependencies:
       acorn: 8.14.0
-<<<<<<< HEAD
 
   acorn-typescript@1.4.13(acorn@8.14.0):
     dependencies:
@@ -7929,15 +7510,6 @@
 
   acorn@8.14.0: {}
 
-=======
-
-  acorn-typescript@1.4.13(acorn@8.14.0):
-    dependencies:
-      acorn: 8.14.0
-
-  acorn@8.14.0: {}
-
->>>>>>> 94b15d19
   agent-base@7.1.3: {}
 
   ajv@6.12.6:
@@ -7990,11 +7562,7 @@
       caniuse-lite: 1.0.30001689
       fraction.js: 4.3.7
       normalize-range: 0.1.2
-<<<<<<< HEAD
-      picocolors: 1.1.1
-=======
       picocolors: 1.0.1
->>>>>>> 94b15d19
       postcss: 8.4.49
       postcss-value-parser: 4.2.0
 
@@ -8142,11 +7710,8 @@
 
   camelcase@6.3.0: {}
 
-<<<<<<< HEAD
-=======
-  caniuse-lite@1.0.30001649: {}
-
->>>>>>> 94b15d19
+  caniuse-lite@1.0.30001689: {}
+
   caniuse-lite@1.0.30001689: {}
 
   chalk@4.1.2:
@@ -8398,7 +7963,7 @@
 
   eastasianwidth@0.2.0: {}
 
-  electron-to-chromium@1.5.74: {}
+  electron-to-chromium@1.5.4: {}
 
   electron-to-chromium@1.5.74: {}
 
@@ -8577,7 +8142,6 @@
       jiti: 1.21.6
     transitivePeerDependencies:
       - supports-color
-<<<<<<< HEAD
 
   esm-env@1.2.1: {}
 
@@ -8597,27 +8161,6 @@
     dependencies:
       estraverse: 5.3.0
 
-=======
-
-  esm-env@1.2.1: {}
-
-  espree@10.3.0:
-    dependencies:
-      acorn: 8.14.0
-      acorn-jsx: 5.3.2(acorn@8.14.0)
-      eslint-visitor-keys: 4.2.0
-
-  espree@9.6.1:
-    dependencies:
-      acorn: 8.14.0
-      acorn-jsx: 5.3.2(acorn@8.14.0)
-      eslint-visitor-keys: 3.4.3
-
-  esquery@1.6.0:
-    dependencies:
-      estraverse: 5.3.0
-
->>>>>>> 94b15d19
   esrap@1.3.1:
     dependencies:
       '@jridgewell/sourcemap-codec': 1.5.0
@@ -9351,18 +8894,12 @@
       sax: 1.4.1
     optional: true
 
-<<<<<<< HEAD
-  next-themes@0.4.4(react-dom@18.3.1(react@18.3.1))(react@18.3.1):
-    dependencies:
-      react: 18.3.1
-      react-dom: 18.3.1(react@18.3.1)
-
   node-abi@3.71.0:
     dependencies:
-=======
+      semver: 7.6.3
+
   node-abi@3.71.0:
     dependencies:
->>>>>>> 94b15d19
       semver: 7.6.3
 
   node-addon-api@4.3.0: {}
@@ -9390,11 +8927,8 @@
 
   node-releases@2.0.19: {}
 
-<<<<<<< HEAD
-=======
   node-releases@2.0.19: {}
 
->>>>>>> 94b15d19
   nopt@8.0.0:
     dependencies:
       abbrev: 2.0.0
@@ -9504,11 +9038,8 @@
       '@types/estree': 1.0.6
       estree-walker: 3.0.3
       is-reference: 3.0.3
-<<<<<<< HEAD
-=======
-
-  picocolors@1.0.1: {}
->>>>>>> 94b15d19
+
+  picocolors@1.1.1: {}
 
   picocolors@1.1.1: {}
 
@@ -9967,14 +9498,6 @@
 
   slash@3.0.0: {}
 
-<<<<<<< HEAD
-  sonner@1.7.1(react-dom@18.3.1(react@18.3.1))(react@18.3.1):
-    dependencies:
-      react: 18.3.1
-      react-dom: 18.3.1(react@18.3.1)
-
-=======
->>>>>>> 94b15d19
   source-map-js@1.2.1: {}
 
   source-map@0.6.1: {}
@@ -10257,11 +9780,6 @@
 
   tslib@2.8.1: {}
 
-<<<<<<< HEAD
-  tslib@2.8.1: {}
-
-=======
->>>>>>> 94b15d19
   tsup@7.2.0(@swc/core@1.10.1(@swc/helpers@0.5.15))(postcss@8.4.49)(typescript@5.2.2):
     dependencies:
       bundle-require: 4.2.1(esbuild@0.18.20)
@@ -10351,7 +9869,12 @@
 
   universalify@2.0.1: {}
 
-<<<<<<< HEAD
+  update-browserslist-db@1.1.0(browserslist@4.23.3):
+    dependencies:
+      browserslist: 4.24.3
+      escalade: 3.2.0
+      picocolors: 1.1.1
+
   update-browserslist-db@1.1.1(browserslist@4.22.1):
     dependencies:
       browserslist: 4.22.1
@@ -10359,9 +9882,6 @@
       picocolors: 1.1.1
 
   update-browserslist-db@1.1.1(browserslist@4.24.3):
-=======
-  update-browserslist-db@1.1.0(browserslist@4.23.3):
->>>>>>> 94b15d19
     dependencies:
       browserslist: 4.24.3
       escalade: 3.2.0
@@ -10371,25 +9891,6 @@
     dependencies:
       punycode: 2.3.1
 
-<<<<<<< HEAD
-=======
-  update-browserslist-db@1.1.1(browserslist@4.22.1):
-    dependencies:
-      browserslist: 4.22.1
-      escalade: 3.2.0
-      picocolors: 1.1.1
-
-  update-browserslist-db@1.1.1(browserslist@4.24.3):
-    dependencies:
-      browserslist: 4.24.3
-      escalade: 3.2.0
-      picocolors: 1.1.1
-
-  uri-js@4.4.1:
-    dependencies:
-      punycode: 2.3.1
-
->>>>>>> 94b15d19
   use-callback-ref@1.3.3(@types/react@19.0.1)(react@18.3.1):
     dependencies:
       react: 18.3.1
@@ -10501,11 +10002,7 @@
   yargs@17.7.2:
     dependencies:
       cliui: 8.0.1
-<<<<<<< HEAD
-      escalade: 3.1.2
-=======
       escalade: 3.2.0
->>>>>>> 94b15d19
       get-caller-file: 2.0.5
       require-directory: 2.1.1
       string-width: 4.2.3
