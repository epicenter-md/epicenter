import type * as Y from 'yjs';
import type { Db } from '../db/core';
import type { WorkspaceActionMap } from './actions';
import type { Schema, TableSchema } from './column-schemas';
import type { Index } from './indexes';

/**
 * Define a collaborative workspace with YJS-first architecture.
 *
 * ## Workspace Structure
 *
 * Each workspace is a self-contained module with:
 * - **tables**: Column schemas (pure JSON, no Drizzle)
 * - **indexes**: Synchronized snapshots for querying (SQLite, markdown, vector, etc.)
 * - **actions**: Business logic with access to tables and indexes
 *
 * ## Data Flow
 *
 * **Writes**: Go to YJS document → auto-sync to all indexes
 * ```typescript
 * db.tables.posts.set({ id: '1', title: 'Hello' });
 * // YJS updated → SQLite synced → Markdown synced → Vector synced
 * ```
 *
 * **Reads**: Query indexes directly
 * ```typescript
 * await indexes.sqlite.posts.select().where(...).all();
 * await indexes.vector.search('semantic query');
 * ```
 *
 * @example
 * ```typescript
 * const blogWorkspace = defineWorkspace({
 *   id: 'blog',
 *   version: '1',
 *   name: 'blog', // Human-readable name for API access
 *
 *   schema: {
 *     posts: {
 *       // id is auto-included, no need to specify
 *       title: text(),
 *       content: yxmlfragment({ nullable: true }),
 *       category: select({ options: ['tech', 'personal'] }),
 *       views: integer({ default: 0 }),
 *     }
 *   },
 *
 *   indexes: [
 *     createSQLiteIndex({ databaseUrl: ':memory:' }),
 *     createMarkdownIndex({ storagePath: './data' }),
 *   ],
 *
 *   setupYDoc: (ydoc) => {
 *     // Optional: Set up persistence
 *     new IndexeddbPersistence('blog', ydoc);
 *     return ydoc;
 *   },
 *
 *   actions: ({ db, indexes }) => ({
 *     getPublishedPosts: defineQuery({
 *       input: z.void(),
 *       handler: async () => {
 *         return indexes.sqlite.posts
 *           .select()
 *           .where(isNotNull(indexes.sqlite.posts.publishedAt))
 *           .all();
 *       }
 *     }),
 *
 *     createPost: defineMutation({
 *       input: z.object({ title: z.string() }),
 *       handler: async ({ title }) => {
 *         const post = {
 *           id: generateId(),
 *           title,
 *           content: null,
 *           category: 'tech',
 *           views: 0,
 *         };
 *         db.tables.posts.set(post);
 *         return post;
 *       }
 *     })
 *   }),
 * });
 * ```
 */
export function defineWorkspace<const W extends WorkspaceConfig>(
	workspace: W,
): W {
	// Validate workspace ID
	if (!workspace.id || typeof workspace.id !== 'string') {
		throw new Error('Workspace must have a valid string ID');
	}

<<<<<<< HEAD
	// Validate workspace version
	if (!workspace.version || typeof workspace.version !== 'string') {
		throw new Error('Workspace must have a valid string version');
	}

	// Validate workspace name
	if (!workspace.name || typeof workspace.name !== 'string') {
		throw new Error('Workspace must have a valid string name');
	}

	// Validate dependencies
	if (workspace.dependencies) {
		if (!Array.isArray(workspace.dependencies)) {
			throw new Error('Dependencies must be an array of workspace objects');
		}

		for (const dep of workspace.dependencies as readonly WorkspaceConfig[]) {
			if (
				!dep ||
				typeof dep !== 'object' ||
				!dep.id ||
				!dep.version ||
				!dep.name
			) {
				throw new Error(
					'Invalid dependency: dependencies must be workspace objects with id, version, and name',
				);
			}
		}
	}

=======
>>>>>>> 45ca824c
	return workspace;
}

/**
 * Workspace configuration definition
 */
export type WorkspaceConfig<
	TId extends string = string,
	TVersion extends string = string,
	TSchema extends Schema = Schema,
	TActionMap extends WorkspaceActionMap = WorkspaceActionMap,
	TIndexes extends readonly Index<TSchema>[] = readonly Index<TSchema>[],
<<<<<<< HEAD
	TDeps extends readonly WorkspaceConfig[] = readonly [],
	TName extends string = string,
> = {
	/**
	 * Unique identifier for this workspace (base ID without version)
	 * Used to group different versions of the same workspace
	 *
	 * @example 'blog', 'auth', 'storage'
=======
> = {
	/**
	 * Unique identifier for this workspace
	 * Also used as the GUID for the YJS document
>>>>>>> 45ca824c
	 */
	id: TId;

	/**
	 * Version of this workspace
	 * Combined with ID to create Y.Doc GUID: `${id}.${version}`
	 * Allows multiple versions of the same workspace to coexist
	 *
	 * @example '1', '2', '1.0.0', '2.0.0'
	 */
	version: TVersion;

	/**
	 * Human-readable name for this workspace
	 * Used as the property name when accessing workspace actions from dependencies
	 * This is what you use in code: workspaces.myWorkspace.action()
	 *
	 * @example 'blog', 'auth', 'storage'
	 */
	name: TName;

	/**
	 * Table schemas (column definitions as JSON)
	 */
	schema: TSchema;

	/**
<<<<<<< HEAD
	 * Other workspaces this workspace depends on
	 * Names become the property names in the workspaces API
	 * @example
	 * ```typescript
	 * dependencies: [authWorkspace, storageWorkspace]
	 * // Later in actions (using workspace names as property names):
	 * workspaces.auth.login(...)         // 'auth' is authWorkspace.name
	 * workspaces.storage.uploadFile(...) // 'storage' is storageWorkspace.name
	 * ```
	 */
	dependencies?: TDeps;

	/**
=======
>>>>>>> 45ca824c
	 * Indexes definition - creates synchronized snapshots for querying
	 * Readonly array of index objects with unique IDs
	 *
	 * @example
	 * ```typescript
	 * indexes: [
	 *   createSQLiteIndex({ databaseUrl: ':memory:' }),
	 *   createMarkdownIndex({ storagePath: './data' }),
	 * ]
	 * ```
	 */
	indexes: TIndexes;

	/**
	 * Optional function to set up YDoc synchronization and persistence
	 * Called after indexes are registered with the YDoc instance
	 * Use this to register IndexedDB persistence, remote sync providers, etc.
	 *
	 * @param ydoc - The YJS document for this workspace
	 * @returns The YDoc (for chaining)
	 *
	 * @example
	 * ```typescript
	 * setupYDoc: (ydoc) => {
	 *   // Set up IndexedDB persistence
	 *   new IndexeddbPersistence('my-workspace', ydoc);
	 *
	 *   // Set up WebRTC provider for collaboration
	 *   new WebrtcProvider('my-workspace', ydoc);
	 *
	 *   return ydoc;
	 * }
	 * ```
	 */
	setupYDoc?: (ydoc: Y.Doc) => Y.Doc;

	/**
<<<<<<< HEAD
	 * Workspace actions - business logic with access to db and indexes
	 * @param context - Database instance (with tables, ydoc, transactions), indexes (read), and dependency workspaces
=======
	 * Workspace actions - business logic with access to tables and indexes
	 * @param context - Tables (write) and indexes (read)
>>>>>>> 45ca824c
	 * @returns Map of action name → action implementation
	 *
	 * @example
	 * ```typescript
<<<<<<< HEAD
	 * actions: ({ db, indexes, workspaces }) => ({
=======
	 * actions: ({ tables, indexes }) => ({
>>>>>>> 45ca824c
	 *   createPost: defineMutation({
	 *     input: z.object({ title: z.string() }),
	 *     handler: async ({ title }) => {
	 *       const post = { id: generateId(), title, ... };
	 *       db.tables.posts.set(post);
	 *       return post;
	 *     }
	 *   }),
	 *   getPublishedPosts: defineQuery({
	 *     input: z.void(),
	 *     handler: async () => {
	 *       return indexes.sqlite.posts.select().where(...).all();
	 *     }
	 *   })
	 * })
	 * ```
	 */
	actions: (
		context: WorkspaceActionContext<TSchema, TIndexes>,
	) => TActionMap;
};

/**
 * Context passed to the actions function
 */
export type WorkspaceActionContext<
	TSchema extends Schema = Schema,
	TIndexes extends readonly Index<TSchema>[] = readonly Index<TSchema>[],
<<<<<<< HEAD
	TDeps extends readonly WorkspaceConfig[] = readonly [],
> = {
	/**
	 * Dependency workspaces
	 * Access actions from other workspaces
	 */
	workspaces: DependencyWorkspacesAPI<TDeps>;

	/**
	 * Database instance with table helpers, ydoc, schema, and utilities
	 * Provides full access to YJS document and transactional operations
=======
> = {
	/**
	 * Table helpers for this workspace
	 * Synchronous write/read operations to YJS
>>>>>>> 45ca824c
	 */
	db: Db<TSchema>;

	/**
	 * Indexes for this workspace
	 * Async read operations (select, search, etc.)
	 */
	indexes: IndexesAPI<TIndexes>;
};

/**
 * Indexes API - extracts only the queries from indexes
 * Converts readonly array of indexes to record keyed by ID
 */
export type IndexesAPI<TIndexes extends readonly Index<any>[]> = {
	[K in TIndexes[number] as K['id']]: K extends Index<any, any, infer TQueries>
		? TQueries
		: never;
<<<<<<< HEAD
};

/**
 * Dependency workspaces API - actions from dependency workspaces
 * Converts array of workspaces into an object keyed by workspace names
 */
export type DependencyWorkspacesAPI<TDeps extends readonly WorkspaceConfig[]> =
	TDeps extends readonly []
		? Record<string, never>
		: {
				[W in TDeps[number] as W extends WorkspaceConfig<
					infer _TId,
					infer _TVersion,
					infer _TSchema,
					infer _TActionMap,
					infer _TIndexes,
					infer _TDeps,
					infer TName
				>
					? TName
					: never]: W extends WorkspaceConfig<
					infer _TId2,
					infer _TVersion2,
					infer _TSchema2,
					infer TActionMap
				>
					? ExtractHandlers<TActionMap>
					: never;
			};

/**
 * Extract handler functions from action map
 */
export type ExtractHandlers<T extends WorkspaceActionMap> = {
	[K in keyof T]: T[K]['handler'];
};

/**
 * Extract handlers from a workspace action map at runtime
 * Converts action objects to their handler functions
 *
 * @param actionMap - Map of action name to action object
 * @returns Map of action name to handler function
 */
export function extractHandlers<T extends WorkspaceActionMap>(
	actionMap: T,
): ExtractHandlers<T> {
	return Object.fromEntries(
		Object.entries(actionMap).map(([actionName, action]) => [
			actionName,
			action.handler,
		]),
	) as ExtractHandlers<T>;
}
=======
};
>>>>>>> 45ca824c
<|MERGE_RESOLUTION|>--- conflicted
+++ resolved
@@ -93,7 +93,6 @@
 		throw new Error('Workspace must have a valid string ID');
 	}
 
-<<<<<<< HEAD
 	// Validate workspace version
 	if (!workspace.version || typeof workspace.version !== 'string') {
 		throw new Error('Workspace must have a valid string version');
@@ -104,29 +103,6 @@
 		throw new Error('Workspace must have a valid string name');
 	}
 
-	// Validate dependencies
-	if (workspace.dependencies) {
-		if (!Array.isArray(workspace.dependencies)) {
-			throw new Error('Dependencies must be an array of workspace objects');
-		}
-
-		for (const dep of workspace.dependencies as readonly WorkspaceConfig[]) {
-			if (
-				!dep ||
-				typeof dep !== 'object' ||
-				!dep.id ||
-				!dep.version ||
-				!dep.name
-			) {
-				throw new Error(
-					'Invalid dependency: dependencies must be workspace objects with id, version, and name',
-				);
-			}
-		}
-	}
-
-=======
->>>>>>> 45ca824c
 	return workspace;
 }
 
@@ -139,8 +115,6 @@
 	TSchema extends Schema = Schema,
 	TActionMap extends WorkspaceActionMap = WorkspaceActionMap,
 	TIndexes extends readonly Index<TSchema>[] = readonly Index<TSchema>[],
-<<<<<<< HEAD
-	TDeps extends readonly WorkspaceConfig[] = readonly [],
 	TName extends string = string,
 > = {
 	/**
@@ -148,12 +122,6 @@
 	 * Used to group different versions of the same workspace
 	 *
 	 * @example 'blog', 'auth', 'storage'
-=======
-> = {
-	/**
-	 * Unique identifier for this workspace
-	 * Also used as the GUID for the YJS document
->>>>>>> 45ca824c
 	 */
 	id: TId;
 
@@ -181,22 +149,6 @@
 	schema: TSchema;
 
 	/**
-<<<<<<< HEAD
-	 * Other workspaces this workspace depends on
-	 * Names become the property names in the workspaces API
-	 * @example
-	 * ```typescript
-	 * dependencies: [authWorkspace, storageWorkspace]
-	 * // Later in actions (using workspace names as property names):
-	 * workspaces.auth.login(...)         // 'auth' is authWorkspace.name
-	 * workspaces.storage.uploadFile(...) // 'storage' is storageWorkspace.name
-	 * ```
-	 */
-	dependencies?: TDeps;
-
-	/**
-=======
->>>>>>> 45ca824c
 	 * Indexes definition - creates synchronized snapshots for querying
 	 * Readonly array of index objects with unique IDs
 	 *
@@ -234,22 +186,13 @@
 	setupYDoc?: (ydoc: Y.Doc) => Y.Doc;
 
 	/**
-<<<<<<< HEAD
 	 * Workspace actions - business logic with access to db and indexes
-	 * @param context - Database instance (with tables, ydoc, transactions), indexes (read), and dependency workspaces
-=======
-	 * Workspace actions - business logic with access to tables and indexes
-	 * @param context - Tables (write) and indexes (read)
->>>>>>> 45ca824c
+	 * @param context - Database instance (with tables, ydoc, transactions) and indexes (read)
 	 * @returns Map of action name → action implementation
 	 *
 	 * @example
 	 * ```typescript
-<<<<<<< HEAD
-	 * actions: ({ db, indexes, workspaces }) => ({
-=======
-	 * actions: ({ tables, indexes }) => ({
->>>>>>> 45ca824c
+	 * actions: ({ db, indexes }) => ({
 	 *   createPost: defineMutation({
 	 *     input: z.object({ title: z.string() }),
 	 *     handler: async ({ title }) => {
@@ -278,24 +221,10 @@
 export type WorkspaceActionContext<
 	TSchema extends Schema = Schema,
 	TIndexes extends readonly Index<TSchema>[] = readonly Index<TSchema>[],
-<<<<<<< HEAD
-	TDeps extends readonly WorkspaceConfig[] = readonly [],
 > = {
-	/**
-	 * Dependency workspaces
-	 * Access actions from other workspaces
-	 */
-	workspaces: DependencyWorkspacesAPI<TDeps>;
-
 	/**
 	 * Database instance with table helpers, ydoc, schema, and utilities
 	 * Provides full access to YJS document and transactional operations
-=======
-> = {
-	/**
-	 * Table helpers for this workspace
-	 * Synchronous write/read operations to YJS
->>>>>>> 45ca824c
 	 */
 	db: Db<TSchema>;
 
@@ -314,36 +243,7 @@
 	[K in TIndexes[number] as K['id']]: K extends Index<any, any, infer TQueries>
 		? TQueries
 		: never;
-<<<<<<< HEAD
-};
-
-/**
- * Dependency workspaces API - actions from dependency workspaces
- * Converts array of workspaces into an object keyed by workspace names
- */
-export type DependencyWorkspacesAPI<TDeps extends readonly WorkspaceConfig[]> =
-	TDeps extends readonly []
-		? Record<string, never>
-		: {
-				[W in TDeps[number] as W extends WorkspaceConfig<
-					infer _TId,
-					infer _TVersion,
-					infer _TSchema,
-					infer _TActionMap,
-					infer _TIndexes,
-					infer _TDeps,
-					infer TName
-				>
-					? TName
-					: never]: W extends WorkspaceConfig<
-					infer _TId2,
-					infer _TVersion2,
-					infer _TSchema2,
-					infer TActionMap
-				>
-					? ExtractHandlers<TActionMap>
-					: never;
-			};
+};
 
 /**
  * Extract handler functions from action map
@@ -368,7 +268,4 @@
 			action.handler,
 		]),
 	) as ExtractHandlers<T>;
-}
-=======
-};
->>>>>>> 45ca824c
+}